/** @page styleguide Style Guides

The goals for each of these guides are:
- to produce correct code that appears clean, consistent, and readable,
- to allow developers to create patches that conform to a standard, and
- to eliminate these issues as points of future contention.

Some of these rules may be ignored in the spirit of these stated goals;
however, such exceptions should be fairly rare.

The following style guides describe a formatting, naming, and other
conventions that should be followed when writing or changing the OpenOCD
code:

- @subpage styletcl
- @subpage stylec
- @subpage styleperl
- @subpage styleautotools

In addition, the following style guides provide information for
providing documentation, either as part of the C code or stand-alone.

- @subpage styledoxygen
- @subpage styletexinfo
- @subpage stylelatex

Feedback would be welcome to improve the OpenOCD guidelines.

 */
/** @page styletcl TCL Style Guide

OpenOCD needs to expand its Jim/TCL Style Guide.

Many of the guidelines listed on the @ref stylec page should apply to
OpenOCD's Jim/TCL code as well.

 */
/** @page stylec C Style Guide

This page contains guidelines for writing new C source code for the
OpenOCD project.

@section styleformat Formatting Guide

- remove any trailing white space at the end of lines.
- use TAB characters for indentation; do NOT use spaces.
- displayed TAB width is 4 characters.
- use Unix line endings ('\\n'); do NOT use DOS endings ('\\r\\n')
- limit adjacent empty lines to at most two (2).
- remove any trailing empty lines at the end of source files
<<<<<<< HEAD
- do not "comment out" code from the tree; instead, one should either:
  -# remove it entirely (git can retrieve the old version), or
  -# use an @c \#if/\#endif block.
=======
- do not "comment out" code from the tree nor put it within a block
  @code
  #if 0
  ...
  #endif
  @endcode
  otherwise it would never be checked at compile time and when new
  patches get merged it could be not compilable anymore.
  Code that is not fully working nor ready for submission should
  instead be removed entirely (git can retrieve the old version).
  For exceptional cases that require keeping some unused code, let
  the compiler check it by putting it in a block
  @code
  if (false) {
      /* explain why this code should be kept here */
      ...
  }
  @endcode
- in a @c switch statement align the @c switch with the @c case label
  @code
  switch (dev_id) {
  case 0x0123:
      size = 0x10000;
      break;
  case 0x0412:
      size = 0x20000;
      break;
  default:
      size = 0x40000;
      break;
  }
  @endcode
- in an <tt> if / then / else </tt> statement, if only one of the conditions
  require curly brackets due to multi-statement block, put the curly brackets
  also to the other condition
  @code
  if (x > 0)
      a = 12 + x;
  else
      a = 24;
  @endcode
  @code
  if (x > 0) {
      a = 12 + x;
  } else {
      a = 24;
      x = 0;
  }
  @endcode
>>>>>>> 25488359

Finally, try to avoid lines of code that are longer than 72-80 columns:

- long lines frequently indicate other style problems:
  - insufficient use of static functions, macros, or temporary variables
  - poor flow-control structure; "inverted" logical tests
- a few lines may be wider than this limit (typically format strings), but:
  - all C compilers will concatenate series of string constants.
  - all long string constants should be split across multiple lines.
  - do never exceed 120 columns.

@section stylenames Naming Rules

- most identifiers must use lower-case letters (and digits) only.
  - macros must use upper-case letters (and digits) only.
  - OpenOCD identifiers should NEVER use @c MixedCaps.
- @c typedef names must end with the '_t' suffix.
  - This should be reserved for types that should be passed by value.
  - Do @b not mix the typedef keyword with @c struct.
- use underline characters between consecutive words in identifiers
  (e.g. @c more_than_one_word).

@section style_include_guards Include Guards

Every header file should have a unique include guard to prevent multiple
inclusion.
To guarantee uniqueness, an include guard should be based on the filename and
the full path in the project source tree.

For the header file src/helper/jim-nvp.h, the include guard would look like
this:

@code
#ifndef OPENOCD_HELPER_JIM_NVP_H
#define OPENOCD_HELPER_JIM_NVP_H

/* Your code here. */

#endif /* OPENOCD_HELPER_JIM_NVP_H */
@endcode

@section stylec99 C99 Rules

- inline functions
- @c // comments -- in new code, prefer these for single-line comments
- trailing comma allowed in enum declarations
- designated initializers ( .field = value )
- variables declarations should occur at the point of first use
- new block scopes for selection and iteration statements
- use malloc() to create dynamic arrays. Do @b not use @c alloca
or variable length arrays on the stack. non-MMU hosts(uClinux) and
pthreads require modest and predictable stack usage.

@section styletypes Type Guidelines
- use native types (@c int or <tt> unsigned int </tt>) if the type is not important
  - if size matters, use the types from \<stdint.h\> or \<inttypes.h\>:
    - @c int8_t, @c int16_t, @c int32_t, or @c int64_t: signed types of specified size
    - @c uint8_t, @c uint16_t, @c uint32_t, or @c uint64_t: unsigned types of specified size
    - use the associated @c printf and @c scanf formatting strings for these types
      (e.g. @c PRId8, PRIx16, SCNu8, ...)
  - do @b NOT redefine @c uN types from "types.h"
  - use type @c target_addr_t for target's address values
  - prefer type <tt> unsigned int </tt> to type @c unsigned

@section stylefunc Functions

- static inline functions should be preferred over macros:
@code
/* do NOT define macro-like functions like this... */
#define CUBE(x) ((x) * (x) * (x))
/* instead, define the same expression using a C99 inline function */
static inline int cube(int x) { return x * x * x; }
@endcode
- Functions should be declared static unless required by other modules
  - define static functions before first usage to avoid forward declarations.
- Functions should have no space between its name and its parameter list:
@code
int f(int x1, int x2)
{
	...
	int y = f(x1, x2 - x1);
	...
}
@endcode
- Separate assignment and logical test statements.  In other words, you
should write statements like the following:
@code
// separate statements should be preferred
result = foo();
if (result != ERROR_OK)
	...
@endcode
More directly, do @b not combine these kinds of statements:
@code
// Combined statements should be avoided
if ((result = foo()) != ERROR_OK)
	return result;
@endcode
- Do not compare @c bool values with @c true or @c false but use the
  value directly
@code
if (!is_enabled)
    ...
@endcode
- Avoid comparing pointers with @c NULL
@code
buf = malloc(buf_size);
if (!buf) {
    LOG_ERROR("Out of memory");
    return ERROR_FAIL;
}
@endcode

 */
/** @page styledoxygen Doxygen Style Guide

The following sections provide guidelines for OpenOCD developers
who wish to write Doxygen comments in the code or this manual.
For an introduction to Doxygen documentation,
see the @ref primerdoxygen.

@section styledoxyblocks Doxygen Block Selection

Several different types of Doxygen comments can be used; often,
one style will be the most appropriate for a specific context.
The following guidelines provide developers with heuristics for
selecting an appropriate form and writing consistent documentation
comments.

-# use @c /// to for one-line documentation of instances.
-# for documentation requiring multiple lines, use a "block" style:
@verbatim
/**
 * @brief First sentence is short description.  Remaining text becomes
 * the full description block, where "empty" lines start new paragraphs.
 *
 * One can make text appear in @a italics, @b bold, @c monospace, or
 * in blocks such as the one in which this example appears in the Style
 * Guide.  See the Doxygen Manual for the full list of commands.
 *
 * @param foo For a function, describe the parameters (e.g. @a foo).
 * @returns The value(s) returned, or possible error conditions.
 */
@endverbatim
  -# The block should start on the line following the opening @c /\**.
  -# The end of the block, @c *&zwj;/, should also be on its own line.
  -# Every line in the block should have a @c '*' in-line with its start:
    - A leading space is required to align the @c '*' with the @c /\** line.
    - A single "empty" line should separate the function documentation
      from the block of parameter and return value descriptions.
    - Except to separate paragraphs of documentation, other extra
      "empty" lines should be removed from the block.
  -# Only single spaces should be used; do @b not add mid-line indentation.
-# If the total line length will be less than 72-80 columns, then
  - The @c /\**< form can be used on the same line.
  - This style should be used sparingly; the best use is for fields:
    @verbatim int field; /**< field description */ @endverbatim

@section styledoxyall Doxygen Style Guide

The following guidelines apply to all Doxygen comment blocks:

-# Use the @c '\@cmd' form for all doxygen commands (do @b not use @c '\\cmd').
-# Use symbol names such that Doxygen automatically creates links:
  -# @c function_name() can be used to reference functions
    (e.g. flash_set_dirty()).
  -# @c struct_name::member_name should be used to reference structure
    fields in the documentation (e.g. @c flash_driver::name).
  -# URLS get converted to markup automatically, without any extra effort.
  -# new pages can be linked into the hierarchy by using the @c \@subpage
    command somewhere the page(s) under which they should be linked:
  -# use @c \@ref in other contexts to create links to pages and sections.
-# Use good Doxygen mark-up:
  -# '\@a' (italics) should be used to reference parameters (e.g. <i>foo</i>).
  -# '\@b' (bold) should be used to emphasizing <b>single</b> words.
  -# '\@c' (monospace) should be used with <code>file names</code> and
  <code>code symbols</code>, so they appear visually distinct from
  surrounding text.
  -# To mark-up multiple words, the HTML alternatives must be used.
-# Two spaces should be used when nesting lists; do @b not use '\\t' in lists.
-# Code examples provided in documentation must conform to the Style Guide.

@section styledoxytext Doxygen Text Inputs

In addition to the guidelines in the preceding sections, the following
additional style guidelines should be considered when writing
documentation as part of standalone text files:

-# Text files must contain Doxygen at least one comment block:
  -# Documentation should begin in the first column (except for nested lists).
  -# Do NOT use the @c '*' convention that must be used in the source code.
-# Each file should contain at least one @c \@page block.
  -# Each new page should be listed as a \@subpage in the \@page block
  of the page that should serve as its parent.
  -# Large pages should be structure in parts using meaningful \@section
  and \@subsection commands.
-# Include a @c \@file block at the end of each Doxygen @c .txt file to
  document its contents:
  - Doxygen creates such pages for files automatically, but no content
    will appear on them for those that only contain manual pages.
  - The \@file block should provide useful meta-documentation to assist
    technical writers; typically, a list of the pages that it contains.
  - For example, the @ref styleguide exists in @c doc/manual/style.txt,
    which contains a reference back to itself.
-# The \@file and \@page commands should begin on the same line as
   the start of the Doxygen comment:
@verbatim
/** @page pagename Page Title

Documentation for the page.

 */
/** @file

This file contains the @ref pagename page.

 */
@endverbatim

For an example, the Doxygen source for this Style Guide can be found in
@c doc/manual/style.txt, alongside other parts of The Manual.

 */
/** @page styletexinfo Texinfo Style Guide

The User's Guide is there to provide two basic kinds of information.  It
is a guide for how and why to use each feature or mechanism of OpenOCD.
It is also the reference manual for all commands and options involved
in using them, including interface, flash, target, and other drivers.
At this time, it is the only documentation for end users; everything
else is addressing OpenOCD developers.

There are two key audiences for the User's Guide, both developer based.
The primary audience is developers using OpenOCD as a tool in their
work, or who may be starting to use it that way.  A secondary audience
includes developers who are supporting those users by packaging or
customizing it for their hardware, installing it as part of some software
distribution, or by evolving OpenOCD itself.  There is some crossover
between those audiences.  We encourage contributions from users as the
fundamental way to evolve and improve OpenOCD.  In particular, creating
a board or target specific configuration file is something that many
users will end up doing at some point, and we like to see such files
become part of the mainline release.

General documentation rules to remember include:

- Be concise and clear.  It's work to remove those extra words and
  sentences, but such "noise" doesn't help readers.
- Make it easy to skim and browse.  "Tell what you're going to say,
  then say it".  Help readers decide whether to dig in now, or
  leave it for later.
- Make sure the chapters flow well.  Presentations should not jump
  around, and should move easily from overview down to details.
- Avoid using the passive voice.
- Address the reader to clarify roles ("your config file", "the board you
  are debugging", etc.); "the user" (etc) is artificial.
- Use good English grammar and spelling.  Remember also that English
  will not be the first language for many readers.  Avoid complex or
  idiomatic usage that could create needless barriers.
- Use examples to highlight fundamental ideas and common idioms.
- Don't overuse list constructs.  This is not a slide presentation;
  prefer paragraphs.

When presenting features and mechanisms of OpenOCD:

- Explain key concepts before presenting commands using them.
- Tie examples to common developer tasks.
- When giving instructions, you can \@enumerate each step both
  to clearly delineate the steps, and to highlight that this is
  not explanatory text.
- When you provide "how to use it" advice or tutorials, keep it
  in separate sections from the reference material.
- Good indexing is something of a black art.  Use \@cindex for important
  concepts, but don't overuse it.  In particular, rely on the \@deffn
  indexing, and use \@cindex primarily with significant blocks of text
  such as \@subsection.  The \@dfn of a key term may merit indexing.
- Use \@xref (and \@anchor) with care.  Hardcopy versions, from the PDF,
  must make sense without clickable links (which don't work all that well
  with Texinfo in any case).  If you find you're using many links,
  read that as a symptom that the presentation may be disjointed and
  confusing.
- Avoid font tricks like \@b, but use \@option, \@file, \@dfn, \@emph
  and related mechanisms where appropriate.

For technical reference material:

- It's OK to start sections with explanations and end them with
  detailed lists of the relevant commands.
- Use the \@deffn style declarations to define all commands and drivers.
  These will automatically appear in the relevant index, and those
  declarations help promote consistent presentation and style.
   - It's a "Command" if it can be used interactively.
   - Else it's a "Config Command" if it must be used before the
     configuration stage completes.
   - For a "Driver", list its name.
   - Use EBNF style regular expressions to define parameters:
     brackets around zero-or-one choices, parentheses around
     exactly-one choices.
   - Use \@option, \@file, \@var and other mechanisms where appropriate.
   - Say what output it displays, and what value it returns to callers.
   - Explain clearly what the command does.  Sometimes you will find
     that it can't be explained clearly.  That usually means the command
     is poorly designed; replace it with something better, if you can.
   - Be complete:  document all commands, except as part of a strategy
     to phase something in or out.
   - Be correct:  review the documentation against the code, and
     vice versa.
- Alphabetize the \@defn declarations for all commands in each
  section.
- Keep the per-command documentation focused on exactly what that
  command does, not motivation, advice, suggestions, or big examples.
  When commands deserve such expanded text, it belongs elsewhere.
  Solutions might be using a \@section explaining a cluster of related
  commands, or acting as a mini-tutorial.
- Details for any given driver should be grouped together.

The User's Guide is the first place most users will start reading,
after they begin using OpenOCD.  Make that investment of their time
be as productive as possible.  Needing to look at OpenOCD source code,
to figure out how to use it is a bad sign, though it's OK to need to
look at the User's guide to figure out what a config script is doing.

 */
/** @page stylelatex LaTeX Style Guide

This page needs to provide style guidelines for using LaTeX, the
typesetting language used by The References for OpenOCD Hardware.
Likewise, the @ref primerlatex for using this guide needs to be completed.

 */
/** @page styleperl Perl Style Guide

This page provides some style guidelines for using Perl, a scripting
language used by several small tools in the tree:

-# Ensure all Perl scripts use the proper suffix (@c .pl for scripts, and
   @c .pm for modules)
-# Pass files as script parameters or piped as input:
  - Do NOT code paths to files in the tree, as this breaks out-of-tree builds.
  - If you must, then you must also use an automake rule to create the script.
-# use @c '#!/usr/bin/perl' as the first line of Perl scripts.
-# always <code>use strict</code> and <code>use warnings</code>
-# invoke scripts indirectly in Makefiles or other scripts:
@code
perl script.pl
@endcode

Maintainers must also be sure to follow additional guidelines:
-# Ensure that Perl scripts are committed as executables:
    Use "<code>chmod +x script.pl</code>"
    @a before using "<code>git add script.pl</code>"

 */
/** @page styleautotools Autotools Style Guide

This page contains style guidelines for the OpenOCD autotools scripts.

The following guidelines apply to the @c configure.ac file:
- Better guidelines need to be developed, but until then...
- Use good judgement.

The following guidelines apply to @c Makefile.am files:
-# When assigning variables with long lists of items:
  -# Separate the values on each line to make the files "patch friendly":
@code
VAR = \
	value1 \
	value2 \
	...
	value9 \
	value10
@endcode
 */
/** @file

This file contains the @ref styleguide pages.  The @ref styleguide pages
include the following Style Guides for their respective code and
documentation languages:

- @ref styletcl
- @ref stylec
- @ref styledoxygen
- @ref styletexinfo
- @ref stylelatex
- @ref styleperl
- @ref styleautotools

 */<|MERGE_RESOLUTION|>--- conflicted
+++ resolved
@@ -48,11 +48,6 @@
 - use Unix line endings ('\\n'); do NOT use DOS endings ('\\r\\n')
 - limit adjacent empty lines to at most two (2).
 - remove any trailing empty lines at the end of source files
-<<<<<<< HEAD
-- do not "comment out" code from the tree; instead, one should either:
-  -# remove it entirely (git can retrieve the old version), or
-  -# use an @c \#if/\#endif block.
-=======
 - do not "comment out" code from the tree nor put it within a block
   @code
   #if 0
@@ -102,7 +97,6 @@
       x = 0;
   }
   @endcode
->>>>>>> 25488359
 
 Finally, try to avoid lines of code that are longer than 72-80 columns:
 
