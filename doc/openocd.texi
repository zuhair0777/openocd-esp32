--- conflicted
+++ resolved
@@ -5487,9 +5487,6 @@
 @cindex at91samd
 All members of the ATSAM D2x, D1x, D0x, ATSAMR, ATSAML and ATSAMC microcontroller
 families from Atmel include internal flash and use ARM's Cortex-M0+ core.
-<<<<<<< HEAD
-This driver uses the same command names/syntax as @xref{at91sam3}.
-=======
 
 Do not use for ATSAM D51 and E5x: use @xref{atsame5}.
 
@@ -5498,7 +5495,6 @@
 @example
 flash bank $_FLASHNAME at91samd 0x00000000 0 1 1 $_TARGETNAME
 @end example
->>>>>>> 9de7d9c8
 
 @deffn Command {at91samd chip-erase}
 Issues a complete Flash erase via the Device Service Unit (DSU). This can be
@@ -5570,11 +5566,6 @@
 # Write 0x12300 to user row but leave other bits and low byte unchanged
 >at91samd nvmuserrow 0x12345 0xFFF00
 @end example
-<<<<<<< HEAD
-@end deffn
-
-=======
->>>>>>> 9de7d9c8
 @end deffn
 
 @end deffn
@@ -6692,8 +6683,6 @@
 flash bank $_FLASHNAME stm32f2x 0 0 0 0 $_TARGETNAME
 @end example
 
-<<<<<<< HEAD
-=======
 If you use OTP (One-Time Programmable) memory define it as a second bank
 as per the following example.
 @example
@@ -6705,7 +6694,6 @@
 The @var{num} parameter is a value shown by @command{flash banks}.
 @end deffn
 
->>>>>>> 9de7d9c8
 Note that some devices have been found that have a flash size register that contains
 an invalid value, to workaround this issue you can override the probed value used by
 the flash driver.
@@ -7553,79 +7541,6 @@
 @item OpenOCD is shutdown if @option{exit} parameter is given.
 @end enumerate
 
-<<<<<<< HEAD
-Example for s3c2440 mflash where @var{RST pin} is GPIO B1:
-
-@example
-mflash bank $_FLASHNAME s3c2440 0x10000000 1b 0
-@end example
-
-Example for pxa270 mflash where @var{RST pin} is GPIO 43:
-
-@example
-mflash bank $_FLASHNAME pxa270 0x08000000 43 0
-@end example
-@end deffn
-
-@subsection mFlash commands
-@cindex mFlash commands
-
-@deffn Command {mflash config pll} frequency
-Configure mflash PLL.
-The @var{frequency} is the mflash input frequency, in Hz.
-Issuing this command will erase mflash's whole internal nand and write new pll.
-After this command, mflash needs power-on-reset for normal operation.
-If pll was newly configured, storage and boot(optional) info also need to be update.
-@end deffn
-
-@deffn Command {mflash config boot}
-Configure bootable option.
-If bootable option is set, mflash offer the first 8 sectors
-(4kB) for boot.
-@end deffn
-
-@deffn Command {mflash config storage}
-Configure storage information.
-For the normal storage operation, this information must be
-written.
-@end deffn
-
-@deffn Command {mflash dump} num filename offset size
-Dump @var{size} bytes, starting at @var{offset} bytes from the
-beginning of the bank @var{num}, to the file named @var{filename}.
-@end deffn
-
-@deffn Command {mflash probe}
-Probe mflash.
-@end deffn
-
-@deffn Command {mflash write} num filename offset
-Write the binary file @var{filename} to mflash bank @var{num}, starting at
-@var{offset} bytes from the beginning of the bank.
-@end deffn
-
-@node Flash Programming
-@chapter Flash Programming
-
-OpenOCD implements numerous ways to program the target flash, whether internal or external.
-Programming can be achieved by either using GDB @ref{programmingusinggdb,,Programming using GDB},
-or using the commands given in @ref{flashprogrammingcommands,,Flash Programming Commands}.
-
-@*To simplify using the flash commands directly a jimtcl script is available that handles the programming and verify stage.
-OpenOCD will program/verify/reset the target and optionally shutdown.
-
-The script is executed as follows and by default the following actions will be performed.
-@enumerate
-@item 'init' is executed.
-@item 'reset init' is called to reset and halt the target, any 'reset init' scripts are executed.
-@item @code{flash write_image} is called to erase and write any flash using the filename given.
-@item @code{verify_image} is called if @option{verify} parameter is given.
-@item @code{reset run} is called if @option{reset} parameter is given.
-@item OpenOCD is shutdown if @option{exit} parameter is given.
-@end enumerate
-
-=======
->>>>>>> 9de7d9c8
 An example of usage is given below. @xref{program}.
 
 @example
@@ -9166,14 +9081,11 @@
 are enabled again. If the interrupt handlers don't complete within 500ms,
 the step command leaves with the core running.
 
-<<<<<<< HEAD
-=======
 The @option{steponly} option disables interrupts during single-stepping but
 enables them during normal execution. This can be used as a partial workaround
 for 702596 erratum in Cortex-M7 r0p1. See "Cortex-M7 (AT610) and Cortex-M7 with
 FPU (AT611) Software Developer Errata Notice" from ARM for further details.
 
->>>>>>> 9de7d9c8
 Note that a free hardware (FPB) breakpoint is required for the @option{auto}
 option. If no breakpoint is available at the time of the step, then the step
 is taken with interrupts enabled, i.e. the same way the @option{off} option
@@ -9244,13 +9156,8 @@
 However, normally it is not necessary to use the command at all.
 @end deffn
 
-<<<<<<< HEAD
-@deffn Command {aarch64 smp_on|smp_off}
-Enable and disable SMP handling. The state of SMP handling influences the way targets in an SMP group
-=======
 @deffn Command {aarch64 smp} [on|off]
 Display, enable or disable SMP handling mode. The state of SMP handling influences the way targets in an SMP group
->>>>>>> 9de7d9c8
 are handled by the run control. With SMP handling enabled, issuing halt or resume to one core will trigger
 halting or resuming of all cores in the group. The command @code{target smp} defines which targets are in the SMP
 group. With SMP handling disabled, all targets need to be treated individually.
@@ -9261,8 +9168,6 @@
 @option{on}.
 @end deffn
 
-<<<<<<< HEAD
-=======
 @deffn Command {$target_name catch_exc} [@option{off}|@option{sec_el1}|@option{sec_el3}|@option{nsec_el1}|@option{nsec_el2}]+
 Cause @command{$target_name} to halt when an exception is taken. Any combination of
 Secure (sec) EL1/EL3 or Non-Secure (nsec) EL1/EL2 is valid. The target
@@ -9271,7 +9176,6 @@
 Issuing the command without options prints the current configuration.
 @end deffn
 
->>>>>>> 9de7d9c8
 @section EnSilica eSi-RISC Architecture
 
 eSi-RISC is a highly configurable microprocessor architecture for embedded systems
@@ -9415,11 +9319,7 @@
 
 @deffn Command {esirisc trace init}
 Initialize trace collection. This command must be called any time the
-<<<<<<< HEAD
-configuration changes. If an trace buffer has been configured, the contents will
-=======
 configuration changes. If a trace buffer has been configured, the contents will
->>>>>>> 9de7d9c8
 be overwritten when trace collection starts.
 @end deffn
 
@@ -9566,8 +9466,6 @@
 CSRs.
 @end deffn
 
-<<<<<<< HEAD
-=======
 @deffn Command {riscv expose_custom} n0[-m0][,n1[-m1]]...
 The RISC-V Debug Specification allows targets to expose custom registers
 through abstract commands. (See Section 3.5.1.1 in that document.) This command
@@ -9576,7 +9474,6 @@
 This command must be executed before `init`.
 @end deffn
 
->>>>>>> 9de7d9c8
 @deffn Command {riscv set_command_timeout_sec} [seconds]
 Set the wall-clock timeout (in seconds) for individual commands. The default
 should work fine for all but the slowest targets (eg. simulators).
@@ -9597,8 +9494,6 @@
 use the Program Buffer to access memory.
 @end deffn
 
-<<<<<<< HEAD
-=======
 @deffn Command {riscv set_ir} (@option{idcode}|@option{dtmcs}|@option{dmi}) [value]
 Set the IR value for the specified JTAG register.  This is useful, for
 example, when using the existing JTAG interface on a Xilinx FPGA by
@@ -9610,28 +9505,18 @@
 and DBUS registers, respectively.
 @end deffn
 
->>>>>>> 9de7d9c8
 @subsection RISC-V Authentication Commands
 
 The following commands can be used to authenticate to a RISC-V system. Eg.  a
 trivial challenge-response protocol could be implemented as follows in a
 configuration file, immediately following @command{init}:
 @example
-<<<<<<< HEAD
-set challenge [ocd_riscv authdata_read]
-=======
 set challenge [riscv authdata_read]
->>>>>>> 9de7d9c8
 riscv authdata_write [expr $challenge + 1]
 @end example
 
 @deffn Command {riscv authdata_read}
-<<<<<<< HEAD
-Return the 32-bit value read from authdata. Note that to get read value back in
-a TCL script, it needs to be invoked as @command{ocd_riscv authdata_read}.
-=======
 Return the 32-bit value read from authdata.
->>>>>>> 9de7d9c8
 @end deffn
 
 @deffn Command {riscv authdata_write} value
@@ -9644,13 +9529,7 @@
 can be used to interact with custom debug features.
 
 @deffn Command {riscv dmi_read}
-<<<<<<< HEAD
-Perform a 32-bit DMI read at address, returning the value.  Note that to get
-read value back in a TCL script, it needs to be invoked as @command{ocd_riscv
-dmi_read}.
-=======
 Perform a 32-bit DMI read at address, returning the value.
->>>>>>> 9de7d9c8
 @end deffn
 
 @deffn Command {riscv dmi_write} address value
@@ -10291,62 +10170,6 @@
 
 To verify any flash programming the GDB command @option{compare-sections}
 can be used.
-<<<<<<< HEAD
-
-@section Using GDB as a non-intrusive memory inspector
-@cindex Using GDB as a non-intrusive memory inspector
-@anchor{gdbmeminspect}
-
-If your project controls more than a blinking LED, let's say a heavy industrial
-robot or an experimental nuclear reactor, stopping the controlling process
-just because you want to attach GDB is not a good option.
-
-OpenOCD does not support GDB non-stop mode (might be implemented in the future).
-Though there is a possible setup where the target does not get stopped
-and GDB treats it as it were running.
-If the target supports background access to memory while it is running,
-you can use GDB in this mode to inspect memory (mainly global variables)
-without any intrusion of the target process.
-
-Remove default setting of gdb-attach event. @xref{targetevents,,Target Events}.
-Place following command after target configuration:
-@example
-$_TARGETNAME configure -event gdb-attach @{@}
-@end example
-
-If any of installed flash banks does not support probe on running target,
-switch off gdb_memory_map:
-@example
-gdb_memory_map disable
-@end example
-
-Ensure GDB is configured without interrupt-on-connect.
-Some GDB versions set it by default, some does not.
-@example
-set remote interrupt-on-connect off
-@end example
-
-If you switched gdb_memory_map off, you may want to setup GDB memory map
-manually or issue @command{set mem inaccessible-by-default off}
-
-Now you can issue GDB command @command{target remote ...} and inspect memory
-of a running target. Do not use GDB commands @command{continue},
-@command{step} or @command{next} as they synchronize GDB with your target
-and GDB would require stopping the target to get the prompt back.
-
-Do not use this mode under an IDE like Eclipse as it caches values of
-previously shown varibles.
-
-@anchor{usingopenocdsmpwithgdb}
-@section Using OpenOCD SMP with GDB
-@cindex SMP
-For SMP support following GDB serial protocol packet have been defined :
-@itemize @bullet
-@item j - smp status request
-@item J - smp set request
-@end itemize
-=======
->>>>>>> 9de7d9c8
 
 @section Using GDB as a non-intrusive memory inspector
 @cindex Using GDB as a non-intrusive memory inspector
@@ -10422,10 +10245,7 @@
 @item @option{mqx}
 @item @option{uCOS-III}
 @item @option{nuttx}
-<<<<<<< HEAD
-=======
 @item @option{hwthread} (This is not an actual RTOS. @xref{usingopenocdsmpwithgdb,,Using OpenOCD SMP with GDB}.)
->>>>>>> 9de7d9c8
 @end itemize
 
 Before an RTOS can be detected, it must export certain symbols; otherwise, it cannot
