--- conflicted
+++ resolved
@@ -45,12 +45,7 @@
 	return hl_interface_init_reset();
 }
 
-<<<<<<< HEAD
-static const struct command_registration
-hl_swd_transport_subcommand_handlers[] = {
-=======
 static const struct command_registration hl_swd_transport_subcommand_handlers[] = {
->>>>>>> 25488359
 	{
 	 .name = "newdap",
 	 .mode = COMMAND_CONFIG,
@@ -208,23 +203,13 @@
 	 * That works with only C code ... no Tcl glue required.
 	 */
 
-<<<<<<< HEAD
-	return register_commands(cmd_ctx, NULL,
-				hl_jtag_transport_command_handlers);
-=======
 	return register_commands(cmd_ctx, NULL, hl_jtag_transport_command_handlers);
->>>>>>> 25488359
 }
 
 static int hl_swd_transport_select(struct command_context *cmd_ctx)
 {
 	LOG_DEBUG("hl_swd_transport_select");
-<<<<<<< HEAD
-	return register_commands(cmd_ctx, NULL,
-				hl_swd_transport_command_handlers);
-=======
 	return register_commands(cmd_ctx, NULL, hl_swd_transport_command_handlers);
->>>>>>> 25488359
 }
 
 static struct transport hl_swd_transport = {
