/***************************************************************************
 *   Copyright (C) 2009 Zachary T Welch                                    *
 *   zw@superlucidity.net                                                  *
 *                                                                         *
 *   Copyright (C) 2007,2008,2009 Øyvind Harboe                            *
 *   oyvind.harboe@zylin.com                                               *
 *                                                                         *
 *   Copyright (C) 2009 SoftPLC Corporation                                *
 *       http://softplc.com                                                *
 *   dick@softplc.com                                                      *
 *                                                                         *
 *   Copyright (C) 2005 by Dominic Rath                                    *
 *   Dominic.Rath@gmx.de                                                   *
 *                                                                         *
 *   This program is free software; you can redistribute it and/or modify  *
 *   it under the terms of the GNU General Public License as published by  *
 *   the Free Software Foundation; either version 2 of the License, or     *
 *   (at your option) any later version.                                   *
 *                                                                         *
 *   This program is distributed in the hope that it will be useful,       *
 *   but WITHOUT ANY WARRANTY; without even the implied warranty of        *
 *   MERCHANTABILITY or FITNESS FOR A PARTICULAR PURPOSE.  See the         *
 *   GNU General Public License for more details.                          *
 *                                                                         *
 *   You should have received a copy of the GNU General Public License     *
 *   along with this program.  If not, see <http://www.gnu.org/licenses/>. *
 ***************************************************************************/

#ifdef HAVE_CONFIG_H
#include "config.h"
#endif

#include "jtag.h"
#include "swd.h"
#include "interface.h"
#include <transport/transport.h>
#include <helper/jep106.h>

#ifdef HAVE_STRINGS_H
#include <strings.h>
#endif

/* SVF and XSVF are higher level JTAG command sets (for boundary scan) */
#include "svf/svf.h"
#include "xsvf/xsvf.h"

/** The number of JTAG queue flushes (for profiling and debugging purposes). */
static int jtag_flush_queue_count;

/* Sleep this # of ms after flushing the queue */
static int jtag_flush_queue_sleep;

static void jtag_add_scan_check(struct jtag_tap *active,
		void (*jtag_add_scan)(struct jtag_tap *active,
		int in_num_fields,
		const struct scan_field *in_fields,
		tap_state_t state),
		int in_num_fields, struct scan_field *in_fields, tap_state_t state);

/**
 * The jtag_error variable is set when an error occurs while executing
 * the queue.  Application code may set this using jtag_set_error(),
 * when an error occurs during processing that should be reported during
 * jtag_execute_queue().
 *
 * The value is set and cleared, but never read by normal application code.
 *
 * This value is returned (and cleared) by jtag_execute_queue().
 */
static int jtag_error = ERROR_OK;

static const char *jtag_event_strings[] = {
	[JTAG_TRST_ASSERTED] = "TAP reset",
	[JTAG_TAP_EVENT_SETUP] = "TAP setup",
	[JTAG_TAP_EVENT_ENABLE] = "TAP enabled",
	[JTAG_TAP_EVENT_DISABLE] = "TAP disabled",
};

/*
 * JTAG adapters must initialize with TRST and SRST de-asserted
 * (they're negative logic, so that means *high*).  But some
 * hardware doesn't necessarily work that way ... so set things
 * up so that jtag_init() always forces that state.
 */
static int jtag_trst = -1;
static int jtag_srst = -1;

/**
 * List all TAPs that have been created.
 */
static struct jtag_tap *__jtag_all_taps;

static enum reset_types jtag_reset_config = RESET_NONE;
tap_state_t cmd_queue_cur_state = TAP_RESET;

static bool jtag_verify_capture_ir = true;
static int jtag_verify = 1;

/* how long the OpenOCD should wait before attempting JTAG communication after reset lines
 *deasserted (in ms) */
static int adapter_nsrst_delay;	/* default to no nSRST delay */
static int jtag_ntrst_delay;/* default to no nTRST delay */
static int adapter_nsrst_assert_width;	/* width of assertion */
static int jtag_ntrst_assert_width;	/* width of assertion */

/**
 * Contains a single callback along with a pointer that will be passed
 * when an event occurs.
 */
struct jtag_event_callback {
	/** a event callback */
	jtag_event_handler_t callback;
	/** the private data to pass to the callback */
	void *priv;
	/** the next callback */
	struct jtag_event_callback *next;
};

/* callbacks to inform high-level handlers about JTAG state changes */
static struct jtag_event_callback *jtag_event_callbacks;

/* speed in kHz*/
static int speed_khz;
/* speed to fallback to when RCLK is requested but not supported */
static int rclk_fallback_speed_khz;
static enum {CLOCK_MODE_UNSELECTED, CLOCK_MODE_KHZ, CLOCK_MODE_RCLK} clock_mode;
static int jtag_speed;

static struct jtag_interface *jtag;

/* configuration */
struct jtag_interface *jtag_interface;

void jtag_set_flush_queue_sleep(int ms)
{
	jtag_flush_queue_sleep = ms;
}

void jtag_set_error(int error)
{
	if ((error == ERROR_OK) || (jtag_error != ERROR_OK))
		return;
	jtag_error = error;
}

int jtag_error_clear(void)
{
	int temp = jtag_error;
	jtag_error = ERROR_OK;
	return temp;
}

/************/

static bool jtag_poll = 1;

bool is_jtag_poll_safe(void)
{
	/* Polling can be disabled explicitly with set_enabled(false).
	 * It is also implicitly disabled while TRST is active and
	 * while SRST is gating the JTAG clock.
	 */
	if (!transport_is_jtag())
		return jtag_poll;

	if (!jtag_poll || jtag_trst != 0)
		return false;
	return jtag_srst == 0 || (jtag_reset_config & RESET_SRST_NO_GATING);
}

bool jtag_poll_get_enabled(void)
{
	return jtag_poll;
}

void jtag_poll_set_enabled(bool value)
{
	jtag_poll = value;
}

/************/

struct jtag_tap *jtag_all_taps(void)
{
	return __jtag_all_taps;
};

unsigned jtag_tap_count(void)
{
	struct jtag_tap *t = jtag_all_taps();
	unsigned n = 0;
	while (t) {
		n++;
		t = t->next_tap;
	}
	return n;
}

unsigned jtag_tap_count_enabled(void)
{
	struct jtag_tap *t = jtag_all_taps();
	unsigned n = 0;
	while (t) {
		if (t->enabled)
			n++;
		t = t->next_tap;
	}
	return n;
}

/** Append a new TAP to the chain of all taps. */
void jtag_tap_add(struct jtag_tap *t)
{
	unsigned jtag_num_taps = 0;

	struct jtag_tap **tap = &__jtag_all_taps;
	while (*tap != NULL) {
		jtag_num_taps++;
		tap = &(*tap)->next_tap;
	}
	*tap = t;
	t->abs_chain_position = jtag_num_taps;
}

/* returns a pointer to the n-th device in the scan chain */
struct jtag_tap *jtag_tap_by_position(unsigned n)
{
	struct jtag_tap *t = jtag_all_taps();

	while (t && n-- > 0)
		t = t->next_tap;

	return t;
}

struct jtag_tap *jtag_tap_by_string(const char *s)
{
	/* try by name first */
	struct jtag_tap *t = jtag_all_taps();

	while (t) {
		if (0 == strcmp(t->dotted_name, s))
			return t;
		t = t->next_tap;
	}

	/* no tap found by name, so try to parse the name as a number */
	unsigned n;
	if (parse_uint(s, &n) != ERROR_OK)
		return NULL;

	/* FIXME remove this numeric fallback code late June 2010, along
	 * with all info in the User's Guide that TAPs have numeric IDs.
	 * Also update "scan_chain" output to not display the numbers.
	 */
	t = jtag_tap_by_position(n);
	if (t)
		LOG_WARNING("Specify TAP '%s' by name, not number %u",
			t->dotted_name, n);

	return t;
}

struct jtag_tap *jtag_tap_next_enabled(struct jtag_tap *p)
{
	p = p ? p->next_tap : jtag_all_taps();
	while (p) {
		if (p->enabled)
			return p;
		p = p->next_tap;
	}
	return NULL;
}

const char *jtag_tap_name(const struct jtag_tap *tap)
{
	return (tap == NULL) ? "(unknown)" : tap->dotted_name;
}


int jtag_register_event_callback(jtag_event_handler_t callback, void *priv)
{
	struct jtag_event_callback **callbacks_p = &jtag_event_callbacks;

	if (callback == NULL)
		return ERROR_COMMAND_SYNTAX_ERROR;

	if (*callbacks_p) {
		while ((*callbacks_p)->next)
			callbacks_p = &((*callbacks_p)->next);
		callbacks_p = &((*callbacks_p)->next);
	}

	(*callbacks_p) = malloc(sizeof(struct jtag_event_callback));
	(*callbacks_p)->callback = callback;
	(*callbacks_p)->priv = priv;
	(*callbacks_p)->next = NULL;

	return ERROR_OK;
}

int jtag_unregister_event_callback(jtag_event_handler_t callback, void *priv)
{
	struct jtag_event_callback **p = &jtag_event_callbacks, *temp;

	if (callback == NULL)
		return ERROR_COMMAND_SYNTAX_ERROR;

	while (*p) {
		if (((*p)->priv != priv) || ((*p)->callback != callback)) {
			p = &(*p)->next;
			continue;
		}

		temp = *p;
		*p = (*p)->next;
		free(temp);
	}

	return ERROR_OK;
}

int jtag_call_event_callbacks(enum jtag_event event)
{
	struct jtag_event_callback *callback = jtag_event_callbacks;

	LOG_DEBUG("jtag event: %s", jtag_event_strings[event]);

	while (callback) {
		struct jtag_event_callback *next;

		/* callback may remove itself */
		next = callback->next;
		callback->callback(event, callback->priv);
		callback = next;
	}

	return ERROR_OK;
}

static void jtag_checks(void)
{
	assert(jtag_trst == 0);
}

static void jtag_prelude(tap_state_t state)
{
	jtag_checks();

	assert(state != TAP_INVALID);

	cmd_queue_cur_state = state;
}

void jtag_add_ir_scan_noverify(struct jtag_tap *active, const struct scan_field *in_fields,
	tap_state_t state)
{
	jtag_prelude(state);

	int retval = interface_jtag_add_ir_scan(active, in_fields, state);
	jtag_set_error(retval);
}

static void jtag_add_ir_scan_noverify_callback(struct jtag_tap *active,
	int dummy,
	const struct scan_field *in_fields,
	tap_state_t state)
{
	jtag_add_ir_scan_noverify(active, in_fields, state);
}

/* If fields->in_value is filled out, then the captured IR value will be checked */
void jtag_add_ir_scan(struct jtag_tap *active, struct scan_field *in_fields, tap_state_t state)
{
	assert(state != TAP_RESET);

	if (jtag_verify && jtag_verify_capture_ir) {
		/* 8 x 32 bit id's is enough for all invocations */

		/* if we are to run a verification of the ir scan, we need to get the input back.
		 * We may have to allocate space if the caller didn't ask for the input back.
		 */
		in_fields->check_value = active->expected;
		in_fields->check_mask = active->expected_mask;
		jtag_add_scan_check(active, jtag_add_ir_scan_noverify_callback, 1, in_fields,
			state);
	} else
		jtag_add_ir_scan_noverify(active, in_fields, state);
}

void jtag_add_plain_ir_scan(int num_bits, const uint8_t *out_bits, uint8_t *in_bits,
	tap_state_t state)
{
	assert(out_bits != NULL);
	assert(state != TAP_RESET);

	jtag_prelude(state);

	int retval = interface_jtag_add_plain_ir_scan(
			num_bits, out_bits, in_bits, state);
	jtag_set_error(retval);
}

static int jtag_check_value_inner(uint8_t *captured, uint8_t *in_check_value,
				  uint8_t *in_check_mask, int num_bits);

static int jtag_check_value_mask_callback(jtag_callback_data_t data0,
	jtag_callback_data_t data1,
	jtag_callback_data_t data2,
	jtag_callback_data_t data3)
{
	return jtag_check_value_inner((uint8_t *)data0,
		(uint8_t *)data1,
		(uint8_t *)data2,
		(int)data3);
}

static void jtag_add_scan_check(struct jtag_tap *active, void (*jtag_add_scan)(
		struct jtag_tap *active,
		int in_num_fields,
		const struct scan_field *in_fields,
		tap_state_t state),
	int in_num_fields, struct scan_field *in_fields, tap_state_t state)
{
	jtag_add_scan(active, in_num_fields, in_fields, state);

	for (int i = 0; i < in_num_fields; i++) {
		if ((in_fields[i].check_value != NULL) && (in_fields[i].in_value != NULL)) {
			/* this is synchronous for a minidriver */
			jtag_add_callback4(jtag_check_value_mask_callback,
				(jtag_callback_data_t)in_fields[i].in_value,
				(jtag_callback_data_t)in_fields[i].check_value,
				(jtag_callback_data_t)in_fields[i].check_mask,
				(jtag_callback_data_t)in_fields[i].num_bits);
		}
	}
}

void jtag_add_dr_scan_check(struct jtag_tap *active,
	int in_num_fields,
	struct scan_field *in_fields,
	tap_state_t state)
{
	if (jtag_verify)
		jtag_add_scan_check(active, jtag_add_dr_scan, in_num_fields, in_fields, state);
	else
		jtag_add_dr_scan(active, in_num_fields, in_fields, state);
}


void jtag_add_dr_scan(struct jtag_tap *active,
	int in_num_fields,
	const struct scan_field *in_fields,
	tap_state_t state)
{
	assert(state != TAP_RESET);

	jtag_prelude(state);

	int retval;
	retval = interface_jtag_add_dr_scan(active, in_num_fields, in_fields, state);
	jtag_set_error(retval);
}

void jtag_add_plain_dr_scan(int num_bits, const uint8_t *out_bits, uint8_t *in_bits,
	tap_state_t state)
{
	assert(out_bits != NULL);
	assert(state != TAP_RESET);

	jtag_prelude(state);

	int retval;
	retval = interface_jtag_add_plain_dr_scan(num_bits, out_bits, in_bits, state);
	jtag_set_error(retval);
}

void jtag_add_tlr(void)
{
	jtag_prelude(TAP_RESET);
	jtag_set_error(interface_jtag_add_tlr());

	/* NOTE: order here matches TRST path in jtag_add_reset() */
	jtag_call_event_callbacks(JTAG_TRST_ASSERTED);
	jtag_notify_event(JTAG_TRST_ASSERTED);
}

/**
 * If supported by the underlying adapter, this clocks a raw bit sequence
 * onto TMS for switching betwen JTAG and SWD modes.
 *
 * DO NOT use this to bypass the integrity checks and logging provided
 * by the jtag_add_pathmove() and jtag_add_statemove() calls.
 *
 * @param nbits How many bits to clock out.
 * @param seq The bit sequence.  The LSB is bit 0 of seq[0].
 * @param state The JTAG tap state to record on completion.  Use
 *	TAP_INVALID to represent being in in SWD mode.
 *
 * @todo Update naming conventions to stop assuming everything is JTAG.
 */
int jtag_add_tms_seq(unsigned nbits, const uint8_t *seq, enum tap_state state)
{
	int retval;

	if (!(jtag->supported & DEBUG_CAP_TMS_SEQ))
		return ERROR_JTAG_NOT_IMPLEMENTED;

	jtag_checks();
	cmd_queue_cur_state = state;

	retval = interface_add_tms_seq(nbits, seq, state);
	jtag_set_error(retval);
	return retval;
}

void jtag_add_pathmove(int num_states, const tap_state_t *path)
{
	tap_state_t cur_state = cmd_queue_cur_state;

	/* the last state has to be a stable state */
	if (!tap_is_state_stable(path[num_states - 1])) {
		LOG_ERROR("BUG: TAP path doesn't finish in a stable state");
		jtag_set_error(ERROR_JTAG_NOT_STABLE_STATE);
		return;
	}

	for (int i = 0; i < num_states; i++) {
		if (path[i] == TAP_RESET) {
			LOG_ERROR("BUG: TAP_RESET is not a valid state for pathmove sequences");
			jtag_set_error(ERROR_JTAG_STATE_INVALID);
			return;
		}

		if (tap_state_transition(cur_state, true) != path[i] &&
				tap_state_transition(cur_state, false) != path[i]) {
			LOG_ERROR("BUG: %s -> %s isn't a valid TAP transition",
				tap_state_name(cur_state), tap_state_name(path[i]));
			jtag_set_error(ERROR_JTAG_TRANSITION_INVALID);
			return;
		}
		cur_state = path[i];
	}

	jtag_checks();

	jtag_set_error(interface_jtag_add_pathmove(num_states, path));
	cmd_queue_cur_state = path[num_states - 1];
}

int jtag_add_statemove(tap_state_t goal_state)
{
	tap_state_t cur_state = cmd_queue_cur_state;

	if (goal_state != cur_state) {
		LOG_DEBUG("cur_state=%s goal_state=%s",
			tap_state_name(cur_state),
			tap_state_name(goal_state));
	}

	/* If goal is RESET, be paranoid and force that that transition
	 * (e.g. five TCK cycles, TMS high).  Else trust "cur_state".
	 */
	if (goal_state == TAP_RESET)
		jtag_add_tlr();
	else if (goal_state == cur_state)
		/* nothing to do */;

	else if (tap_is_state_stable(cur_state) && tap_is_state_stable(goal_state)) {
		unsigned tms_bits  = tap_get_tms_path(cur_state, goal_state);
		unsigned tms_count = tap_get_tms_path_len(cur_state, goal_state);
		tap_state_t moves[8];
		assert(tms_count < ARRAY_SIZE(moves));

		for (unsigned i = 0; i < tms_count; i++, tms_bits >>= 1) {
			bool bit = tms_bits & 1;

			cur_state = tap_state_transition(cur_state, bit);
			moves[i] = cur_state;
		}

		jtag_add_pathmove(tms_count, moves);
	} else if (tap_state_transition(cur_state, true)  == goal_state
			|| tap_state_transition(cur_state, false) == goal_state)
		jtag_add_pathmove(1, &goal_state);
	else
		return ERROR_FAIL;

	return ERROR_OK;
}

void jtag_add_runtest(int num_cycles, tap_state_t state)
{
	jtag_prelude(state);
	jtag_set_error(interface_jtag_add_runtest(num_cycles, state));
}


void jtag_add_clocks(int num_cycles)
{
	if (!tap_is_state_stable(cmd_queue_cur_state)) {
		LOG_ERROR("jtag_add_clocks() called with TAP in unstable state \"%s\"",
			tap_state_name(cmd_queue_cur_state));
		jtag_set_error(ERROR_JTAG_NOT_STABLE_STATE);
		return;
	}

	if (num_cycles > 0) {
		jtag_checks();
		jtag_set_error(interface_jtag_add_clocks(num_cycles));
	}
}

void swd_add_reset(int req_srst)
{
	if (req_srst) {
		if (!(jtag_reset_config & RESET_HAS_SRST)) {
			LOG_ERROR("BUG: can't assert SRST");
			jtag_set_error(ERROR_FAIL);
			return;
		}
		req_srst = 1;
	}

	/* Maybe change SRST signal state */
	if (jtag_srst != req_srst) {
		int retval;

		retval = interface_jtag_add_reset(0, req_srst);
		if (retval != ERROR_OK)
			jtag_set_error(retval);
		else
			retval = jtag_execute_queue();

		if (retval != ERROR_OK) {
			LOG_ERROR("TRST/SRST error");
			return;
		}

		/* SRST resets everything hooked up to that signal */
		jtag_srst = req_srst;
		if (jtag_srst) {
			LOG_DEBUG("SRST line asserted");
			if (adapter_nsrst_assert_width)
				jtag_add_sleep(adapter_nsrst_assert_width * 1000);
		} else {
			LOG_DEBUG("SRST line released");
			if (adapter_nsrst_delay)
				jtag_add_sleep(adapter_nsrst_delay * 1000);
		}

		retval = jtag_execute_queue();
		if (retval != ERROR_OK) {
			LOG_ERROR("SRST timings error");
			return;
		}
	}
}

void jtag_add_reset(int req_tlr_or_trst, int req_srst)
{
	int trst_with_tlr = 0;
	int new_srst = 0;
	int new_trst = 0;

	/* Without SRST, we must use target-specific JTAG operations
	 * on each target; callers should not be requesting SRST when
	 * that signal doesn't exist.
	 *
	 * RESET_SRST_PULLS_TRST is a board or chip level quirk, which
	 * can kick in even if the JTAG adapter can't drive TRST.
	 */
	if (req_srst) {
		if (!(jtag_reset_config & RESET_HAS_SRST)) {
			LOG_ERROR("BUG: can't assert SRST");
			jtag_set_error(ERROR_FAIL);
			return;
		}
		if ((jtag_reset_config & RESET_SRST_PULLS_TRST) != 0
				&& !req_tlr_or_trst) {
			LOG_ERROR("BUG: can't assert only SRST");
			jtag_set_error(ERROR_FAIL);
			return;
		}
		new_srst = 1;
	}

	/* JTAG reset (entry to TAP_RESET state) can always be achieved
	 * using TCK and TMS; that may go through a TAP_{IR,DR}UPDATE
	 * state first.  TRST accelerates it, and bypasses those states.
	 *
	 * RESET_TRST_PULLS_SRST is a board or chip level quirk, which
	 * can kick in even if the JTAG adapter can't drive SRST.
	 */
	if (req_tlr_or_trst) {
		if (!(jtag_reset_config & RESET_HAS_TRST))
			trst_with_tlr = 1;
		else if ((jtag_reset_config & RESET_TRST_PULLS_SRST) != 0
			 && !req_srst)
			trst_with_tlr = 1;
		else
			new_trst = 1;
	}

	/* Maybe change TRST and/or SRST signal state */
	if (jtag_srst != new_srst || jtag_trst != new_trst) {
		int retval;

		retval = interface_jtag_add_reset(new_trst, new_srst);
		if (retval != ERROR_OK)
			jtag_set_error(retval);
		else
			retval = jtag_execute_queue();

		if (retval != ERROR_OK) {
			LOG_ERROR("TRST/SRST error");
			return;
		}
	}

	/* SRST resets everything hooked up to that signal */
	if (jtag_srst != new_srst) {
		jtag_srst = new_srst;
		if (jtag_srst) {
			LOG_DEBUG("SRST line asserted");
			if (adapter_nsrst_assert_width)
				jtag_add_sleep(adapter_nsrst_assert_width * 1000);
		} else {
			LOG_DEBUG("SRST line released");
			if (adapter_nsrst_delay)
				jtag_add_sleep(adapter_nsrst_delay * 1000);
		}
	}

	/* Maybe enter the JTAG TAP_RESET state ...
	 *  - using only TMS, TCK, and the JTAG state machine
	 *  - or else more directly, using TRST
	 *
	 * TAP_RESET should be invisible to non-debug parts of the system.
	 */
	if (trst_with_tlr) {
		LOG_DEBUG("JTAG reset with TLR instead of TRST");
		jtag_add_tlr();

	} else if (jtag_trst != new_trst) {
		jtag_trst = new_trst;
		if (jtag_trst) {
			LOG_DEBUG("TRST line asserted");
			tap_set_state(TAP_RESET);
			if (jtag_ntrst_assert_width)
				jtag_add_sleep(jtag_ntrst_assert_width * 1000);
		} else {
			LOG_DEBUG("TRST line released");
			if (jtag_ntrst_delay)
				jtag_add_sleep(jtag_ntrst_delay * 1000);

			/* We just asserted nTRST, so we're now in TAP_RESET.
			 * Inform possible listeners about this, now that
			 * JTAG instructions and data can be shifted.  This
			 * sequence must match jtag_add_tlr().
			 */
			jtag_call_event_callbacks(JTAG_TRST_ASSERTED);
			jtag_notify_event(JTAG_TRST_ASSERTED);
		}
	}
}

void jtag_add_sleep(uint32_t us)
{
	/** @todo Here, keep_alive() appears to be a layering violation!!! */
	keep_alive();
	jtag_set_error(interface_jtag_add_sleep(us));
}

static int jtag_check_value_inner(uint8_t *captured, uint8_t *in_check_value,
	uint8_t *in_check_mask, int num_bits)
{
	int retval = ERROR_OK;
	int compare_failed;

	if (in_check_mask)
		compare_failed = buf_cmp_mask(captured, in_check_value, in_check_mask, num_bits);
	else
		compare_failed = buf_cmp(captured, in_check_value, num_bits);

	if (compare_failed) {
		char *captured_str, *in_check_value_str;
		int bits = (num_bits > DEBUG_JTAG_IOZ) ? DEBUG_JTAG_IOZ : num_bits;

		/* NOTE:  we've lost diagnostic context here -- 'which tap' */

		captured_str = buf_to_str(captured, bits, 16);
		in_check_value_str = buf_to_str(in_check_value, bits, 16);

		LOG_WARNING("Bad value '%s' captured during DR or IR scan:",
			captured_str);
		LOG_WARNING(" check_value: 0x%s", in_check_value_str);

		free(captured_str);
		free(in_check_value_str);

		if (in_check_mask) {
			char *in_check_mask_str;

			in_check_mask_str = buf_to_str(in_check_mask, bits, 16);
			LOG_WARNING(" check_mask: 0x%s", in_check_mask_str);
			free(in_check_mask_str);
		}

		retval = ERROR_JTAG_QUEUE_FAILED;
	}
	return retval;
}

void jtag_check_value_mask(struct scan_field *field, uint8_t *value, uint8_t *mask)
{
	assert(field->in_value != NULL);

	if (value == NULL) {
		/* no checking to do */
		return;
	}

	jtag_execute_queue_noclear();

	int retval = jtag_check_value_inner(field->in_value, value, mask, field->num_bits);
	jtag_set_error(retval);
}

int default_interface_jtag_execute_queue(void)
{
	if (NULL == jtag) {
		LOG_ERROR("No JTAG interface configured yet.  "
			"Issue 'init' command in startup scripts "
			"before communicating with targets.");
		return ERROR_FAIL;
	}

	int result = jtag->execute_queue();

#if !BUILD_ZY1000
	/* Only build this if we use a regular driver with a command queue.
	 * Otherwise jtag_command_queue won't be found at compile/link time. Its
	 * definition is in jtag/commands.c, which is only built/linked by
	 * jtag/Makefile.am if MINIDRIVER_DUMMY || !MINIDRIVER, but those variables
	 * aren't accessible here. */
	struct jtag_command *cmd = jtag_command_queue;
	while (debug_level >= LOG_LVL_DEBUG && cmd) {
		switch (cmd->type) {
			case JTAG_SCAN:
				LOG_DEBUG_IO("JTAG %s SCAN to %s",
						cmd->cmd.scan->ir_scan ? "IR" : "DR",
						tap_state_name(cmd->cmd.scan->end_state));
				for (int i = 0; i < cmd->cmd.scan->num_fields; i++) {
					struct scan_field *field = cmd->cmd.scan->fields + i;
					if (field->out_value) {
						char *str = buf_to_str(field->out_value, field->num_bits, 16);
						LOG_DEBUG_IO("  %db out: %s", field->num_bits, str);
						free(str);
					}
					if (field->in_value) {
						char *str = buf_to_str(field->in_value, field->num_bits, 16);
						LOG_DEBUG_IO("  %db  in: %s", field->num_bits, str);
						free(str);
					}
				}
				break;
			case JTAG_TLR_RESET:
				LOG_DEBUG_IO("JTAG TLR RESET to %s",
						tap_state_name(cmd->cmd.statemove->end_state));
				break;
			case JTAG_RUNTEST:
				LOG_DEBUG_IO("JTAG RUNTEST %d cycles to %s",
						cmd->cmd.runtest->num_cycles,
						tap_state_name(cmd->cmd.runtest->end_state));
				break;
			case JTAG_RESET:
				{
					const char *reset_str[3] = {
						"leave", "deassert", "assert"
					};
					LOG_DEBUG_IO("JTAG RESET %s TRST, %s SRST",
							reset_str[cmd->cmd.reset->trst + 1],
							reset_str[cmd->cmd.reset->srst + 1]);
				}
				break;
			case JTAG_PATHMOVE:
				LOG_DEBUG_IO("JTAG PATHMOVE (TODO)");
				break;
			case JTAG_SLEEP:
				LOG_DEBUG_IO("JTAG SLEEP (TODO)");
				break;
			case JTAG_STABLECLOCKS:
				LOG_DEBUG_IO("JTAG STABLECLOCKS (TODO)");
				break;
			case JTAG_TMS:
				LOG_DEBUG_IO("JTAG TMS (TODO)");
				break;
			default:
				LOG_ERROR("Unknown JTAG command: %d", cmd->type);
				break;
		}
		cmd = cmd->next;
	}
#endif

	return result;
}

void jtag_execute_queue_noclear(void)
{
	jtag_flush_queue_count++;
	jtag_set_error(interface_jtag_execute_queue());

	if (jtag_flush_queue_sleep > 0) {
		/* For debug purposes it can be useful to test performance
		 * or behavior when delaying after flushing the queue,
		 * e.g. to simulate long roundtrip times.
		 */
		usleep(jtag_flush_queue_sleep * 1000);
	}
}

int jtag_get_flush_queue_count(void)
{
	return jtag_flush_queue_count;
}

int jtag_execute_queue(void)
{
	jtag_execute_queue_noclear();
	return jtag_error_clear();
}

static int jtag_reset_callback(enum jtag_event event, void *priv)
{
	struct jtag_tap *tap = priv;

	if (event == JTAG_TRST_ASSERTED) {
		tap->enabled = !tap->disabled_after_reset;

		/* current instruction is either BYPASS or IDCODE */
		buf_set_ones(tap->cur_instr, tap->ir_length);
		tap->bypass = 1;
	}

	return ERROR_OK;
}

/* sleep at least us microseconds. When we sleep more than 1000ms we
 * do an alive sleep, i.e. keep GDB alive. Note that we could starve
 * GDB if we slept for <1000ms many times.
 */
void jtag_sleep(uint32_t us)
{
	if (us < 1000)
		usleep(us);
	else
		alive_sleep((us+999)/1000);
}

#define JTAG_MAX_AUTO_TAPS 20

#define EXTRACT_JEP106_BANK(X) (((X) & 0xf00) >> 8)
#define EXTRACT_JEP106_ID(X)   (((X) & 0xfe) >> 1)
#define EXTRACT_MFG(X)  (((X) & 0xffe) >> 1)
#define EXTRACT_PART(X) (((X) & 0xffff000) >> 12)
#define EXTRACT_VER(X)  (((X) & 0xf0000000) >> 28)

/* A reserved manufacturer ID is used in END_OF_CHAIN_FLAG, so we
 * know that no valid TAP will have it as an IDCODE value.
 */
#define END_OF_CHAIN_FLAG       0xffffffff

/* a larger IR length than we ever expect to autoprobe */
#define JTAG_IRLEN_MAX          60

static int jtag_examine_chain_execute(uint8_t *idcode_buffer, unsigned num_idcode)
{
	struct scan_field field = {
		.num_bits = num_idcode * 32,
		.out_value = idcode_buffer,
		.in_value = idcode_buffer,
	};

	/* initialize to the end of chain ID value */
	for (unsigned i = 0; i < num_idcode; i++)
		buf_set_u32(idcode_buffer, i * 32, 32, END_OF_CHAIN_FLAG);

	jtag_add_plain_dr_scan(field.num_bits, field.out_value, field.in_value, TAP_DRPAUSE);
	jtag_add_tlr();
	return jtag_execute_queue();
}

static bool jtag_examine_chain_check(uint8_t *idcodes, unsigned count)
{
	uint8_t zero_check = 0x0;
	uint8_t one_check = 0xff;

	for (unsigned i = 0; i < count * 4; i++) {
		zero_check |= idcodes[i];
		one_check &= idcodes[i];
	}

	/* if there wasn't a single non-zero bit or if all bits were one,
	 * the scan is not valid.  We wrote a mix of both values; either
	 *
	 *  - There's a hardware issue (almost certainly):
	 *     + all-zeroes can mean a target stuck in JTAG reset
	 *     + all-ones tends to mean no target
	 *  - The scan chain is WAY longer than we can handle, *AND* either
	 *     + there are several hundreds of TAPs in bypass, or
	 *     + at least a few dozen TAPs all have an all-ones IDCODE
	 */
	if (zero_check == 0x00 || one_check == 0xff) {
		LOG_ERROR("JTAG scan chain interrogation failed: all %s",
			(zero_check == 0x00) ? "zeroes" : "ones");
		LOG_ERROR("Check JTAG interface, timings, target power, etc.");
		return false;
	}
	return true;
}

static void jtag_examine_chain_display(enum log_levels level, const char *msg,
	const char *name, uint32_t idcode)
{
	log_printf_lf(level, __FILE__, __LINE__, __func__,
		"JTAG tap: %s %16.16s: 0x%08x "
		"(mfg: 0x%3.3x (%s), part: 0x%4.4x, ver: 0x%1.1x)",
		name, msg,
		(unsigned int)idcode,
		(unsigned int)EXTRACT_MFG(idcode),
		jep106_manufacturer(EXTRACT_JEP106_BANK(idcode), EXTRACT_JEP106_ID(idcode)),
		(unsigned int)EXTRACT_PART(idcode),
		(unsigned int)EXTRACT_VER(idcode));
}

static bool jtag_idcode_is_final(uint32_t idcode)
{
	/*
	 * Some devices, such as AVR8, will output all 1's instead
	 * of TDI input value at end of chain. Allow those values
	 * instead of failing.
	 */
	return idcode == END_OF_CHAIN_FLAG;
}

/**
 * This helper checks that remaining bits in the examined chain data are
 * all as expected, but a single JTAG device requires only 64 bits to be
 * read back correctly.  This can help identify and diagnose problems
 * with the JTAG chain earlier, gives more helpful/explicit error messages.
 * Returns TRUE iff garbage was found.
 */
static bool jtag_examine_chain_end(uint8_t *idcodes, unsigned count, unsigned max)
{
	bool triggered = false;
	for (; count < max - 31; count += 32) {
		uint32_t idcode = buf_get_u32(idcodes, count, 32);

		/* do not trigger the warning if the data looks good */
		if (jtag_idcode_is_final(idcode))
			continue;
		LOG_WARNING("Unexpected idcode after end of chain: %d 0x%08x",
			count, (unsigned int)idcode);
		triggered = true;
	}
	return triggered;
}

static bool jtag_examine_chain_match_tap(const struct jtag_tap *tap)
{

	if (tap->expected_ids_cnt == 0 || !tap->hasidcode)
		return true;

	/* optionally ignore the JTAG version field - bits 28-31 of IDCODE */
	uint32_t mask = tap->ignore_version ? ~(0xfU << 28) : ~0U;
	uint32_t idcode = tap->idcode & mask;

	/* Loop over the expected identification codes and test for a match */
	for (unsigned ii = 0; ii < tap->expected_ids_cnt; ii++) {
		uint32_t expected = tap->expected_ids[ii] & mask;

		if (idcode == expected)
			return true;

		/* treat "-expected-id 0" as a "don't-warn" wildcard */
		if (0 == tap->expected_ids[ii])
			return true;
	}

	/* If none of the expected ids matched, warn */
	jtag_examine_chain_display(LOG_LVL_WARNING, "UNEXPECTED",
		tap->dotted_name, tap->idcode);
	for (unsigned ii = 0; ii < tap->expected_ids_cnt; ii++) {
		char msg[32];

		snprintf(msg, sizeof(msg), "expected %u of %u", ii + 1, tap->expected_ids_cnt);
		jtag_examine_chain_display(LOG_LVL_ERROR, msg,
			tap->dotted_name, tap->expected_ids[ii]);
	}
	return false;
}

/* Try to examine chain layout according to IEEE 1149.1 §12
 * This is called a "blind interrogation" of the scan chain.
 */
static int jtag_examine_chain(void)
{
	int retval;
	unsigned max_taps = jtag_tap_count();

	/* Autoprobe up to this many. */
	if (max_taps < JTAG_MAX_AUTO_TAPS)
		max_taps = JTAG_MAX_AUTO_TAPS;

	/* Add room for end-of-chain marker. */
	max_taps++;

	uint8_t *idcode_buffer = malloc(max_taps * 4);
	if (idcode_buffer == NULL)
		return ERROR_JTAG_INIT_FAILED;

	/* DR scan to collect BYPASS or IDCODE register contents.
	 * Then make sure the scan data has both ones and zeroes.
	 */
	LOG_DEBUG("DR scan interrogation for IDCODE/BYPASS");
	retval = jtag_examine_chain_execute(idcode_buffer, max_taps);
	if (retval != ERROR_OK)
		goto out;
	if (!jtag_examine_chain_check(idcode_buffer, max_taps)) {
		retval = ERROR_JTAG_INIT_FAILED;
		goto out;
	}

	/* Point at the 1st predefined tap, if any */
	struct jtag_tap *tap = jtag_tap_next_enabled(NULL);

	unsigned bit_count = 0;
	unsigned autocount = 0;
	for (unsigned i = 0; i < max_taps; i++) {
		assert(bit_count < max_taps * 32);
		uint32_t idcode = buf_get_u32(idcode_buffer, bit_count, 32);

		/* No predefined TAP? Auto-probe. */
		if (tap == NULL) {
			/* Is there another TAP? */
			if (jtag_idcode_is_final(idcode))
				break;

			/* Default everything in this TAP except IR length.
			 *
			 * REVISIT create a jtag_alloc(chip, tap) routine, and
			 * share it with jim_newtap_cmd().
			 */
			tap = calloc(1, sizeof *tap);
			if (!tap) {
				retval = ERROR_FAIL;
				goto out;
			}

			tap->chip = alloc_printf("auto%u", autocount++);
			tap->tapname = strdup("tap");
			tap->dotted_name = alloc_printf("%s.%s", tap->chip, tap->tapname);

			tap->ir_length = 0; /* ... signifying irlen autoprobe */
			tap->ir_capture_mask = 0x03;
			tap->ir_capture_value = 0x01;

			tap->enabled = true;

			jtag_tap_init(tap);
		}

		if ((idcode & 1) == 0) {
			/* Zero for LSB indicates a device in bypass */
<<<<<<< HEAD
			LOG_INFO("TAP %s does not have valid IDCODE (idcode=0x%x)",
					tap->dotted_name, idcode);
=======
			LOG_INFO("TAP %s has invalid IDCODE (0x%x)", tap->dotted_name, idcode);
>>>>>>> 4af410c5
			tap->hasidcode = false;
			tap->idcode = 0;

			bit_count += 1;
		} else {
			/* Friendly devices support IDCODE */
			tap->hasidcode = true;
			tap->idcode = idcode;
			jtag_examine_chain_display(LOG_LVL_INFO, "tap/device found", tap->dotted_name, idcode);

			bit_count += 32;
		}

		/* ensure the TAP ID matches what was expected */
		if (!jtag_examine_chain_match_tap(tap))
			retval = ERROR_JTAG_INIT_SOFT_FAIL;

		tap = jtag_tap_next_enabled(tap);
	}

	/* After those IDCODE or BYPASS register values should be
	 * only the data we fed into the scan chain.
	 */
	if (jtag_examine_chain_end(idcode_buffer, bit_count, max_taps * 32)) {
		LOG_ERROR("double-check your JTAG setup (interface, speed, ...)");
		retval = ERROR_JTAG_INIT_FAILED;
		goto out;
	}

	/* Return success or, for backwards compatibility if only
	 * some IDCODE values mismatched, a soft/continuable fault.
	 */
out:
	free(idcode_buffer);
	return retval;
}

/*
 * Validate the date loaded by entry to the Capture-IR state, to help
 * find errors related to scan chain configuration (wrong IR lengths)
 * or communication.
 *
 * Entry state can be anything.  On non-error exit, all TAPs are in
 * bypass mode.  On error exits, the scan chain is reset.
 */
static int jtag_validate_ircapture(void)
{
	struct jtag_tap *tap;
	int total_ir_length = 0;
	uint8_t *ir_test = NULL;
	struct scan_field field;
	uint64_t val;
	int chain_pos = 0;
	int retval;

	/* when autoprobing, accomodate huge IR lengths */
	for (tap = NULL, total_ir_length = 0;
			(tap = jtag_tap_next_enabled(tap)) != NULL;
			total_ir_length += tap->ir_length) {
		if (tap->ir_length == 0)
			total_ir_length += JTAG_IRLEN_MAX;
	}

	/* increase length to add 2 bit sentinel after scan */
	total_ir_length += 2;

	ir_test = malloc(DIV_ROUND_UP(total_ir_length, 8));
	if (ir_test == NULL)
		return ERROR_FAIL;

	/* after this scan, all TAPs will capture BYPASS instructions */
	buf_set_ones(ir_test, total_ir_length);

	field.num_bits = total_ir_length;
	field.out_value = ir_test;
	field.in_value = ir_test;

	jtag_add_plain_ir_scan(field.num_bits, field.out_value, field.in_value, TAP_IDLE);

	LOG_DEBUG("IR capture validation scan");
	retval = jtag_execute_queue();
	if (retval != ERROR_OK)
		goto done;

	tap = NULL;
	chain_pos = 0;

	for (;; ) {
		tap = jtag_tap_next_enabled(tap);
		if (tap == NULL)
			break;

		/* If we're autoprobing, guess IR lengths.  They must be at
		 * least two bits.  Guessing will fail if (a) any TAP does
		 * not conform to the JTAG spec; or (b) when the upper bits
		 * captured from some conforming TAP are nonzero.  Or if
		 * (c) an IR length is longer than JTAG_IRLEN_MAX bits,
		 * an implementation limit, which could someday be raised.
		 *
		 * REVISIT optimization:  if there's a *single* TAP we can
		 * lift restrictions (a) and (b) by scanning a recognizable
		 * pattern before the all-ones BYPASS.  Check for where the
		 * pattern starts in the result, instead of an 0...01 value.
		 *
		 * REVISIT alternative approach: escape to some tcl code
		 * which could provide more knowledge, based on IDCODE; and
		 * only guess when that has no success.
		 */
		if (tap->ir_length == 0) {
			tap->ir_length = 2;
			while ((val = buf_get_u64(ir_test, chain_pos, tap->ir_length + 1)) == 1
					&& tap->ir_length < JTAG_IRLEN_MAX) {
				tap->ir_length++;
			}
			LOG_WARNING("AUTO %s - use \"jtag newtap " "%s %s -irlen %d "
					"-expected-id 0x%08" PRIx32 "\"",
					tap->dotted_name, tap->chip, tap->tapname, tap->ir_length, tap->idcode);
		}

		/* Validate the two LSBs, which must be 01 per JTAG spec.
		 *
		 * Or ... more bits could be provided by TAP declaration.
		 * Plus, some taps (notably in i.MX series chips) violate
		 * this part of the JTAG spec, so their capture mask/value
		 * attributes might disable this test.
		 */
		val = buf_get_u64(ir_test, chain_pos, tap->ir_length);
		if ((val & tap->ir_capture_mask) != tap->ir_capture_value) {
			LOG_ERROR("%s: IR capture error; saw 0x%0*" PRIx64 " not 0x%0*" PRIx32,
				jtag_tap_name(tap),
				(tap->ir_length + 7) / tap->ir_length, val,
				(tap->ir_length + 7) / tap->ir_length, tap->ir_capture_value);

			retval = ERROR_JTAG_INIT_FAILED;
			goto done;
		}
		LOG_DEBUG("%s: IR capture 0x%0*" PRIx64, jtag_tap_name(tap),
			(tap->ir_length + 7) / tap->ir_length, val);
		chain_pos += tap->ir_length;
	}

	/* verify the '11' sentinel we wrote is returned at the end */
	val = buf_get_u64(ir_test, chain_pos, 2);
	if (val != 0x3) {
		char *cbuf = buf_to_str(ir_test, total_ir_length, 16);

		LOG_ERROR("IR capture error at bit %d, saw 0x%s not 0x...3",
			chain_pos, cbuf);
		free(cbuf);
		retval = ERROR_JTAG_INIT_FAILED;
	}

done:
	free(ir_test);
	if (retval != ERROR_OK) {
		jtag_add_tlr();
		jtag_execute_queue();
	}
	return retval;
}

void jtag_tap_init(struct jtag_tap *tap)
{
	unsigned ir_len_bits;
	unsigned ir_len_bytes;

	/* if we're autoprobing, cope with potentially huge ir_length */
	ir_len_bits = tap->ir_length ? : JTAG_IRLEN_MAX;
	ir_len_bytes = DIV_ROUND_UP(ir_len_bits, 8);

	tap->expected = calloc(1, ir_len_bytes);
	tap->expected_mask = calloc(1, ir_len_bytes);
	tap->cur_instr = malloc(ir_len_bytes);

	/** @todo cope better with ir_length bigger than 32 bits */
	if (ir_len_bits > 32)
		ir_len_bits = 32;

	buf_set_u32(tap->expected, 0, ir_len_bits, tap->ir_capture_value);
	buf_set_u32(tap->expected_mask, 0, ir_len_bits, tap->ir_capture_mask);

	/* TAP will be in bypass mode after jtag_validate_ircapture() */
	tap->bypass = 1;
	buf_set_ones(tap->cur_instr, tap->ir_length);

	/* register the reset callback for the TAP */
	jtag_register_event_callback(&jtag_reset_callback, tap);
	jtag_tap_add(tap);

	LOG_DEBUG("Created Tap: %s @ abs position %d, "
			"irlen %d, capture: 0x%x mask: 0x%x", tap->dotted_name,
			tap->abs_chain_position, tap->ir_length,
			(unsigned) tap->ir_capture_value,
			(unsigned) tap->ir_capture_mask);
}

void jtag_tap_free(struct jtag_tap *tap)
{
	jtag_unregister_event_callback(&jtag_reset_callback, tap);

	struct jtag_tap_event_action *jteap = tap->event_action;
	while (jteap) {
		struct jtag_tap_event_action *next = jteap->next;
		Jim_DecrRefCount(jteap->interp, jteap->body);
		free(jteap);
		jteap = next;
	}

	free(tap->expected);
	free(tap->expected_mask);
	free(tap->expected_ids);
	free(tap->cur_instr);
	free(tap->chip);
	free(tap->tapname);
	free(tap->dotted_name);
	free(tap);
}

/**
 * Do low-level setup like initializing registers, output signals,
 * and clocking.
 */
int adapter_init(struct command_context *cmd_ctx)
{
	if (jtag)
		return ERROR_OK;

	if (!jtag_interface) {
		/* nothing was previously specified by "interface" command */
		LOG_ERROR("Debug Adapter has to be specified, "
			"see \"interface\" command");
		return ERROR_JTAG_INVALID_INTERFACE;
	}

	int retval;
	retval = jtag_interface->init();
	if (retval != ERROR_OK)
		return retval;
	jtag = jtag_interface;

	if (jtag->speed == NULL) {
		LOG_INFO("This adapter doesn't support configurable speed");
		return ERROR_OK;
	}

	if (CLOCK_MODE_UNSELECTED == clock_mode) {
		LOG_ERROR("An adapter speed is not selected in the init script."
			" Insert a call to adapter_khz or jtag_rclk to proceed.");
		return ERROR_JTAG_INIT_FAILED;
	}

	int requested_khz = jtag_get_speed_khz();
	int actual_khz = requested_khz;
	int jtag_speed_var = 0;
	retval = jtag_get_speed(&jtag_speed_var);
	if (retval != ERROR_OK)
		return retval;
	retval = jtag->speed(jtag_speed_var);
	if (retval != ERROR_OK)
		return retval;
	retval = jtag_get_speed_readable(&actual_khz);
	if (ERROR_OK != retval)
		LOG_INFO("adapter-specific clock speed value %d", jtag_speed_var);
	else if (actual_khz) {
		/* Adaptive clocking -- JTAG-specific */
		if ((CLOCK_MODE_RCLK == clock_mode)
				|| ((CLOCK_MODE_KHZ == clock_mode) && !requested_khz)) {
			LOG_INFO("RCLK (adaptive clock speed) not supported - fallback to %d kHz"
			, actual_khz);
		} else
			LOG_INFO("clock speed %d kHz", actual_khz);
	} else
		LOG_INFO("RCLK (adaptive clock speed)");

	return ERROR_OK;
}

int jtag_init_inner(struct command_context *cmd_ctx)
{
	struct jtag_tap *tap;
	int retval;
	bool issue_setup = true;

	LOG_DEBUG("Init JTAG chain");

	tap = jtag_tap_next_enabled(NULL);
	if (tap == NULL) {
		/* Once JTAG itself is properly set up, and the scan chain
		 * isn't absurdly large, IDCODE autoprobe should work fine.
		 *
		 * But ... IRLEN autoprobe can fail even on systems which
		 * are fully conformant to JTAG.  Also, JTAG setup can be
		 * quite finicky on some systems.
		 *
		 * REVISIT: if TAP autoprobe works OK, then in many cases
		 * we could escape to tcl code and set up targets based on
		 * the TAP's IDCODE values.
		 */
		LOG_WARNING("There are no enabled taps.  "
			"AUTO PROBING MIGHT NOT WORK!!");

		/* REVISIT default clock will often be too fast ... */
	}

	jtag_add_tlr();
	retval = jtag_execute_queue();
	if (retval != ERROR_OK)
		return retval;

	/* Examine DR values first.  This discovers problems which will
	 * prevent communication ... hardware issues like TDO stuck, or
	 * configuring the wrong number of (enabled) TAPs.
	 */
	retval = jtag_examine_chain();
	switch (retval) {
		case ERROR_OK:
			/* complete success */
			break;
		default:
			/* For backward compatibility reasons, try coping with
			 * configuration errors involving only ID mismatches.
			 * We might be able to talk to the devices.
			 *
			 * Also the device might be powered down during startup.
			 *
			 * After OpenOCD starts, we can try to power on the device
			 * and run a reset.
			 */
			LOG_ERROR("Trying to use configured scan chain anyway...");
			issue_setup = false;
			break;
	}

	/* Now look at IR values.  Problems here will prevent real
	 * communication.  They mostly mean that the IR length is
	 * wrong ... or that the IR capture value is wrong.  (The
	 * latter is uncommon, but easily worked around:  provide
	 * ircapture/irmask values during TAP setup.)
	 */
	retval = jtag_validate_ircapture();
	if (retval != ERROR_OK) {
		/* The target might be powered down. The user
		 * can power it up and reset it after firing
		 * up OpenOCD.
		 */
		issue_setup = false;
	}

	if (issue_setup)
		jtag_notify_event(JTAG_TAP_EVENT_SETUP);
	else
		LOG_WARNING("Bypassing JTAG setup events due to errors");


	return ERROR_OK;
}

int adapter_quit(void)
{
	if (jtag && jtag->quit) {
		/* close the JTAG interface */
		int result = jtag->quit();
		if (ERROR_OK != result)
			LOG_ERROR("failed: %d", result);
	}

	struct jtag_tap *t = jtag_all_taps();
	while (t) {
		struct jtag_tap *n = t->next_tap;
		jtag_tap_free(t);
		t = n;
	}

	return ERROR_OK;
}

int swd_init_reset(struct command_context *cmd_ctx)
{
	int retval = adapter_init(cmd_ctx);
	if (retval != ERROR_OK)
		return retval;

	LOG_DEBUG("Initializing with hard SRST reset");

	if (jtag_reset_config & RESET_HAS_SRST)
		swd_add_reset(1);
	swd_add_reset(0);
	retval = jtag_execute_queue();
	return retval;
}

int jtag_init_reset(struct command_context *cmd_ctx)
{
	int retval = adapter_init(cmd_ctx);
	if (retval != ERROR_OK)
		return retval;

	LOG_DEBUG("Initializing with hard TRST+SRST reset");

	/*
	 * This procedure is used by default when OpenOCD triggers a reset.
	 * It's now done through an overridable Tcl "init_reset" wrapper.
	 *
	 * This started out as a more powerful "get JTAG working" reset than
	 * jtag_init_inner(), applying TRST because some chips won't activate
	 * JTAG without a TRST cycle (presumed to be async, though some of
	 * those chips synchronize JTAG activation using TCK).
	 *
	 * But some chips only activate JTAG as part of an SRST cycle; SRST
	 * got mixed in.  So it became a hard reset routine, which got used
	 * in more places, and which coped with JTAG reset being forced as
	 * part of SRST (srst_pulls_trst).
	 *
	 * And even more corner cases started to surface:  TRST and/or SRST
	 * assertion timings matter; some chips need other JTAG operations;
	 * TRST/SRST sequences can need to be different from these, etc.
	 *
	 * Systems should override that wrapper to support system-specific
	 * requirements that this not-fully-generic code doesn't handle.
	 *
	 * REVISIT once Tcl code can read the reset_config modes, this won't
	 * need to be a C routine at all...
	 */
	if (jtag_reset_config & RESET_HAS_SRST) {
		jtag_add_reset(1, 1);
		if ((jtag_reset_config & RESET_SRST_PULLS_TRST) == 0)
			jtag_add_reset(0, 1);
	} else {
		jtag_add_reset(1, 0);	/* TAP_RESET, using TMS+TCK or TRST */
	}

	/* some targets enable us to connect with srst asserted */
	if (jtag_reset_config & RESET_CNCT_UNDER_SRST) {
		if (jtag_reset_config & RESET_SRST_NO_GATING)
			jtag_add_reset(0, 1);
		else {
			LOG_WARNING("\'srst_nogate\' reset_config option is required");
			jtag_add_reset(0, 0);
		}
	} else
		jtag_add_reset(0, 0);
	retval = jtag_execute_queue();
	if (retval != ERROR_OK)
		return retval;

	/* Check that we can communication on the JTAG chain + eventually we want to
	 * be able to perform enumeration only after OpenOCD has started
	 * telnet and GDB server
	 *
	 * That would allow users to more easily perform any magic they need to before
	 * reset happens.
	 */
	return jtag_init_inner(cmd_ctx);
}

int jtag_init(struct command_context *cmd_ctx)
{
	int retval = adapter_init(cmd_ctx);
	if (retval != ERROR_OK)
		return retval;

	/* guard against oddball hardware: force resets to be inactive */
	jtag_add_reset(0, 0);

	/* some targets enable us to connect with srst asserted */
	if (jtag_reset_config & RESET_CNCT_UNDER_SRST) {
		if (jtag_reset_config & RESET_SRST_NO_GATING)
			jtag_add_reset(0, 1);
		else
			LOG_WARNING("\'srst_nogate\' reset_config option is required");
	}
	retval = jtag_execute_queue();
	if (retval != ERROR_OK)
		return retval;

	if (Jim_Eval_Named(cmd_ctx->interp, "jtag_init", __FILE__, __LINE__) != JIM_OK)
		return ERROR_FAIL;

	return ERROR_OK;
}

unsigned jtag_get_speed_khz(void)
{
	return speed_khz;
}

static int adapter_khz_to_speed(unsigned khz, int *speed)
{
	LOG_DEBUG("convert khz to interface specific speed value");
	speed_khz = khz;
	if (!jtag)
		return ERROR_OK;
	LOG_DEBUG("have interface set up");
	if (!jtag->khz) {
		LOG_ERROR("Translation from khz to jtag_speed not implemented");
		return ERROR_FAIL;
	}
	int speed_div1;
	int retval = jtag->khz(jtag_get_speed_khz(), &speed_div1);
	if (ERROR_OK != retval)
		return retval;
	*speed = speed_div1;
	return ERROR_OK;
}

static int jtag_rclk_to_speed(unsigned fallback_speed_khz, int *speed)
{
	int retval = adapter_khz_to_speed(0, speed);
	if ((ERROR_OK != retval) && fallback_speed_khz) {
		LOG_DEBUG("trying fallback speed...");
		retval = adapter_khz_to_speed(fallback_speed_khz, speed);
	}
	return retval;
}

static int jtag_set_speed(int speed)
{
	jtag_speed = speed;
	/* this command can be called during CONFIG,
	 * in which case jtag isn't initialized */
	return jtag ? jtag->speed(speed) : ERROR_OK;
}

int jtag_config_khz(unsigned khz)
{
	LOG_DEBUG("handle jtag khz");
	clock_mode = CLOCK_MODE_KHZ;
	int speed = 0;
	int retval = adapter_khz_to_speed(khz, &speed);
	return (ERROR_OK != retval) ? retval : jtag_set_speed(speed);
}

int jtag_config_rclk(unsigned fallback_speed_khz)
{
	LOG_DEBUG("handle jtag rclk");
	clock_mode = CLOCK_MODE_RCLK;
	rclk_fallback_speed_khz = fallback_speed_khz;
	int speed = 0;
	int retval = jtag_rclk_to_speed(fallback_speed_khz, &speed);
	return (ERROR_OK != retval) ? retval : jtag_set_speed(speed);
}

int jtag_get_speed(int *speed)
{
	switch (clock_mode) {
		case CLOCK_MODE_KHZ:
			adapter_khz_to_speed(jtag_get_speed_khz(), speed);
			break;
		case CLOCK_MODE_RCLK:
			jtag_rclk_to_speed(rclk_fallback_speed_khz, speed);
			break;
		default:
			LOG_ERROR("BUG: unknown jtag clock mode");
			return ERROR_FAIL;
	}
	return ERROR_OK;
}

int jtag_get_speed_readable(int *khz)
{
	int jtag_speed_var = 0;
	int retval = jtag_get_speed(&jtag_speed_var);
	if (retval != ERROR_OK)
		return retval;
	if (!jtag)
		return ERROR_OK;
	if (!jtag->speed_div) {
		LOG_ERROR("Translation from jtag_speed to khz not implemented");
		return ERROR_FAIL;
	}
	return jtag->speed_div(jtag_speed_var, khz);
}

void jtag_set_verify(bool enable)
{
	jtag_verify = enable;
}

bool jtag_will_verify()
{
	return jtag_verify;
}

void jtag_set_verify_capture_ir(bool enable)
{
	jtag_verify_capture_ir = enable;
}

bool jtag_will_verify_capture_ir()
{
	return jtag_verify_capture_ir;
}

int jtag_power_dropout(int *dropout)
{
	if (jtag == NULL) {
		/* TODO: as the jtag interface is not valid all
		 * we can do at the moment is exit OpenOCD */
		LOG_ERROR("No Valid JTAG Interface Configured.");
		exit(-1);
	}
	if (jtag->power_dropout)
		return jtag->power_dropout(dropout);

	*dropout = 0; /* by default we can't detect power dropout */
	return ERROR_OK;
}

int jtag_srst_asserted(int *srst_asserted)
{
	if (jtag->srst_asserted)
		return jtag->srst_asserted(srst_asserted);

	*srst_asserted = 0; /* by default we can't detect srst asserted */
	return ERROR_OK;
}

enum reset_types jtag_get_reset_config(void)
{
	return jtag_reset_config;
}
void jtag_set_reset_config(enum reset_types type)
{
	jtag_reset_config = type;
}

int jtag_get_trst(void)
{
	return jtag_trst == 1;
}
int jtag_get_srst(void)
{
	return jtag_srst == 1;
}

void jtag_set_nsrst_delay(unsigned delay)
{
	adapter_nsrst_delay = delay;
}
unsigned jtag_get_nsrst_delay(void)
{
	return adapter_nsrst_delay;
}
void jtag_set_ntrst_delay(unsigned delay)
{
	jtag_ntrst_delay = delay;
}
unsigned jtag_get_ntrst_delay(void)
{
	return jtag_ntrst_delay;
}


void jtag_set_nsrst_assert_width(unsigned delay)
{
	adapter_nsrst_assert_width = delay;
}
unsigned jtag_get_nsrst_assert_width(void)
{
	return adapter_nsrst_assert_width;
}
void jtag_set_ntrst_assert_width(unsigned delay)
{
	jtag_ntrst_assert_width = delay;
}
unsigned jtag_get_ntrst_assert_width(void)
{
	return jtag_ntrst_assert_width;
}

static int jtag_select(struct command_context *ctx)
{
	int retval;

	/* NOTE:  interface init must already have been done.
	 * That works with only C code ... no Tcl glue required.
	 */

	retval = jtag_register_commands(ctx);

	if (retval != ERROR_OK)
		return retval;

	retval = svf_register_commands(ctx);

	if (retval != ERROR_OK)
		return retval;

	return xsvf_register_commands(ctx);
}

static struct transport jtag_transport = {
	.name = "jtag",
	.select = jtag_select,
	.init = jtag_init,
};

static void jtag_constructor(void) __attribute__((constructor));
static void jtag_constructor(void)
{
	transport_register(&jtag_transport);
}

/** Returns true if the current debug session
 * is using JTAG as its transport.
 */
bool transport_is_jtag(void)
{
	return get_current_transport() == &jtag_transport;
}

void adapter_assert_reset(void)
{
	if (transport_is_jtag()) {
		if (jtag_reset_config & RESET_SRST_PULLS_TRST)
			jtag_add_reset(1, 1);
		else
			jtag_add_reset(0, 1);
	} else if (transport_is_swd())
		swd_add_reset(1);
	else if (get_current_transport() != NULL)
		LOG_ERROR("reset is not supported on %s",
			get_current_transport()->name);
	else
		LOG_ERROR("transport is not selected");
}

void adapter_deassert_reset(void)
{
	if (transport_is_jtag())
		jtag_add_reset(0, 0);
	else if (transport_is_swd())
		swd_add_reset(0);
	else if (get_current_transport() != NULL)
		LOG_ERROR("reset is not supported on %s",
			get_current_transport()->name);
	else
		LOG_ERROR("transport is not selected");
}

int adapter_config_trace(bool enabled, enum tpiu_pin_protocol pin_protocol,
			 uint32_t port_size, unsigned int *trace_freq)
{
	if (jtag->config_trace)
		return jtag->config_trace(enabled, pin_protocol, port_size,
					  trace_freq);
	else if (enabled) {
		LOG_ERROR("The selected interface does not support tracing");
		return ERROR_FAIL;
	}

	return ERROR_OK;
}

int adapter_poll_trace(uint8_t *buf, size_t *size)
{
	if (jtag->poll_trace)
		return jtag->poll_trace(buf, size);

	return ERROR_FAIL;
}<|MERGE_RESOLUTION|>--- conflicted
+++ resolved
@@ -1175,12 +1175,7 @@
 
 		if ((idcode & 1) == 0) {
 			/* Zero for LSB indicates a device in bypass */
-<<<<<<< HEAD
-			LOG_INFO("TAP %s does not have valid IDCODE (idcode=0x%x)",
-					tap->dotted_name, idcode);
-=======
 			LOG_INFO("TAP %s has invalid IDCODE (0x%x)", tap->dotted_name, idcode);
->>>>>>> 4af410c5
 			tap->hasidcode = false;
 			tap->idcode = 0;
 
