/***************************************************************************
 *   Copyright (C) 2005 by Dominic Rath                                    *
 *   Dominic.Rath@gmx.de                                                   *
 *                                                                         *
 *   Copyright (C) 2007-2010 Øyvind Harboe                                 *
 *   oyvind.harboe@zylin.com                                               *
 *                                                                         *
 *   Copyright (C) 2009 SoftPLC Corporation                                *
 *       http://softplc.com                                                *
 *   dick@softplc.com                                                      *
 *                                                                         *
 *   Copyright (C) 2009 Zachary T Welch                                    *
 *   zw@superlucidity.net                                                  *
 *                                                                         *
 *   This program is free software; you can redistribute it and/or modify  *
 *   it under the terms of the GNU General Public License as published by  *
 *   the Free Software Foundation; either version 2 of the License, or     *
 *   (at your option) any later version.                                   *
 *                                                                         *
 *   This program is distributed in the hope that it will be useful,       *
 *   but WITHOUT ANY WARRANTY; without even the implied warranty of        *
 *   MERCHANTABILITY or FITNESS FOR A PARTICULAR PURPOSE.  See the         *
 *   GNU General Public License for more details.                          *
 *                                                                         *
 *   You should have received a copy of the GNU General Public License     *
 *   along with this program.  If not, see <http://www.gnu.org/licenses/>. *
 ***************************************************************************/

#ifdef HAVE_CONFIG_H
#include "config.h"
#endif

#include "jtag.h"
#include "minidriver.h"
#include "interface.h"
#include "interfaces.h"
#include <transport/transport.h>
#include <jtag/drivers/jtag_usb_common.h>

#ifdef HAVE_STRINGS_H
#include <strings.h>
#endif

/**
 * @file
 * Holds support for configuring debug adapters from TCl scripts.
 */

extern struct jtag_interface *jtag_interface;
const char * const jtag_only[] = { "jtag", NULL };

static int jim_adapter_name(Jim_Interp *interp, int argc, Jim_Obj * const *argv)
{
	Jim_GetOptInfo goi;
	Jim_GetOpt_Setup(&goi, interp, argc-1, argv + 1);

	/* return the name of the interface */
	/* TCL code might need to know the exact type... */
	/* FUTURE: we allow this as a means to "set" the interface. */
	if (goi.argc != 0) {
		Jim_WrongNumArgs(goi.interp, 1, goi.argv-1, "(no params)");
		return JIM_ERR;
	}
	const char *name = jtag_interface ? jtag_interface->name : NULL;
	Jim_SetResultString(goi.interp, name ? : "undefined", -1);
	return JIM_OK;
}

COMMAND_HANDLER(interface_transport_command)
{
	char **transports;
	int retval;

	retval = CALL_COMMAND_HANDLER(transport_list_parse, &transports);
	if (retval != ERROR_OK)
		return retval;

	retval = allow_transports(CMD_CTX, (const char **)transports);

	if (retval != ERROR_OK) {
		for (unsigned i = 0; transports[i]; i++)
			free(transports[i]);
		free(transports);
	}
	return retval;
}

COMMAND_HANDLER(handle_interface_list_command)
{
	if (strcmp(CMD_NAME, "interface_list") == 0 && CMD_ARGC > 0)
		return ERROR_COMMAND_SYNTAX_ERROR;

	command_print(CMD, "The following debug interfaces are available:");
	for (unsigned i = 0; NULL != jtag_interfaces[i]; i++) {
		const char *name = jtag_interfaces[i]->name;
		command_print(CMD, "%u: %s", i + 1, name);
	}

	return ERROR_OK;
}

COMMAND_HANDLER(handle_interface_command)
{
	int retval;

	/* check whether the interface is already configured */
	if (jtag_interface) {
		LOG_WARNING("Interface already configured, ignoring");
		return ERROR_OK;
	}

	/* interface name is a mandatory argument */
	if (CMD_ARGC != 1 || CMD_ARGV[0][0] == '\0')
		return ERROR_COMMAND_SYNTAX_ERROR;

	for (unsigned i = 0; NULL != jtag_interfaces[i]; i++) {
		if (strcmp(CMD_ARGV[0], jtag_interfaces[i]->name) != 0)
			continue;

		if (NULL != jtag_interfaces[i]->commands) {
			retval = register_commands(CMD_CTX, NULL,
					jtag_interfaces[i]->commands);
			if (ERROR_OK != retval)
				return retval;
		}

		jtag_interface = jtag_interfaces[i];

<<<<<<< HEAD
		/* LEGACY SUPPORT ... adapter drivers  must declare what
		 * transports they allow.  Until they all do so, assume
		 * the legacy drivers are JTAG-only
		 */
		if (!jtag_interface->transports)
			LOG_WARNING("Adapter driver '%s' did not declare "
				"which transports it allows; assuming "
				"legacy JTAG-only", jtag_interface->name);
		retval = allow_transports(CMD_CTX, jtag_interface->transports
						? jtag_interface->transports : jtag_only);
			if (ERROR_OK != retval)
				return retval;

		if (jtag_interface->khz == NULL)
			jtag_interface->khz = default_khz;
		if (jtag_interface->speed_div == NULL)
			jtag_interface->speed_div = default_speed_div;
		if (jtag_interface->power_dropout == NULL)
			jtag_interface->power_dropout = default_power_dropout;
		if (jtag_interface->srst_asserted == NULL)
			jtag_interface->srst_asserted = default_srst_asserted;

		return ERROR_OK;
=======
		return allow_transports(CMD_CTX, jtag_interface->transports);
>>>>>>> 9de7d9c8
	}

	/* no valid interface was found (i.e. the configuration option,
	 * didn't match one of the compiled-in interfaces
	 */
	LOG_ERROR("The specified debug interface was not found (%s)",
				CMD_ARGV[0]);
	CALL_COMMAND_HANDLER(handle_interface_list_command);
	return ERROR_JTAG_INVALID_INTERFACE;
}

COMMAND_HANDLER(handle_reset_config_command)
{
	int new_cfg = 0;
	int mask = 0;

	/* Original versions cared about the order of these tokens:
	 *   reset_config signals [combination [trst_type [srst_type]]]
	 * They also clobbered the previous configuration even on error.
	 *
	 * Here we don't care about the order, and only change values
	 * which have been explicitly specified.
	 */
	for (; CMD_ARGC; CMD_ARGC--, CMD_ARGV++) {
		int tmp = 0;
		int m;

		/* gating */
		m = RESET_SRST_NO_GATING;
		if (strcmp(*CMD_ARGV, "srst_gates_jtag") == 0)
			/* default: don't use JTAG while SRST asserted */;
		else if (strcmp(*CMD_ARGV, "srst_nogate") == 0)
			tmp = RESET_SRST_NO_GATING;
		else
			m = 0;
		if (mask & m) {
			LOG_ERROR("extra reset_config %s spec (%s)",
					"gating", *CMD_ARGV);
			return ERROR_COMMAND_SYNTAX_ERROR;
		}
		if (m)
			goto next;

		/* signals */
		m = RESET_HAS_TRST | RESET_HAS_SRST;
		if (strcmp(*CMD_ARGV, "none") == 0)
			tmp = RESET_NONE;
		else if (strcmp(*CMD_ARGV, "trst_only") == 0)
			tmp = RESET_HAS_TRST;
		else if (strcmp(*CMD_ARGV, "srst_only") == 0)
			tmp = RESET_HAS_SRST;
		else if (strcmp(*CMD_ARGV, "trst_and_srst") == 0)
			tmp = RESET_HAS_TRST | RESET_HAS_SRST;
		else
			m = 0;
		if (mask & m) {
			LOG_ERROR("extra reset_config %s spec (%s)",
					"signal", *CMD_ARGV);
			return ERROR_COMMAND_SYNTAX_ERROR;
		}
		if (m)
			goto next;

		/* combination (options for broken wiring) */
		m = RESET_SRST_PULLS_TRST | RESET_TRST_PULLS_SRST;
		if (strcmp(*CMD_ARGV, "separate") == 0)
			/* separate reset lines - default */;
		else if (strcmp(*CMD_ARGV, "srst_pulls_trst") == 0)
			tmp |= RESET_SRST_PULLS_TRST;
		else if (strcmp(*CMD_ARGV, "trst_pulls_srst") == 0)
			tmp |= RESET_TRST_PULLS_SRST;
		else if (strcmp(*CMD_ARGV, "combined") == 0)
			tmp |= RESET_SRST_PULLS_TRST | RESET_TRST_PULLS_SRST;
		else
			m = 0;
		if (mask & m) {
			LOG_ERROR("extra reset_config %s spec (%s)",
					"combination", *CMD_ARGV);
			return ERROR_COMMAND_SYNTAX_ERROR;
		}
		if (m)
			goto next;

		/* trst_type (NOP without HAS_TRST) */
		m = RESET_TRST_OPEN_DRAIN;
		if (strcmp(*CMD_ARGV, "trst_open_drain") == 0)
			tmp |= RESET_TRST_OPEN_DRAIN;
		else if (strcmp(*CMD_ARGV, "trst_push_pull") == 0)
			/* push/pull from adapter - default */;
		else
			m = 0;
		if (mask & m) {
			LOG_ERROR("extra reset_config %s spec (%s)",
					"trst_type", *CMD_ARGV);
			return ERROR_COMMAND_SYNTAX_ERROR;
		}
		if (m)
			goto next;

		/* srst_type (NOP without HAS_SRST) */
		m = RESET_SRST_PUSH_PULL;
		if (strcmp(*CMD_ARGV, "srst_push_pull") == 0)
			tmp |= RESET_SRST_PUSH_PULL;
		else if (strcmp(*CMD_ARGV, "srst_open_drain") == 0)
			/* open drain from adapter - default */;
		else
			m = 0;
		if (mask & m) {
			LOG_ERROR("extra reset_config %s spec (%s)",
					"srst_type", *CMD_ARGV);
			return ERROR_COMMAND_SYNTAX_ERROR;
		}
		if (m)
			goto next;

		/* connect_type - only valid when srst_nogate */
		m = RESET_CNCT_UNDER_SRST;
		if (strcmp(*CMD_ARGV, "connect_assert_srst") == 0)
			tmp |= RESET_CNCT_UNDER_SRST;
		else if (strcmp(*CMD_ARGV, "connect_deassert_srst") == 0)
			/* connect normally - default */;
		else
			m = 0;
		if (mask & m) {
			LOG_ERROR("extra reset_config %s spec (%s)",
					"connect_type", *CMD_ARGV);
			return ERROR_COMMAND_SYNTAX_ERROR;
		}
		if (m)
			goto next;

		/* caller provided nonsense; fail */
		LOG_ERROR("unknown reset_config flag (%s)", *CMD_ARGV);
		return ERROR_COMMAND_SYNTAX_ERROR;

next:
		/* Remember the bits which were specified (mask)
		 * and their new values (new_cfg).
		 */
		mask |= m;
		new_cfg |= tmp;
	}

	/* clear previous values of those bits, save new values */
	if (mask) {
		int old_cfg = jtag_get_reset_config();

		old_cfg &= ~mask;
		new_cfg |= old_cfg;
		jtag_set_reset_config(new_cfg);
	} else
		new_cfg = jtag_get_reset_config();

	/*
	 * Display the (now-)current reset mode
	 */
	char *modes[6];

	/* minimal JTAG has neither SRST nor TRST (so that's the default) */
	switch (new_cfg & (RESET_HAS_TRST | RESET_HAS_SRST)) {
		case RESET_HAS_SRST:
			modes[0] = "srst_only";
			break;
		case RESET_HAS_TRST:
			modes[0] = "trst_only";
			break;
		case RESET_TRST_AND_SRST:
			modes[0] = "trst_and_srst";
			break;
		default:
			modes[0] = "none";
			break;
	}

	/* normally SRST and TRST are decoupled; but bugs happen ... */
	switch (new_cfg & (RESET_SRST_PULLS_TRST | RESET_TRST_PULLS_SRST)) {
		case RESET_SRST_PULLS_TRST:
			modes[1] = "srst_pulls_trst";
			break;
		case RESET_TRST_PULLS_SRST:
			modes[1] = "trst_pulls_srst";
			break;
		case RESET_SRST_PULLS_TRST | RESET_TRST_PULLS_SRST:
			modes[1] = "combined";
			break;
		default:
			modes[1] = "separate";
			break;
	}

	/* TRST-less connectors include Altera, Xilinx, and minimal JTAG */
	if (new_cfg & RESET_HAS_TRST) {
		if (new_cfg & RESET_TRST_OPEN_DRAIN)
			modes[3] = " trst_open_drain";
		else
			modes[3] = " trst_push_pull";
	} else
		modes[3] = "";

	/* SRST-less connectors include TI-14, Xilinx, and minimal JTAG */
	if (new_cfg & RESET_HAS_SRST) {
		if (new_cfg & RESET_SRST_NO_GATING)
			modes[2] = " srst_nogate";
		else
			modes[2] = " srst_gates_jtag";

		if (new_cfg & RESET_SRST_PUSH_PULL)
			modes[4] = " srst_push_pull";
		else
			modes[4] = " srst_open_drain";

		if (new_cfg & RESET_CNCT_UNDER_SRST)
			modes[5] = " connect_assert_srst";
		else
			modes[5] = " connect_deassert_srst";
	} else {
		modes[2] = "";
		modes[4] = "";
		modes[5] = "";
	}

	command_print(CMD, "%s %s%s%s%s%s",
			modes[0], modes[1],
			modes[2], modes[3], modes[4], modes[5]);

	return ERROR_OK;
}

COMMAND_HANDLER(handle_adapter_nsrst_delay_command)
{
	if (CMD_ARGC > 1)
		return ERROR_COMMAND_SYNTAX_ERROR;
	if (CMD_ARGC == 1) {
		unsigned delay;
		COMMAND_PARSE_NUMBER(uint, CMD_ARGV[0], delay);

		jtag_set_nsrst_delay(delay);
	}
	command_print(CMD, "adapter_nsrst_delay: %u", jtag_get_nsrst_delay());
	return ERROR_OK;
}

COMMAND_HANDLER(handle_adapter_nsrst_assert_width_command)
{
	if (CMD_ARGC > 1)
		return ERROR_COMMAND_SYNTAX_ERROR;
	if (CMD_ARGC == 1) {
		unsigned width;
		COMMAND_PARSE_NUMBER(uint, CMD_ARGV[0], width);

		jtag_set_nsrst_assert_width(width);
	}
	command_print(CMD, "adapter_nsrst_assert_width: %u", jtag_get_nsrst_assert_width());
	return ERROR_OK;
}

COMMAND_HANDLER(handle_adapter_khz_command)
{
	if (CMD_ARGC > 1)
		return ERROR_COMMAND_SYNTAX_ERROR;

	int retval = ERROR_OK;
	if (CMD_ARGC == 1) {
		unsigned khz = 0;
		COMMAND_PARSE_NUMBER(uint, CMD_ARGV[0], khz);

		retval = jtag_config_khz(khz);
		if (ERROR_OK != retval)
			return retval;
	}

	int cur_speed = jtag_get_speed_khz();
	retval = jtag_get_speed_readable(&cur_speed);
	if (ERROR_OK != retval)
		return retval;

	if (cur_speed)
		command_print(CMD, "adapter speed: %d kHz", cur_speed);
	else
		command_print(CMD, "adapter speed: RCLK - adaptive");

	return retval;
}

#ifndef HAVE_JTAG_MINIDRIVER_H
#ifdef HAVE_LIBUSB_GET_PORT_NUMBERS
COMMAND_HANDLER(handle_usb_location_command)
{
	if (CMD_ARGC == 1)
		jtag_usb_set_location(CMD_ARGV[0]);

	command_print(CMD, "adapter usb location: %s", jtag_usb_get_location());

	return ERROR_OK;
}
#endif /* HAVE_LIBUSB_GET_PORT_NUMBERS */

static const struct command_registration adapter_usb_command_handlers[] = {
#ifdef HAVE_LIBUSB_GET_PORT_NUMBERS
	{
		.name = "location",
		.handler = &handle_usb_location_command,
		.mode = COMMAND_CONFIG,
		.help = "display or set the USB bus location of the USB device",
		.usage = "[<bus>-port[.port]...]",
	},
#endif /* HAVE_LIBUSB_GET_PORT_NUMBERS */
	COMMAND_REGISTRATION_DONE
};
#endif /* MINIDRIVER */

static const struct command_registration adapter_command_handlers[] = {
#ifndef HAVE_JTAG_MINIDRIVER_H
	{
		.name = "usb",
		.mode = COMMAND_ANY,
		.help = "usb adapter command group",
		.usage = "",
		.chain = adapter_usb_command_handlers,
	},
#endif /* MINIDRIVER */
	COMMAND_REGISTRATION_DONE
};

static const struct command_registration interface_command_handlers[] = {
	{
		.name = "adapter",
		.mode = COMMAND_ANY,
		.help = "adapter command group",
		.usage = "",
		.chain = adapter_command_handlers,
	},
	{
		.name = "adapter_khz",
		.handler = handle_adapter_khz_command,
		.mode = COMMAND_ANY,
		.help = "With an argument, change to the specified maximum "
			"jtag speed.  For JTAG, 0 KHz signifies adaptive "
			" clocking. "
			"With or without argument, display current setting.",
		.usage = "[khz]",
	},
	{
		.name = "adapter_name",
		.mode = COMMAND_ANY,
		.jim_handler = jim_adapter_name,
		.help = "Returns the name of the currently "
			"selected adapter (driver)",
	},
	{
		.name = "adapter_nsrst_delay",
		.handler = handle_adapter_nsrst_delay_command,
		.mode = COMMAND_ANY,
		.help = "delay after deasserting SRST in ms",
		.usage = "[milliseconds]",
	},
	{
		.name = "adapter_nsrst_assert_width",
		.handler = handle_adapter_nsrst_assert_width_command,
		.mode = COMMAND_ANY,
		.help = "delay after asserting SRST in ms",
		.usage = "[milliseconds]",
	},
	{
		.name = "interface",
		.handler = handle_interface_command,
		.mode = COMMAND_CONFIG,
		.help = "Select a debug adapter interface (driver)",
		.usage = "driver_name",
	},
	{
		.name = "interface_transports",
		.handler = interface_transport_command,
		.mode = COMMAND_CONFIG,
		.help = "Declare transports the interface supports.",
		.usage = "transport ... ",
	},
	{
		.name = "interface_list",
		.handler = handle_interface_list_command,
		.mode = COMMAND_ANY,
		.help = "List all built-in debug adapter interfaces (drivers)",
		.usage = "",
	},
	{
		.name = "reset_config",
		.handler = handle_reset_config_command,
		.mode = COMMAND_ANY,
		.help = "configure adapter reset behavior",
		.usage = "[none|trst_only|srst_only|trst_and_srst] "
			"[srst_pulls_trst|trst_pulls_srst|combined|separate] "
			"[srst_gates_jtag|srst_nogate] "
			"[trst_push_pull|trst_open_drain] "
			"[srst_push_pull|srst_open_drain] "
			"[connect_deassert_srst|connect_assert_srst]",
	},
	COMMAND_REGISTRATION_DONE
};

/**
 * Register the commands which deal with arbitrary debug adapter drivers.
 *
 * @todo Remove internal assumptions that all debug adapters use JTAG for
 * transport.  Various types and data structures are not named generically.
 */
int interface_register_commands(struct command_context *ctx)
{
	return register_commands(ctx, NULL, interface_command_handlers);
}<|MERGE_RESOLUTION|>--- conflicted
+++ resolved
@@ -126,33 +126,7 @@
 
 		jtag_interface = jtag_interfaces[i];
 
-<<<<<<< HEAD
-		/* LEGACY SUPPORT ... adapter drivers  must declare what
-		 * transports they allow.  Until they all do so, assume
-		 * the legacy drivers are JTAG-only
-		 */
-		if (!jtag_interface->transports)
-			LOG_WARNING("Adapter driver '%s' did not declare "
-				"which transports it allows; assuming "
-				"legacy JTAG-only", jtag_interface->name);
-		retval = allow_transports(CMD_CTX, jtag_interface->transports
-						? jtag_interface->transports : jtag_only);
-			if (ERROR_OK != retval)
-				return retval;
-
-		if (jtag_interface->khz == NULL)
-			jtag_interface->khz = default_khz;
-		if (jtag_interface->speed_div == NULL)
-			jtag_interface->speed_div = default_speed_div;
-		if (jtag_interface->power_dropout == NULL)
-			jtag_interface->power_dropout = default_power_dropout;
-		if (jtag_interface->srst_asserted == NULL)
-			jtag_interface->srst_asserted = default_srst_asserted;
-
-		return ERROR_OK;
-=======
 		return allow_transports(CMD_CTX, jtag_interface->transports);
->>>>>>> 9de7d9c8
 	}
 
 	/* no valid interface was found (i.e. the configuration option,
