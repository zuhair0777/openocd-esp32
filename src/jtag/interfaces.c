/***************************************************************************
 *   Copyright (C) 2005 by Dominic Rath                                    *
 *   Dominic.Rath@gmx.de                                                   *
 *                                                                         *
 *   Copyright (C) 2007,2008 Øyvind Harboe                                 *
 *   oyvind.harboe@zylin.com                                               *
 *                                                                         *
 *   Copyright (C) 2009 SoftPLC Corporation                                *
 *       http://softplc.com                                                *
 *   dick@softplc.com                                                      *
 *                                                                         *
 *   Copyright (C) 2009 Zachary T Welch                                    *
 *   zw@superlucidity.net                                                  *
 *                                                                         *
 *   Copyright (C) 2020, Ampere Computing LLC                              *
 *                                                                         *
 *   This program is free software; you can redistribute it and/or modify  *
 *   it under the terms of the GNU General Public License as published by  *
 *   the Free Software Foundation; either version 2 of the License, or     *
 *   (at your option) any later version.                                   *
 *                                                                         *
 *   This program is distributed in the hope that it will be useful,       *
 *   but WITHOUT ANY WARRANTY; without even the implied warranty of        *
 *   MERCHANTABILITY or FITNESS FOR A PARTICULAR PURPOSE.  See the         *
 *   GNU General Public License for more details.                          *
 *                                                                         *
 *   You should have received a copy of the GNU General Public License     *
 *   along with this program.  If not, see <http://www.gnu.org/licenses/>. *
 ***************************************************************************/

#ifdef HAVE_CONFIG_H
#include "config.h"
#endif

#include "interfaces.h"

/** @file
 * This file includes declarations for all built-in jtag interfaces,
 * which are then listed in the adapter_drivers array.
 *
 * Dynamic loading can be implemented be searching for shared libraries
 * that contain an adapter_driver structure that can added to this list.
 */

<<<<<<< HEAD
#if BUILD_ZY1000 == 1
extern struct adapter_driver zy1000_adapter_driver;
#elif defined(BUILD_MINIDRIVER_DUMMY)
extern struct adapter_driver minidummy_adapter_driver;
#else /* standard drivers */
=======
>>>>>>> 25488359
#if BUILD_PARPORT == 1
extern struct adapter_driver parport_adapter_driver;
#endif
#if BUILD_DUMMY == 1
extern struct adapter_driver dummy_adapter_driver;
#endif
#if BUILD_FTDI == 1
extern struct adapter_driver ftdi_adapter_driver;
#endif
#if BUILD_USB_BLASTER == 1 || BUILD_USB_BLASTER_2 == 1
extern struct adapter_driver usb_blaster_adapter_driver;
<<<<<<< HEAD
#endif
#if BUILD_ESP_USB_JTAG == 1
extern struct adapter_driver esp_usb_adapter_driver;
=======
>>>>>>> 25488359
#endif
#if BUILD_JTAG_VPI == 1
extern struct adapter_driver jtag_vpi_adapter_driver;
#endif
<<<<<<< HEAD
=======
#if BUILD_VDEBUG == 1
extern struct adapter_driver vdebug_adapter_driver;
#endif
>>>>>>> 25488359
#if BUILD_JTAG_DPI == 1
extern struct adapter_driver jtag_dpi_adapter_driver;
#endif
#if BUILD_FT232R == 1
extern struct adapter_driver ft232r_adapter_driver;
#endif
#if BUILD_AMTJTAGACCEL == 1
extern struct adapter_driver amt_jtagaccel_adapter_driver;
#endif
#if BUILD_EP93XX == 1
extern struct adapter_driver ep93xx_adapter_driver;
#endif
#if BUILD_AT91RM9200 == 1
extern struct adapter_driver at91rm9200_adapter_driver;
#endif
#if BUILD_GW16012 == 1
extern struct adapter_driver gw16012_adapter_driver;
#endif
#if BUILD_PRESTO
extern struct adapter_driver presto_adapter_driver;
#endif
#if BUILD_USBPROG == 1
extern struct adapter_driver usbprog_adapter_driver;
#endif
#if BUILD_OPENJTAG == 1
extern struct adapter_driver openjtag_adapter_driver;
#endif
#if BUILD_JLINK == 1
extern struct adapter_driver jlink_adapter_driver;
#endif
#if BUILD_VSLLINK == 1
extern struct adapter_driver vsllink_adapter_driver;
#endif
#if BUILD_RLINK == 1
extern struct adapter_driver rlink_adapter_driver;
#endif
#if BUILD_ULINK == 1
extern struct adapter_driver ulink_adapter_driver;
#endif
#if BUILD_ARMJTAGEW == 1
extern struct adapter_driver armjtagew_adapter_driver;
#endif
#if BUILD_BUSPIRATE == 1
extern struct adapter_driver buspirate_adapter_driver;
#endif
#if BUILD_REMOTE_BITBANG == 1
extern struct adapter_driver remote_bitbang_adapter_driver;
#endif
#if BUILD_HLADAPTER == 1
extern struct adapter_driver hl_adapter_driver;
#endif
#if BUILD_OSBDM == 1
extern struct adapter_driver osbdm_adapter_driver;
#endif
#if BUILD_OPENDOUS == 1
extern struct adapter_driver opendous_adapter_driver;
#endif
#if BUILD_SYSFSGPIO == 1
extern struct adapter_driver sysfsgpio_adapter_driver;
#endif
#if BUILD_LINUXGPIOD == 1
extern struct adapter_driver linuxgpiod_adapter_driver;
#endif
#if BUILD_XLNX_PCIE_XVC == 1
extern struct adapter_driver xlnx_pcie_xvc_adapter_driver;
#endif
#if BUILD_AICE == 1
extern struct adapter_driver aice_adapter_driver;
#endif
#if BUILD_BCM2835GPIO == 1
extern struct adapter_driver bcm2835gpio_adapter_driver;
#endif
#if BUILD_CMSIS_DAP_USB == 1 || BUILD_CMSIS_DAP_HID == 1
extern struct adapter_driver cmsis_dap_adapter_driver;
#endif
#if BUILD_KITPROG == 1
extern struct adapter_driver kitprog_adapter_driver;
#endif
#if BUILD_IMX_GPIO == 1
extern struct adapter_driver imx_gpio_adapter_driver;
#endif
#if BUILD_XDS110 == 1
extern struct adapter_driver xds110_adapter_driver;
#endif
#if BUILD_HLADAPTER_STLINK == 1
extern struct adapter_driver stlink_dap_adapter_driver;
#endif
#if BUILD_RSHIM == 1
extern struct adapter_driver rshim_dap_adapter_driver;
#endif

#if BUILD_ESP_REMOTE
extern struct adapter_driver esp_remote_adapter_driver;
#endif //BUILD_ESP_REMOTE

/**
 * The list of built-in JTAG interfaces, containing entries for those
 * drivers that were enabled by the @c configure script.
 */
struct adapter_driver *adapter_drivers[] = {
<<<<<<< HEAD
#if BUILD_ZY1000 == 1
		&zy1000_adapter_driver,
#elif defined(BUILD_MINIDRIVER_DUMMY)
		&minidummy_adapter_driver,
#else /* standard drivers */
=======
>>>>>>> 25488359
#if BUILD_PARPORT == 1
		&parport_adapter_driver,
#endif
#if BUILD_DUMMY == 1
		&dummy_adapter_driver,
#endif
#if BUILD_FTDI == 1
		&ftdi_adapter_driver,
#endif
#if BUILD_USB_BLASTER || BUILD_USB_BLASTER_2 == 1
		&usb_blaster_adapter_driver,
<<<<<<< HEAD
#endif
#if BUILD_ESP_USB_JTAG == 1
		&esp_usb_adapter_driver,
=======
>>>>>>> 25488359
#endif
#if BUILD_JTAG_VPI == 1
		&jtag_vpi_adapter_driver,
#endif
<<<<<<< HEAD
=======
#if BUILD_VDEBUG == 1
		&vdebug_adapter_driver,
#endif
>>>>>>> 25488359
#if BUILD_JTAG_DPI == 1
		&jtag_dpi_adapter_driver,
#endif
#if BUILD_FT232R == 1
		&ft232r_adapter_driver,
#endif
#if BUILD_AMTJTAGACCEL == 1
		&amt_jtagaccel_adapter_driver,
#endif
#if BUILD_EP93XX == 1
		&ep93xx_adapter_driver,
#endif
#if BUILD_AT91RM9200 == 1
		&at91rm9200_adapter_driver,
#endif
#if BUILD_GW16012 == 1
		&gw16012_adapter_driver,
#endif
#if BUILD_PRESTO
		&presto_adapter_driver,
#endif
#if BUILD_USBPROG == 1
		&usbprog_adapter_driver,
#endif
#if BUILD_OPENJTAG == 1
		&openjtag_adapter_driver,
#endif
#if BUILD_JLINK == 1
		&jlink_adapter_driver,
#endif
#if BUILD_VSLLINK == 1
		&vsllink_adapter_driver,
#endif
#if BUILD_RLINK == 1
		&rlink_adapter_driver,
#endif
#if BUILD_ULINK == 1
		&ulink_adapter_driver,
#endif
#if BUILD_ARMJTAGEW == 1
		&armjtagew_adapter_driver,
#endif
#if BUILD_BUSPIRATE == 1
		&buspirate_adapter_driver,
#endif
#if BUILD_REMOTE_BITBANG == 1
		&remote_bitbang_adapter_driver,
#endif
#if BUILD_HLADAPTER == 1
		&hl_adapter_driver,
#endif
#if BUILD_OSBDM == 1
		&osbdm_adapter_driver,
#endif
#if BUILD_OPENDOUS == 1
		&opendous_adapter_driver,
#endif
#if BUILD_SYSFSGPIO == 1
		&sysfsgpio_adapter_driver,
#endif
#if BUILD_LINUXGPIOD == 1
		&linuxgpiod_adapter_driver,
#endif
#if BUILD_XLNX_PCIE_XVC == 1
		&xlnx_pcie_xvc_adapter_driver,
#endif
#if BUILD_AICE == 1
		&aice_adapter_driver,
#endif
#if BUILD_BCM2835GPIO == 1
		&bcm2835gpio_adapter_driver,
#endif
#if BUILD_CMSIS_DAP_USB == 1 || BUILD_CMSIS_DAP_HID == 1
		&cmsis_dap_adapter_driver,
#endif
#if BUILD_KITPROG == 1
		&kitprog_adapter_driver,
#endif
#if BUILD_IMX_GPIO == 1
		&imx_gpio_adapter_driver,
#endif
#if BUILD_XDS110 == 1
		&xds110_adapter_driver,
#endif
#if BUILD_HLADAPTER_STLINK == 1
		&stlink_dap_adapter_driver,
#endif
#if BUILD_RSHIM == 1
		&rshim_dap_adapter_driver,
#endif
<<<<<<< HEAD
#endif /* standard drivers */
#if BUILD_ESP_REMOTE
		&esp_remote_adapter_driver,
#endif //BUILD_ESP_REMOTE
=======
>>>>>>> 25488359
		NULL,
	};<|MERGE_RESOLUTION|>--- conflicted
+++ resolved
@@ -42,14 +42,6 @@
  * that contain an adapter_driver structure that can added to this list.
  */
 
-<<<<<<< HEAD
-#if BUILD_ZY1000 == 1
-extern struct adapter_driver zy1000_adapter_driver;
-#elif defined(BUILD_MINIDRIVER_DUMMY)
-extern struct adapter_driver minidummy_adapter_driver;
-#else /* standard drivers */
-=======
->>>>>>> 25488359
 #if BUILD_PARPORT == 1
 extern struct adapter_driver parport_adapter_driver;
 #endif
@@ -61,22 +53,13 @@
 #endif
 #if BUILD_USB_BLASTER == 1 || BUILD_USB_BLASTER_2 == 1
 extern struct adapter_driver usb_blaster_adapter_driver;
-<<<<<<< HEAD
-#endif
-#if BUILD_ESP_USB_JTAG == 1
-extern struct adapter_driver esp_usb_adapter_driver;
-=======
->>>>>>> 25488359
 #endif
 #if BUILD_JTAG_VPI == 1
 extern struct adapter_driver jtag_vpi_adapter_driver;
 #endif
-<<<<<<< HEAD
-=======
 #if BUILD_VDEBUG == 1
 extern struct adapter_driver vdebug_adapter_driver;
 #endif
->>>>>>> 25488359
 #if BUILD_JTAG_DPI == 1
 extern struct adapter_driver jtag_dpi_adapter_driver;
 #endif
@@ -177,14 +160,6 @@
  * drivers that were enabled by the @c configure script.
  */
 struct adapter_driver *adapter_drivers[] = {
-<<<<<<< HEAD
-#if BUILD_ZY1000 == 1
-		&zy1000_adapter_driver,
-#elif defined(BUILD_MINIDRIVER_DUMMY)
-		&minidummy_adapter_driver,
-#else /* standard drivers */
-=======
->>>>>>> 25488359
 #if BUILD_PARPORT == 1
 		&parport_adapter_driver,
 #endif
@@ -196,22 +171,13 @@
 #endif
 #if BUILD_USB_BLASTER || BUILD_USB_BLASTER_2 == 1
 		&usb_blaster_adapter_driver,
-<<<<<<< HEAD
-#endif
-#if BUILD_ESP_USB_JTAG == 1
-		&esp_usb_adapter_driver,
-=======
->>>>>>> 25488359
 #endif
 #if BUILD_JTAG_VPI == 1
 		&jtag_vpi_adapter_driver,
 #endif
-<<<<<<< HEAD
-=======
 #if BUILD_VDEBUG == 1
 		&vdebug_adapter_driver,
 #endif
->>>>>>> 25488359
 #if BUILD_JTAG_DPI == 1
 		&jtag_dpi_adapter_driver,
 #endif
@@ -302,12 +268,5 @@
 #if BUILD_RSHIM == 1
 		&rshim_dap_adapter_driver,
 #endif
-<<<<<<< HEAD
-#endif /* standard drivers */
-#if BUILD_ESP_REMOTE
-		&esp_remote_adapter_driver,
-#endif //BUILD_ESP_REMOTE
-=======
->>>>>>> 25488359
 		NULL,
 	};