/*******************************************************************************
 *   Driver for OpenJTAG Project (www.openjtag.org)                            *
 *   Compatible with libftdi drivers.                                          *
 *                                                                             *
 *   Cypress CY7C65215 support                                                 *
 *   Copyright (C) 2015 Vianney le Clément de Saint-Marcq, Essensium NV        *
 *                      <vianney.leclement@essensium.com>                      *
 *                                                                             *
 *   Copyright (C) 2010 by Ivan Meleca <mileca@gmail.com>                      *
 *                                                                             *
 *   Copyright (C) 2013 by Ryan Corbin, GlueLogix Inc. <corbin.ryan@gmail.com> *
 *   Updated to work with OpenOCD v0.7.0. Fixed libftdi read speed issue.      *
 *                                                                             *
 *   Based on usb_blaster.c                                                    *
 *   Copyright (C) 2009 Catalin Patulea                                        *
 *   Copyright (C) 2006 Kolja Waschk                                           *
 *                                                                             *
 *   And jlink.c                                                               *
 *   Copyright (C) 2008 by Spencer Oliver                                      *
 *   spen@spen-soft.co.uk                                                      *
 *                                                                             *
 *   This program is free software; you can redistribute it and/or modify      *
 *   it under the terms of the GNU General Public License as published by      *
 *   the Free Software Foundation; either version 2 of the License, or         *
 *   (at your option) any later version.                                       *
 *                                                                             *
 *   This program is distributed in the hope that it will be useful,           *
 *   but WITHOUT ANY WARRANTY; without even the implied warranty of            *
 *   MERCHANTABILITY or FITNESS FOR A PARTICULAR PURPOSE.  See the             *
 *   GNU General Public License for more details.                              *
 *                                                                             *
 *   You should have received a copy of the GNU General Public License         *
 *   along with this program.  If not, see <http://www.gnu.org/licenses/>.     *
 ***************************************************************************/

/***************************************************************************
 * Version 1.0  Tested on a MCBSTM32 board using a Cortex-M3 (stm32f103x), *
 *              GDB and Eclipse under Linux (Ubuntu 10.04)                 *
 *                                                                         *
 ***************************************************************************/

#ifdef HAVE_CONFIG_H
#include "config.h"
#endif

#include <jtag/interface.h>
#include <jtag/commands.h>
#include "libusb_helper.h"

static enum {
	OPENJTAG_VARIANT_STANDARD,
	OPENJTAG_VARIANT_CY7C65215,
} openjtag_variant = OPENJTAG_VARIANT_STANDARD;

static const char * const openjtag_variant_names[] = {
	"standard",
	"cy7c65215",
	NULL
};

/*
 * OpenJTAG-OpenOCD state conversion
 */
typedef enum openjtag_tap_state {
	OPENJTAG_TAP_INVALID    = -1,
	OPENJTAG_TAP_RESET  = 0,
	OPENJTAG_TAP_IDLE   = 1,
	OPENJTAG_TAP_SELECT_DR  = 2,
	OPENJTAG_TAP_CAPTURE_DR = 3,
	OPENJTAG_TAP_SHIFT_DR   = 4,
	OPENJTAG_TAP_EXIT1_DR   = 5,
	OPENJTAG_TAP_PAUSE_DR   = 6,
	OPENJTAG_TAP_EXIT2_DR   = 7,
	OPENJTAG_TAP_UPDATE_DR  = 8,
	OPENJTAG_TAP_SELECT_IR  = 9,
	OPENJTAG_TAP_CAPURE_IR  = 10,
	OPENJTAG_TAP_SHIFT_IR   = 11,
	OPENJTAG_TAP_EXIT1_IR   = 12,
	OPENJTAG_TAP_PAUSE_IR   = 13,
	OPENJTAG_TAP_EXIT2_IR   = 14,
	OPENJTAG_TAP_UPDATE_IR  = 15,
} openjtag_tap_state_t;

/* OPENJTAG access library includes */
#include "libftdi_helper.h"

/* OpenJTAG vid/pid */
static uint16_t openjtag_vid = 0x0403;
static uint16_t openjtag_pid = 0x6001;

static char *openjtag_device_desc;

static struct ftdi_context ftdic;

#define OPENJTAG_BUFFER_SIZE        504
#define OPENJTAG_MAX_PENDING_RESULTS    256

struct openjtag_scan_result {
	uint32_t bits;          /* Length in bits*/
	struct scan_command *command;   /* Corresponding scan command */
	uint8_t *buffer;
};

/* USB RX/TX buffers */
static int usb_tx_buf_offs;
static uint8_t usb_tx_buf[OPENJTAG_BUFFER_SIZE];
static uint32_t usb_rx_buf_len;
static uint8_t usb_rx_buf[OPENJTAG_BUFFER_SIZE];

/* Pending readings */
static struct openjtag_scan_result openjtag_scan_result_buffer[OPENJTAG_MAX_PENDING_RESULTS];
static int openjtag_scan_result_count;

static struct libusb_device_handle *usbh;

/* CY7C65215 model only */
#define CY7C65215_JTAG_REQUEST  0x40  /* bmRequestType: vendor host-to-device */
#define CY7C65215_JTAG_ENABLE   0xD0  /* bRequest: enable JTAG */
#define CY7C65215_JTAG_DISABLE  0xD1  /* bRequest: disable JTAG */
#define CY7C65215_JTAG_READ     0xD2  /* bRequest: read buffer */
#define CY7C65215_JTAG_WRITE    0xD3  /* bRequest: write buffer */

#define CY7C65215_USB_TIMEOUT   100

static const uint16_t cy7c65215_vids[] = {0x04b4, 0};
static const uint16_t cy7c65215_pids[] = {0x0007, 0};

#define CY7C65215_JTAG_CLASS     0xff
#define CY7C65215_JTAG_SUBCLASS  0x04

static unsigned int ep_in, ep_out;

#ifdef _DEBUG_USB_COMMS_

#define DEBUG_TYPE_READ     0
#define DEBUG_TYPE_WRITE    1
#define DEBUG_TYPE_OCD_READ 2
#define DEBUG_TYPE_BUFFER   3

#define LINE_LEN  16
static void openjtag_debug_buffer(uint8_t *buffer, int length, uint8_t type)
{
	char line[128];
	char s[4];
	int i;
	int j;

	switch (type) {
		case DEBUG_TYPE_READ:
			sprintf(line, "USB READ %d bytes", length);
			break;
		case DEBUG_TYPE_WRITE:
			sprintf(line, "USB WRITE %d bytes", length);
			break;
		case DEBUG_TYPE_OCD_READ:
			sprintf(line, "TO OpenOCD %d bytes", length);
			break;
		case DEBUG_TYPE_BUFFER:
			sprintf(line, "Buffer %d bytes", length);
			break;
	}

	LOG_DEBUG("%s", line);

	for (i = 0; i < length; i += LINE_LEN) {
		switch (type) {
			case DEBUG_TYPE_READ:
				sprintf(line, "USB READ: %04x", i);
				break;
			case DEBUG_TYPE_WRITE:
				sprintf(line, "USB WRITE: %04x", i);
				break;
			case DEBUG_TYPE_OCD_READ:
				sprintf(line, "TO OpenOCD: %04x", i);
				break;
			case DEBUG_TYPE_BUFFER:
				sprintf(line, "BUFFER: %04x", i);
				break;
		}

		for (j = i; j < i + LINE_LEN && j < length; j++) {
			sprintf(s, " %02x", buffer[j]);
			strcat(line, s);
		}
		LOG_DEBUG("%s", line);
	}

}

#endif

static int8_t openjtag_get_tap_state(int8_t state)
{

	switch (state) {
		case TAP_DREXIT2:   return OPENJTAG_TAP_EXIT2_DR;
		case TAP_DREXIT1:   return OPENJTAG_TAP_EXIT1_DR;
		case TAP_DRSHIFT:   return OPENJTAG_TAP_SHIFT_DR;
		case TAP_DRPAUSE:   return OPENJTAG_TAP_PAUSE_DR;
		case TAP_IRSELECT:  return OPENJTAG_TAP_SELECT_IR;
		case TAP_DRUPDATE:  return OPENJTAG_TAP_UPDATE_DR;
		case TAP_DRCAPTURE: return OPENJTAG_TAP_CAPTURE_DR;
		case TAP_DRSELECT:  return OPENJTAG_TAP_SELECT_DR;
		case TAP_IREXIT2:   return OPENJTAG_TAP_EXIT2_IR;
		case TAP_IREXIT1:   return OPENJTAG_TAP_EXIT1_IR;
		case TAP_IRSHIFT:   return OPENJTAG_TAP_SHIFT_IR;
		case TAP_IRPAUSE:   return OPENJTAG_TAP_PAUSE_IR;
		case TAP_IDLE:      return OPENJTAG_TAP_IDLE;
		case TAP_IRUPDATE:  return OPENJTAG_TAP_UPDATE_IR;
		case TAP_IRCAPTURE: return OPENJTAG_TAP_CAPURE_IR;
		case TAP_RESET:     return OPENJTAG_TAP_RESET;
		case TAP_INVALID:
		default:            return OPENJTAG_TAP_INVALID;
	}
}

static int openjtag_buf_write_standard(
	uint8_t *buf, int size, uint32_t *bytes_written)
{
	int retval;
#ifdef _DEBUG_USB_COMMS_
	openjtag_debug_buffer(buf, size, DEBUG_TYPE_WRITE);
#endif

	retval = ftdi_write_data(&ftdic, buf, size);
	if (retval < 0) {
		*bytes_written = 0;
		LOG_ERROR("ftdi_write_data: %s", ftdi_get_error_string(&ftdic));
		return ERROR_JTAG_DEVICE_ERROR;
	}

	*bytes_written = retval;

	return ERROR_OK;
}

static int openjtag_buf_write_cy7c65215(
	uint8_t *buf, int size, uint32_t *bytes_written)
{
	int ret;

#ifdef _DEBUG_USB_COMMS_
	openjtag_debug_buffer(buf, size, DEBUG_TYPE_WRITE);
#endif

	if (size == 0) {
		*bytes_written = 0;
		return ERROR_OK;
	}

	ret = jtag_libusb_control_transfer(usbh, CY7C65215_JTAG_REQUEST,
									   CY7C65215_JTAG_WRITE, size, 0,
									   NULL, 0, CY7C65215_USB_TIMEOUT);
	if (ret < 0) {
		LOG_ERROR("vendor command failed, error %d", ret);
		return ERROR_JTAG_DEVICE_ERROR;
	}

	if (jtag_libusb_bulk_write(usbh, ep_out, (char *)buf, size,
				   CY7C65215_USB_TIMEOUT, &ret)) {
		LOG_ERROR("bulk write failed, error");
		return ERROR_JTAG_DEVICE_ERROR;
	}
	*bytes_written = ret;

	return ERROR_OK;
}

static int openjtag_buf_write(
	uint8_t *buf, int size, uint32_t *bytes_written)
{
	switch (openjtag_variant) {
	case OPENJTAG_VARIANT_CY7C65215:
		return openjtag_buf_write_cy7c65215(buf, size, bytes_written);
	default:
		return openjtag_buf_write_standard(buf, size, bytes_written);
	}
}

static int openjtag_buf_read_standard(
	uint8_t *buf, uint32_t qty, uint32_t *bytes_read)
{

	int retval;
	int timeout = 5;

	*bytes_read = 0;

	while ((*bytes_read < qty) && timeout--) {
		retval = ftdi_read_data(&ftdic, buf + *bytes_read,
				qty - *bytes_read);
		if (retval < 0) {
			*bytes_read = 0;
			LOG_DEBUG_IO("ftdi_read_data: %s",
					ftdi_get_error_string(&ftdic));
			return ERROR_JTAG_DEVICE_ERROR;
		}
		*bytes_read += retval;
	}

#ifdef _DEBUG_USB_COMMS_
	openjtag_debug_buffer(buf, *bytes_read, DEBUG_TYPE_READ);
#endif

	return ERROR_OK;
}

static int openjtag_buf_read_cy7c65215(
	uint8_t *buf, uint32_t qty, uint32_t *bytes_read)
{
	int ret;

	if (qty == 0) {
		*bytes_read = 0;
		goto out;
	}

	ret = jtag_libusb_control_transfer(usbh, CY7C65215_JTAG_REQUEST,
									   CY7C65215_JTAG_READ, qty, 0,
									   NULL, 0, CY7C65215_USB_TIMEOUT);
	if (ret < 0) {
		LOG_ERROR("vendor command failed, error %d", ret);
		return ERROR_JTAG_DEVICE_ERROR;
	}

	if (jtag_libusb_bulk_read(usbh, ep_in, (char *)buf, qty,
				  CY7C65215_USB_TIMEOUT, &ret)) {
		LOG_ERROR("bulk read failed, error");
		return ERROR_JTAG_DEVICE_ERROR;
	}
	*bytes_read = ret;

out:
#ifdef _DEBUG_USB_COMMS_
	openjtag_debug_buffer(buf, *bytes_read, DEBUG_TYPE_READ);
#endif

	return ERROR_OK;
}

static int openjtag_buf_read(uint8_t *buf, uint32_t qty, uint32_t *bytes_read)
{
	switch (openjtag_variant) {
	case OPENJTAG_VARIANT_CY7C65215:
		return openjtag_buf_read_cy7c65215(buf, qty, bytes_read);
	default:
		return openjtag_buf_read_standard(buf, qty, bytes_read);
	}
}

static int openjtag_sendcommand(uint8_t cmd)
{
	uint32_t written;
	return openjtag_buf_write(&cmd, 1, &written);
}

static int openjtag_speed(int speed)
{
	int clockcmd;
	switch (speed) {
		case 48000:
			clockcmd = 0x00;
			break;
		case 24000:
			clockcmd = 0x20;
			break;
		case 12000:
			clockcmd = 0x40;
			break;
		case 6000:
			clockcmd = 0x60;
			break;
		case 3000:
			clockcmd = 0x80;
			break;
		case 1500:
			clockcmd = 0xA0;
			break;
		case 750:
			clockcmd = 0xC0;
			break;
		case 375:
			clockcmd = 0xE0;
			break;
		default:
			clockcmd = 0xE0;
			LOG_WARNING("adapter speed not recognized, reverting to 375 kHz");
			break;
	}
	openjtag_sendcommand(clockcmd);

	return ERROR_OK;
}

static int openjtag_init_standard(void)
{
	uint8_t latency_timer;

	/* Open by device description */
	if (!openjtag_device_desc) {
		LOG_WARNING("no openjtag device description specified, "
				"using default 'Open JTAG Project'");
		openjtag_device_desc = "Open JTAG Project";
	}

	if (ftdi_init(&ftdic) < 0)
		return ERROR_JTAG_INIT_FAILED;

	/* context, vendor id, product id, description, serial id */
	if (ftdi_usb_open_desc(&ftdic, openjtag_vid, openjtag_pid, openjtag_device_desc, NULL) < 0) {
		LOG_ERROR("unable to open ftdi device: %s", ftdic.error_str);
		return ERROR_JTAG_INIT_FAILED;
	}

	if (ftdi_usb_reset(&ftdic) < 0) {
		LOG_ERROR("unable to reset ftdi device");
		return ERROR_JTAG_INIT_FAILED;
	}

	if (ftdi_set_latency_timer(&ftdic, 2) < 0) {
		LOG_ERROR("unable to set latency timer");
		return ERROR_JTAG_INIT_FAILED;
	}

	if (ftdi_get_latency_timer(&ftdic, &latency_timer) < 0) {
		LOG_ERROR("unable to get latency timer");
		return ERROR_JTAG_INIT_FAILED;
	}
	LOG_DEBUG("current latency timer: %u", latency_timer);

	ftdi_disable_bitbang(&ftdic);
	/* was (3000000 / 4) with a comment about a bug in libftdi when using high baudrate */
	if (ftdi_set_baudrate(&ftdic, 3000000) < 0) {
		LOG_ERROR("Can't set baud rate to max: %s",
			ftdi_get_error_string(&ftdic));
		return ERROR_JTAG_DEVICE_ERROR;
	}

	if (ftdi_tcioflush(&ftdic) < 0) {
		LOG_ERROR("ftdi flush: %s", ftdic.error_str);
		return ERROR_JTAG_INIT_FAILED;
	}

	return ERROR_OK;
}

static int openjtag_init_cy7c65215(void)
{
	int ret;

	usbh = NULL;
<<<<<<< HEAD
	ret = jtag_libusb_open(cy7c65215_vids, cy7c65215_pids, NULL, &usbh, NULL);
=======
	ret = jtag_libusb_open(cy7c65215_vids, cy7c65215_pids, &usbh, NULL);
>>>>>>> 25488359
	if (ret != ERROR_OK) {
		LOG_ERROR("unable to open cy7c65215 device");
		goto err;
	}

	ret = jtag_libusb_choose_interface(usbh, &ep_in, &ep_out,
									   CY7C65215_JTAG_CLASS,
									   CY7C65215_JTAG_SUBCLASS, -1, LIBUSB_TRANSFER_TYPE_BULK);
	if (ret != ERROR_OK) {
		LOG_ERROR("unable to claim JTAG interface");
		goto err;
	}

	ret = jtag_libusb_control_transfer(usbh,
									   CY7C65215_JTAG_REQUEST,
									   CY7C65215_JTAG_ENABLE,
									   0, 0, NULL, 0, CY7C65215_USB_TIMEOUT);
	if (ret < 0) {
		LOG_ERROR("could not enable JTAG module");
		goto err;
	}

	return ERROR_OK;

err:
	if (usbh)
		jtag_libusb_close(usbh);
	return ERROR_JTAG_INIT_FAILED;
}

static int openjtag_init(void)
{
	int ret;

	usb_tx_buf_offs = 0;
	usb_rx_buf_len = 0;
	openjtag_scan_result_count = 0;

	switch (openjtag_variant) {
	case OPENJTAG_VARIANT_CY7C65215:
		ret = openjtag_init_cy7c65215();
		break;
	default:
		ret = openjtag_init_standard();
	}
	if (ret != ERROR_OK)
		return ret;

	openjtag_speed(375); /* Start at slowest adapter speed */
	openjtag_sendcommand(0x75); /* MSB */

	return ERROR_OK;
}

static int openjtag_quit_standard(void)
{
	ftdi_usb_close(&ftdic);
	ftdi_deinit(&ftdic);

	return ERROR_OK;
}

static int openjtag_quit_cy7c65215(void)
{
	int ret;

	ret = jtag_libusb_control_transfer(usbh,
									   CY7C65215_JTAG_REQUEST,
									   CY7C65215_JTAG_DISABLE,
									   0, 0, NULL, 0, CY7C65215_USB_TIMEOUT);
	if (ret < 0)
		LOG_WARNING("could not disable JTAG module");

	jtag_libusb_close(usbh);

	return ERROR_OK;
}

static int openjtag_quit(void)
{
	switch (openjtag_variant) {
	case OPENJTAG_VARIANT_CY7C65215:
		return openjtag_quit_cy7c65215();
	default:
		return openjtag_quit_standard();
	}
}

static void openjtag_write_tap_buffer(void)
{
	uint32_t written;

	openjtag_buf_write(usb_tx_buf, usb_tx_buf_offs, &written);
	openjtag_buf_read(usb_rx_buf, usb_tx_buf_offs, &usb_rx_buf_len);

	usb_tx_buf_offs = 0;
}

static int openjtag_execute_tap_queue(void)
{
	openjtag_write_tap_buffer();

	int res_count = 0;

	if (openjtag_scan_result_count && usb_rx_buf_len) {

		int count;
		int rx_offs = 0;
		int len;

		/* for every pending result */
		while (res_count < openjtag_scan_result_count) {

			/* get sent bits */
			len = openjtag_scan_result_buffer[res_count].bits;

			count = 0;

			uint8_t *buffer = openjtag_scan_result_buffer[res_count].buffer;

			while (len > 0) {
				if (len <= 8 && openjtag_variant != OPENJTAG_VARIANT_CY7C65215) {
					LOG_DEBUG_IO("bits < 8 buf = 0x%X, will be 0x%X",
						usb_rx_buf[rx_offs], usb_rx_buf[rx_offs] >> (8 - len));
					buffer[count] = usb_rx_buf[rx_offs] >> (8 - len);
					len = 0;
				} else {
					buffer[count] = usb_rx_buf[rx_offs];
					len -= 8;
				}

				rx_offs++;
				count++;
			}

#ifdef _DEBUG_USB_COMMS_
			openjtag_debug_buffer(buffer,
				DIV_ROUND_UP(openjtag_scan_result_buffer[res_count].bits, 8), DEBUG_TYPE_OCD_READ);
#endif
			jtag_read_buffer(buffer, openjtag_scan_result_buffer[res_count].command);

			free(openjtag_scan_result_buffer[res_count].buffer);

			res_count++;
		}
	}

	openjtag_scan_result_count = 0;

	return ERROR_OK;
}

static void openjtag_add_byte(char buf)
{

	if (usb_tx_buf_offs == OPENJTAG_BUFFER_SIZE) {
		LOG_DEBUG_IO("Forcing execute_tap_queue");
		LOG_DEBUG_IO("TX Buff offs=%d", usb_tx_buf_offs);
		openjtag_execute_tap_queue();
	}

	usb_tx_buf[usb_tx_buf_offs] = buf;
	usb_tx_buf_offs++;
}

static void openjtag_add_scan(uint8_t *buffer, int length, struct scan_command *scan_cmd)
{

	/* Ensure space to send long chains */
	/* We add two byte for each eight (or less) bits, one for command, one for data */
	if (usb_tx_buf_offs + (DIV_ROUND_UP(length, 8) * 2) >= OPENJTAG_BUFFER_SIZE) {
		LOG_DEBUG_IO("Forcing execute_tap_queue from scan");
		LOG_DEBUG_IO("TX Buff offs=%d len=%d", usb_tx_buf_offs, DIV_ROUND_UP(length, 8) * 2);
		openjtag_execute_tap_queue();
	}

	openjtag_scan_result_buffer[openjtag_scan_result_count].bits = length;
	openjtag_scan_result_buffer[openjtag_scan_result_count].command = scan_cmd;
	openjtag_scan_result_buffer[openjtag_scan_result_count].buffer = buffer;

	uint8_t command;
	uint8_t bits;
	int count = 0;
	while (length) {

		/* write command */
		command = 6;

		/* last bits? */
		if (length <= 8) {
			/* tms high */
			command |= (1 << 4);

			/* bits to transfer */
			bits = (length - 1);
			command |= bits << 5;
			length = 0;
		} else {
			/* whole byte */

			/* bits to transfer */
			command |= (7 << 5);
			length -= 8;
		}

		openjtag_add_byte(command);
		openjtag_add_byte(buffer[count]);
		count++;
	}

	openjtag_scan_result_count++;
}

static void openjtag_execute_reset(struct jtag_command *cmd)
{

	LOG_DEBUG_IO("reset trst: %i srst %i",
			cmd->cmd.reset->trst, cmd->cmd.reset->srst);

	uint8_t buf = 0x00;

	if (cmd->cmd.reset->trst) {
		buf = 0x03;
	} else {
		buf |= 0x04;
		buf |= 0x05 << 4;
	}

	openjtag_add_byte(buf);
}

static void openjtag_execute_sleep(struct jtag_command *cmd)
{
	jtag_sleep(cmd->cmd.sleep->us);
}

static void openjtag_set_state(uint8_t openocd_state)
{
	uint8_t state = openjtag_get_tap_state(openocd_state);

	uint8_t buf = 0;
	buf = 0x01;
	buf |= state << 4;

	openjtag_add_byte(buf);
}

static void openjtag_execute_statemove(struct jtag_command *cmd)
{
	LOG_DEBUG_IO("state move to %i", cmd->cmd.statemove->end_state);

	tap_set_end_state(cmd->cmd.statemove->end_state);

	openjtag_set_state(cmd->cmd.statemove->end_state);

	tap_set_state(tap_get_end_state());
}


static void openjtag_execute_scan(struct jtag_command *cmd)
{

	int scan_size, old_state;
	uint8_t *buffer;

	LOG_DEBUG_IO("scan ends in %s", tap_state_name(cmd->cmd.scan->end_state));

	/* get scan info */
	tap_set_end_state(cmd->cmd.scan->end_state);
	scan_size = jtag_build_buffer(cmd->cmd.scan, &buffer);

#ifdef _DEBUG_USB_COMMS_
	openjtag_debug_buffer(buffer, (scan_size + 7) / 8, DEBUG_TYPE_BUFFER);
#endif
	/* set state */
	old_state = tap_get_end_state();
	openjtag_set_state(cmd->cmd.scan->ir_scan ? TAP_IRSHIFT : TAP_DRSHIFT);
	tap_set_state(cmd->cmd.scan->ir_scan ? TAP_IRSHIFT : TAP_DRSHIFT);
	tap_set_end_state(old_state);

	openjtag_add_scan(buffer, scan_size, cmd->cmd.scan);

	openjtag_set_state(cmd->cmd.scan->ir_scan ? TAP_IRPAUSE : TAP_DRPAUSE);
	tap_set_state(cmd->cmd.scan->ir_scan ? TAP_IRPAUSE : TAP_DRPAUSE);

	if (tap_get_state() != tap_get_end_state()) {
		openjtag_set_state(tap_get_end_state());
		tap_set_state(tap_get_end_state());
	}
}

static void openjtag_execute_runtest(struct jtag_command *cmd)
{

	tap_state_t end_state = cmd->cmd.runtest->end_state;
	tap_set_end_state(end_state);

	/* only do a state_move when we're not already in IDLE */
	if (tap_get_state() != TAP_IDLE) {
		openjtag_set_state(TAP_IDLE);
		tap_set_state(TAP_IDLE);
	}

	if (cmd->cmd.runtest->num_cycles > 16)
		LOG_WARNING("num_cycles > 16 on run test");

	if (openjtag_variant != OPENJTAG_VARIANT_CY7C65215 ||
		cmd->cmd.runtest->num_cycles) {
		uint8_t command;
		command = 7;
		command |= ((cmd->cmd.runtest->num_cycles - 1) & 0x0F) << 4;

		openjtag_add_byte(command);
	}

	tap_set_end_state(end_state);
	if (tap_get_end_state() != tap_get_state()) {
		openjtag_set_state(end_state);
		tap_set_state(end_state);
	}
}

static void openjtag_execute_command(struct jtag_command *cmd)
{
	LOG_DEBUG_IO("openjtag_execute_command %i", cmd->type);
	switch (cmd->type) {
	case JTAG_RESET:
			openjtag_execute_reset(cmd);
			break;
	case JTAG_SLEEP:
			openjtag_execute_sleep(cmd);
			break;
	case JTAG_TLR_RESET:
			openjtag_execute_statemove(cmd);
			break;
	case JTAG_SCAN:
			openjtag_execute_scan(cmd);
			break;
	case JTAG_RUNTEST:
			openjtag_execute_runtest(cmd);
			break;
	case JTAG_PATHMOVE:
		/* jlink_execute_pathmove(cmd); break; */
	default:
		LOG_ERROR("BUG: unknown Open JTAG command type encountered");
		exit(-1);
	}
}

static int openjtag_execute_queue(void)
{
	struct jtag_command *cmd = jtag_command_queue;

	while (cmd) {
		openjtag_execute_command(cmd);
		cmd = cmd->next;
	}

	return openjtag_execute_tap_queue();
}

static int openjtag_speed_div(int speed, int *khz)
{
	*khz = speed;

	return ERROR_OK;
}

static int openjtag_khz(int khz, int *jtag_speed)
{

	if (khz >= 48000)
		*jtag_speed = 48000;
	else if (khz >= 24000)
		*jtag_speed = 24000;
	else if (khz >= 12000)
		*jtag_speed = 12000;
	else if (khz >= 6000)
		*jtag_speed = 6000;
	else if (khz >= 3000)
		*jtag_speed = 3000;
	else if (khz >= 1500)
		*jtag_speed = 1500;
	else if (khz >= 750)
		*jtag_speed = 750;
	else
		*jtag_speed = 375;

	return ERROR_OK;
}

COMMAND_HANDLER(openjtag_handle_device_desc_command)
{
	if (CMD_ARGC == 1)
		openjtag_device_desc = strdup(CMD_ARGV[0]);
	else
		LOG_ERROR("require exactly one argument to "
				  "openjtag_device_desc <description>");
	return ERROR_OK;
}

COMMAND_HANDLER(openjtag_handle_variant_command)
{
	if (CMD_ARGC == 1) {
		const char * const *name = openjtag_variant_names;
		int variant = 0;
		for (; *name; name++, variant++) {
			if (strcasecmp(CMD_ARGV[0], *name) == 0) {
				openjtag_variant = variant;
				return ERROR_OK;
			}
		}
		LOG_ERROR("unknown openjtag variant '%s'", CMD_ARGV[0]);
	} else {
		LOG_ERROR("require exactly one argument to "
				"openjtag_variant <variant>");
	}
	return ERROR_OK;
}

static const struct command_registration openjtag_subcommand_handlers[] = {
	{
		.name = "device_desc",
		.handler = openjtag_handle_device_desc_command,
		.mode = COMMAND_CONFIG,
		.help = "set the USB device description of the OpenJTAG",
		.usage = "description-string",
	},
	{
		.name = "variant",
		.handler = openjtag_handle_variant_command,
		.mode = COMMAND_CONFIG,
		.help = "set the OpenJTAG variant",
		.usage = "variant-string",
	},
	COMMAND_REGISTRATION_DONE
};

<<<<<<< HEAD
=======
static const struct command_registration openjtag_command_handlers[] = {
	{
		.name = "openjtag",
		.mode = COMMAND_ANY,
		.help = "perform openjtag management",
		.chain = openjtag_subcommand_handlers,
		.usage = "",
	},
	COMMAND_REGISTRATION_DONE
};

>>>>>>> 25488359
static struct jtag_interface openjtag_interface = {
	.execute_queue = openjtag_execute_queue,
};

struct adapter_driver openjtag_adapter_driver = {
	.name = "openjtag",
	.transports = jtag_only,
	.commands = openjtag_command_handlers,

	.init = openjtag_init,
	.quit = openjtag_quit,
	.speed = openjtag_speed,
	.khz = openjtag_khz,
	.speed_div = openjtag_speed_div,

	.jtag_ops = &openjtag_interface,
};<|MERGE_RESOLUTION|>--- conflicted
+++ resolved
@@ -449,11 +449,7 @@
 	int ret;
 
 	usbh = NULL;
-<<<<<<< HEAD
-	ret = jtag_libusb_open(cy7c65215_vids, cy7c65215_pids, NULL, &usbh, NULL);
-=======
 	ret = jtag_libusb_open(cy7c65215_vids, cy7c65215_pids, &usbh, NULL);
->>>>>>> 25488359
 	if (ret != ERROR_OK) {
 		LOG_ERROR("unable to open cy7c65215 device");
 		goto err;
@@ -892,8 +888,6 @@
 	COMMAND_REGISTRATION_DONE
 };
 
-<<<<<<< HEAD
-=======
 static const struct command_registration openjtag_command_handlers[] = {
 	{
 		.name = "openjtag",
@@ -905,7 +899,6 @@
 	COMMAND_REGISTRATION_DONE
 };
 
->>>>>>> 25488359
 static struct jtag_interface openjtag_interface = {
 	.execute_queue = openjtag_execute_queue,
 };
