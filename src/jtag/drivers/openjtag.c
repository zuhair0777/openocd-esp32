--- conflicted
+++ resolved
@@ -574,11 +574,7 @@
 
 			while (len > 0) {
 				if (len <= 8 && openjtag_variant != OPENJTAG_VARIANT_CY7C65215) {
-<<<<<<< HEAD
-					DEBUG_JTAG_IO("bits < 8 buf = 0x%X, will be 0x%X",
-=======
 					LOG_DEBUG_IO("bits < 8 buf = 0x%X, will be 0x%X",
->>>>>>> 9de7d9c8
 						usb_rx_buf[rx_offs], usb_rx_buf[rx_offs] >> (8 - len));
 					buffer[count] = usb_rx_buf[rx_offs] >> (8 - len);
 					len = 0;
