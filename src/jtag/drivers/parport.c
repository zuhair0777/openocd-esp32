--- conflicted
+++ resolved
@@ -512,8 +512,6 @@
 	COMMAND_REGISTRATION_DONE
 };
 
-<<<<<<< HEAD
-=======
 static const struct command_registration parport_command_handlers[] = {
 	{
 		.name = "parport",
@@ -525,7 +523,6 @@
 	COMMAND_REGISTRATION_DONE
 };
 
->>>>>>> 25488359
 static struct jtag_interface parport_interface = {
 	.supported = DEBUG_CAP_TMS_SEQ,
 	.execute_queue = bitbang_execute_queue,
