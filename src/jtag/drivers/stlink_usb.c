/***************************************************************************
 *   SWIM contributions by Ake Rehnman                                     *
 *   Copyright (C) 2017  Ake Rehnman                                       *
 *   ake.rehnman(at)gmail.com                                              *
 *                                                                         *
 *   Copyright (C) 2011-2012 by Mathias Kuester                            *
 *   Mathias Kuester <kesmtp@freenet.de>                                   *
 *                                                                         *
 *   Copyright (C) 2012 by Spencer Oliver                                  *
 *   spen@spen-soft.co.uk                                                  *
 *                                                                         *
 *   This code is based on https://github.com/texane/stlink                *
 *                                                                         *
 *   This program is free software; you can redistribute it and/or modify  *
 *   it under the terms of the GNU General Public License as published by  *
 *   the Free Software Foundation; either version 2 of the License, or     *
 *   (at your option) any later version.                                   *
 *                                                                         *
 *   This program is distributed in the hope that it will be useful,       *
 *   but WITHOUT ANY WARRANTY; without even the implied warranty of        *
 *   MERCHANTABILITY or FITNESS FOR A PARTICULAR PURPOSE.  See the         *
 *   GNU General Public License for more details.                          *
 *                                                                         *
 *   You should have received a copy of the GNU General Public License     *
 *   along with this program.  If not, see <http://www.gnu.org/licenses/>. *
 ***************************************************************************/

#ifdef HAVE_CONFIG_H
#include "config.h"
#endif

/* project specific includes */
#include <helper/binarybuffer.h>
#include <jtag/interface.h>
#include <jtag/hla/hla_layout.h>
#include <jtag/hla/hla_transport.h>
#include <jtag/hla/hla_interface.h>
#include <target/target.h>

#include <target/cortex_m.h>

#include "libusb_common.h"

#ifdef HAVE_LIBUSB1
#define USE_LIBUSB_ASYNCIO
#endif

#define ENDPOINT_IN  0x80
#define ENDPOINT_OUT 0x00

#define STLINK_WRITE_TIMEOUT 1000
#define STLINK_READ_TIMEOUT 1000

#define STLINK_NULL_EP        0
#define STLINK_RX_EP          (1|ENDPOINT_IN)
#define STLINK_TX_EP          (2|ENDPOINT_OUT)
#define STLINK_TRACE_EP       (3|ENDPOINT_IN)

#define STLINK_V2_1_TX_EP     (1|ENDPOINT_OUT)
#define STLINK_V2_1_TRACE_EP  (2|ENDPOINT_IN)

#define STLINK_SG_SIZE        (31)
#define STLINK_DATA_SIZE      (4096)
#define STLINK_CMD_SIZE_V2    (16)
#define STLINK_CMD_SIZE_V1    (10)

#define STLINK_V1_PID         (0x3744)
#define STLINK_V2_PID         (0x3748)
#define STLINK_V2_1_PID       (0x374B)
#define STLINK_V2_1_NO_MSD_PID  (0x3752)
#define STLINK_V3_USBLOADER_PID (0x374D)
#define STLINK_V3E_PID          (0x374E)
#define STLINK_V3S_PID          (0x374F)
#define STLINK_V3_2VCP_PID      (0x3753)

/*
 * ST-Link/V1, ST-Link/V2 and ST-Link/V2.1 are full-speed USB devices and
 * this limits the bulk packet size and the 8bit read/writes to max 64 bytes.
 * STLINK-V3 is a high speed USB 2.0 and the limit is 512 bytes.
 */
#define STLINK_MAX_RW8		(64)
#define STLINKV3_MAX_RW8	(512)

/* "WAIT" responses will be retried (with exponential backoff) at
 * most this many times before failing to caller.
 */
#define MAX_WAIT_RETRIES 8

enum stlink_jtag_api_version {
	STLINK_JTAG_API_V1 = 1,
	STLINK_JTAG_API_V2,
	STLINK_JTAG_API_V3,
};

/** */
struct stlink_usb_version {
	/** */
	int stlink;
	/** */
	int jtag;
	/** */
	int swim;
	/** jtag api version supported */
	enum stlink_jtag_api_version jtag_api;
	/** one bit for each feature supported. See macros STLINK_F_* */
	uint32_t flags;
};

/** */
struct stlink_usb_handle_s {
	/** */
	struct jtag_libusb_device_handle *fd;
	/** */
	struct libusb_transfer *trans;
	/** */
	uint8_t rx_ep;
	/** */
	uint8_t tx_ep;
	/** */
	uint8_t trace_ep;
	/** */
	uint8_t cmdbuf[STLINK_SG_SIZE];
	/** */
	uint8_t cmdidx;
	/** */
	uint8_t direction;
	/** */
	uint8_t databuf[STLINK_DATA_SIZE];
	/** */
	uint32_t max_mem_packet;
	/** */
	enum hl_transports transport;
	/** */
	struct stlink_usb_version version;
	/** */
	uint16_t vid;
	/** */
	uint16_t pid;
	/** */
	struct {
		/** whether SWO tracing is enabled or not */
		bool enabled;
		/** trace module source clock */
		uint32_t source_hz;
	} trace;
	/** reconnect is needed next time we try to query the
	 * status */
	bool reconnect_pending;
};

#define STLINK_SWIM_ERR_OK             0x00
#define STLINK_SWIM_BUSY               0x01
#define STLINK_DEBUG_ERR_OK            0x80
#define STLINK_DEBUG_ERR_FAULT         0x81
#define STLINK_SWD_AP_WAIT             0x10
#define STLINK_SWD_AP_FAULT            0x11
#define STLINK_SWD_AP_ERROR            0x12
#define STLINK_SWD_AP_PARITY_ERROR     0x13
#define STLINK_JTAG_GET_IDCODE_ERROR   0x09
#define STLINK_JTAG_WRITE_ERROR        0x0c
#define STLINK_JTAG_WRITE_VERIF_ERROR  0x0d
#define STLINK_SWD_DP_WAIT             0x14
#define STLINK_SWD_DP_FAULT            0x15
#define STLINK_SWD_DP_ERROR            0x16
#define STLINK_SWD_DP_PARITY_ERROR     0x17

#define STLINK_SWD_AP_WDATA_ERROR      0x18
#define STLINK_SWD_AP_STICKY_ERROR     0x19
#define STLINK_SWD_AP_STICKYORUN_ERROR 0x1a

#define STLINK_BAD_AP_ERROR            0x1d

#define STLINK_CORE_RUNNING            0x80
#define STLINK_CORE_HALTED             0x81
#define STLINK_CORE_STAT_UNKNOWN       -1

#define STLINK_GET_VERSION             0xF1
#define STLINK_DEBUG_COMMAND           0xF2
#define STLINK_DFU_COMMAND             0xF3
#define STLINK_SWIM_COMMAND            0xF4
#define STLINK_GET_CURRENT_MODE        0xF5
#define STLINK_GET_TARGET_VOLTAGE      0xF7

#define STLINK_DEV_DFU_MODE            0x00
#define STLINK_DEV_MASS_MODE           0x01
#define STLINK_DEV_DEBUG_MODE          0x02
#define STLINK_DEV_SWIM_MODE           0x03
#define STLINK_DEV_BOOTLOADER_MODE     0x04
#define STLINK_DEV_UNKNOWN_MODE        -1

#define STLINK_DFU_EXIT                0x07

/*
	STLINK_SWIM_ENTER_SEQ
	1.3ms low then 750Hz then 1.5kHz

	STLINK_SWIM_GEN_RST
	STM8 DM pulls reset pin low 50us

	STLINK_SWIM_SPEED
	uint8_t (0=low|1=high)

	STLINK_SWIM_WRITEMEM
	uint16_t length
	uint32_t address

	STLINK_SWIM_RESET
	send syncronization seq (16us low, response 64 clocks low)
*/
#define STLINK_SWIM_ENTER                  0x00
#define STLINK_SWIM_EXIT                   0x01
#define STLINK_SWIM_READ_CAP               0x02
#define STLINK_SWIM_SPEED                  0x03
#define STLINK_SWIM_ENTER_SEQ              0x04
#define STLINK_SWIM_GEN_RST                0x05
#define STLINK_SWIM_RESET                  0x06
#define STLINK_SWIM_ASSERT_RESET           0x07
#define STLINK_SWIM_DEASSERT_RESET         0x08
#define STLINK_SWIM_READSTATUS             0x09
#define STLINK_SWIM_WRITEMEM               0x0a
#define STLINK_SWIM_READMEM                0x0b
#define STLINK_SWIM_READBUF                0x0c

#define STLINK_DEBUG_GETSTATUS             0x01
#define STLINK_DEBUG_FORCEDEBUG            0x02
#define STLINK_DEBUG_APIV1_RESETSYS        0x03
#define STLINK_DEBUG_APIV1_READALLREGS     0x04
#define STLINK_DEBUG_APIV1_READREG         0x05
#define STLINK_DEBUG_APIV1_WRITEREG        0x06
#define STLINK_DEBUG_READMEM_32BIT         0x07
#define STLINK_DEBUG_WRITEMEM_32BIT        0x08
#define STLINK_DEBUG_RUNCORE               0x09
#define STLINK_DEBUG_STEPCORE              0x0a
#define STLINK_DEBUG_APIV1_SETFP           0x0b
#define STLINK_DEBUG_READMEM_8BIT          0x0c
#define STLINK_DEBUG_WRITEMEM_8BIT         0x0d
#define STLINK_DEBUG_APIV1_CLEARFP         0x0e
#define STLINK_DEBUG_APIV1_WRITEDEBUGREG   0x0f
#define STLINK_DEBUG_APIV1_SETWATCHPOINT   0x10

#define STLINK_DEBUG_ENTER_JTAG_RESET      0x00
#define STLINK_DEBUG_ENTER_SWD_NO_RESET    0xa3
#define STLINK_DEBUG_ENTER_JTAG_NO_RESET   0xa4

#define STLINK_DEBUG_APIV1_ENTER           0x20
#define STLINK_DEBUG_EXIT                  0x21
#define STLINK_DEBUG_READCOREID            0x22

#define STLINK_DEBUG_APIV2_ENTER           0x30
#define STLINK_DEBUG_APIV2_READ_IDCODES    0x31
#define STLINK_DEBUG_APIV2_RESETSYS        0x32
#define STLINK_DEBUG_APIV2_READREG         0x33
#define STLINK_DEBUG_APIV2_WRITEREG        0x34
#define STLINK_DEBUG_APIV2_WRITEDEBUGREG   0x35
#define STLINK_DEBUG_APIV2_READDEBUGREG    0x36

#define STLINK_DEBUG_APIV2_READALLREGS     0x3A
#define STLINK_DEBUG_APIV2_GETLASTRWSTATUS 0x3B
#define STLINK_DEBUG_APIV2_DRIVE_NRST      0x3C

#define STLINK_DEBUG_APIV2_GETLASTRWSTATUS2 0x3E

#define STLINK_DEBUG_APIV2_START_TRACE_RX  0x40
#define STLINK_DEBUG_APIV2_STOP_TRACE_RX   0x41
#define STLINK_DEBUG_APIV2_GET_TRACE_NB    0x42
#define STLINK_DEBUG_APIV2_SWD_SET_FREQ    0x43
#define STLINK_DEBUG_APIV2_JTAG_SET_FREQ   0x44

#define STLINK_DEBUG_APIV2_READMEM_16BIT   0x47
#define STLINK_DEBUG_APIV2_WRITEMEM_16BIT  0x48

#define STLINK_APIV3_SET_COM_FREQ           0x61
#define STLINK_APIV3_GET_COM_FREQ           0x62

#define STLINK_APIV3_GET_VERSION_EX         0xFB

#define STLINK_DEBUG_APIV2_DRIVE_NRST_LOW   0x00
#define STLINK_DEBUG_APIV2_DRIVE_NRST_HIGH  0x01
#define STLINK_DEBUG_APIV2_DRIVE_NRST_PULSE 0x02

#define STLINK_TRACE_SIZE               4096
#define STLINK_TRACE_MAX_HZ             2000000

#define STLINK_V3_MAX_FREQ_NB               10

/** */
enum stlink_mode {
	STLINK_MODE_UNKNOWN = 0,
	STLINK_MODE_DFU,
	STLINK_MODE_MASS,
	STLINK_MODE_DEBUG_JTAG,
	STLINK_MODE_DEBUG_SWD,
	STLINK_MODE_DEBUG_SWIM
};

#define REQUEST_SENSE        0x03
#define REQUEST_SENSE_LENGTH 18

/*
 * Map the relevant features, quirks and workaround for specific firmware
 * version of stlink
 */
#define STLINK_F_HAS_TRACE              (1UL << 0)
#define STLINK_F_HAS_SWD_SET_FREQ       (1UL << 1)
#define STLINK_F_HAS_JTAG_SET_FREQ      (1UL << 2)
#define STLINK_F_HAS_MEM_16BIT          (1UL << 3)
#define STLINK_F_HAS_GETLASTRWSTATUS2   (1UL << 4)

/* aliases */
#define STLINK_F_HAS_TARGET_VOLT        STLINK_F_HAS_TRACE

struct speed_map {
	int speed;
	int speed_divisor;
};

/* SWD clock speed */
static const struct speed_map stlink_khz_to_speed_map_swd[] = {
	{4000, 0},
	{1800, 1}, /* default */
	{1200, 2},
	{950,  3},
	{480,  7},
	{240, 15},
	{125, 31},
	{100, 40},
	{50,  79},
	{25, 158},
	{15, 265},
	{5,  798}
};

/* JTAG clock speed */
static const struct speed_map stlink_khz_to_speed_map_jtag[] = {
	{18000, 2},
	{9000,  4},
	{4500,  8},
	{2250, 16},
	{1125, 32}, /* default */
	{562,  64},
	{281, 128},
	{140, 256}
};

static void stlink_usb_init_buffer(void *handle, uint8_t direction, uint32_t size);
static int stlink_swim_status(void *handle);
<<<<<<< HEAD
=======
void stlink_dump_speed_map(const struct speed_map *map, unsigned int map_size);
static int stlink_get_com_freq(void *handle, bool is_jtag, struct speed_map *map);
static int stlink_speed(void *handle, int khz, bool query);
>>>>>>> 9de7d9c8

/** */
static unsigned int stlink_usb_block(void *handle)
{
	struct stlink_usb_handle_s *h = handle;

	assert(handle != NULL);

	if (h->version.stlink == 3)
		return STLINKV3_MAX_RW8;
	else
		return STLINK_MAX_RW8;
}



#ifdef USE_LIBUSB_ASYNCIO

static LIBUSB_CALL void sync_transfer_cb(struct libusb_transfer *transfer)
{
	int *completed = transfer->user_data;
	*completed = 1;
	/* caller interprets result and frees transfer */
}


static void sync_transfer_wait_for_completion(struct libusb_transfer *transfer)
{
	int r, *completed = transfer->user_data;

	/* Assuming a single libusb context exists.  There no existing interface into this
	 * module to pass a libusb context.
	 */
	struct libusb_context *ctx = NULL;

	while (!*completed) {
		r = libusb_handle_events_completed(ctx, completed);
		if (r < 0) {
			if (r == LIBUSB_ERROR_INTERRUPTED)
				continue;
			libusb_cancel_transfer(transfer);
			continue;
		}
	}
}


static int transfer_error_status(const struct libusb_transfer *transfer)
{
	int r = 0;

	switch (transfer->status) {
		case LIBUSB_TRANSFER_COMPLETED:
			r = 0;
			break;
		case LIBUSB_TRANSFER_TIMED_OUT:
			r = LIBUSB_ERROR_TIMEOUT;
			break;
		case LIBUSB_TRANSFER_STALL:
			r = LIBUSB_ERROR_PIPE;
			break;
		case LIBUSB_TRANSFER_OVERFLOW:
			r = LIBUSB_ERROR_OVERFLOW;
			break;
		case LIBUSB_TRANSFER_NO_DEVICE:
			r = LIBUSB_ERROR_NO_DEVICE;
			break;
		case LIBUSB_TRANSFER_ERROR:
		case LIBUSB_TRANSFER_CANCELLED:
			r = LIBUSB_ERROR_IO;
			break;
		default:
			r = LIBUSB_ERROR_OTHER;
			break;
	}

	return r;
}

struct jtag_xfer {
	int ep;
	uint8_t *buf;
	size_t size;
	/* Internal */
	int retval;
	int completed;
	size_t transfer_size;
	struct libusb_transfer *transfer;
};

static int jtag_libusb_bulk_transfer_n(
		jtag_libusb_device_handle * dev_handle,
		struct jtag_xfer *transfers,
		size_t n_transfers,
		int timeout)
{
	int retval = 0;
	int returnval = ERROR_OK;


	for (size_t i = 0; i < n_transfers; ++i) {
		transfers[i].retval = 0;
		transfers[i].completed = 0;
		transfers[i].transfer_size = 0;
		transfers[i].transfer = libusb_alloc_transfer(0);

		if (transfers[i].transfer == NULL) {
			for (size_t j = 0; j < i; ++j)
				libusb_free_transfer(transfers[j].transfer);

			LOG_DEBUG("ERROR, failed to alloc usb transfers");
			for (size_t k = 0; k < n_transfers; ++k)
				transfers[k].retval = LIBUSB_ERROR_NO_MEM;
			return ERROR_FAIL;
		}
	}

	for (size_t i = 0; i < n_transfers; ++i) {
		libusb_fill_bulk_transfer(
				transfers[i].transfer,
				dev_handle,
				transfers[i].ep, transfers[i].buf, transfers[i].size,
				sync_transfer_cb, &transfers[i].completed, timeout);
		transfers[i].transfer->type = LIBUSB_TRANSFER_TYPE_BULK;

		retval = libusb_submit_transfer(transfers[i].transfer);
		if (retval < 0) {
			LOG_DEBUG("ERROR, failed to submit transfer %zu, error %d", i, retval);

			/* Probably no point continuing to submit transfers once a submission fails.
			 * As a result, tag all remaining transfers as errors.
			 */
			for (size_t j = i; j < n_transfers; ++j)
				transfers[j].retval = retval;

			returnval = ERROR_FAIL;
			break;
		}
	}

	/* Wait for every submitted USB transfer to complete.
	*/
	for (size_t i = 0; i < n_transfers; ++i) {
		if (transfers[i].retval == 0) {
			sync_transfer_wait_for_completion(transfers[i].transfer);

			retval = transfer_error_status(transfers[i].transfer);
			if (retval) {
				returnval = ERROR_FAIL;
				transfers[i].retval = retval;
				LOG_DEBUG("ERROR, transfer %zu failed, error %d", i, retval);
			} else {
				/* Assuming actual_length is only valid if there is no transfer error.
				 */
				transfers[i].transfer_size = transfers[i].transfer->actual_length;
			}
		}

		libusb_free_transfer(transfers[i].transfer);
		transfers[i].transfer = NULL;
	}

	return returnval;
}

#endif


/** */
static int stlink_usb_xfer_v1_get_status(void *handle)
{
	struct stlink_usb_handle_s *h = handle;

	assert(handle != NULL);

	/* read status */
	memset(h->cmdbuf, 0, STLINK_SG_SIZE);

	if (jtag_libusb_bulk_read(h->fd, h->rx_ep, (char *)h->cmdbuf,
			13, STLINK_READ_TIMEOUT) != 13)
		return ERROR_FAIL;

	uint32_t t1;

	t1 = buf_get_u32(h->cmdbuf, 0, 32);

	/* check for USBS */
	if (t1 != 0x53425355)
		return ERROR_FAIL;
	/*
	 * CSW status:
	 * 0 success
	 * 1 command failure
	 * 2 phase error
	 */
	if (h->cmdbuf[12] != 0)
		return ERROR_FAIL;

	return ERROR_OK;
}

#ifdef USE_LIBUSB_ASYNCIO
static int stlink_usb_xfer_rw(void *handle, int cmdsize, const uint8_t *buf, int size)
{
	struct stlink_usb_handle_s *h = handle;

	assert(handle != NULL);

	size_t n_transfers = 0;
	struct jtag_xfer transfers[2];

	memset(transfers, 0, sizeof(transfers));

	transfers[0].ep = h->tx_ep;
	transfers[0].buf = h->cmdbuf;
	transfers[0].size = cmdsize;

	++n_transfers;

	if (h->direction == h->tx_ep && size) {
		transfers[1].ep = h->tx_ep;
		transfers[1].buf = (uint8_t *)buf;
		transfers[1].size = size;

		++n_transfers;
	} else if (h->direction == h->rx_ep && size) {
		transfers[1].ep = h->rx_ep;
		transfers[1].buf = (uint8_t *)buf;
		transfers[1].size = size;

		++n_transfers;
	}

	return jtag_libusb_bulk_transfer_n(
			h->fd,
			transfers,
			n_transfers,
			STLINK_WRITE_TIMEOUT);
}
#else
static int stlink_usb_xfer_rw(void *handle, int cmdsize, const uint8_t *buf, int size)
{
	struct stlink_usb_handle_s *h = handle;

	assert(handle != NULL);

	if (jtag_libusb_bulk_write(h->fd, h->tx_ep, (char *)h->cmdbuf, cmdsize,
			STLINK_WRITE_TIMEOUT) != cmdsize) {
		return ERROR_FAIL;
	}

	if (h->direction == h->tx_ep && size) {
		if (jtag_libusb_bulk_write(h->fd, h->tx_ep, (char *)buf,
				size, STLINK_WRITE_TIMEOUT) != size) {
			LOG_DEBUG("bulk write failed");
			return ERROR_FAIL;
		}
	} else if (h->direction == h->rx_ep && size) {
		if (jtag_libusb_bulk_read(h->fd, h->rx_ep, (char *)buf,
				size, STLINK_READ_TIMEOUT) != size) {
			LOG_DEBUG("bulk read failed");
			return ERROR_FAIL;
		}
	}

	return ERROR_OK;
}
#endif

/** */
static int stlink_usb_xfer_v1_get_sense(void *handle)
{
	int res;
	struct stlink_usb_handle_s *h = handle;

	assert(handle != NULL);

	stlink_usb_init_buffer(handle, h->rx_ep, 16);

	h->cmdbuf[h->cmdidx++] = REQUEST_SENSE;
	h->cmdbuf[h->cmdidx++] = 0;
	h->cmdbuf[h->cmdidx++] = 0;
	h->cmdbuf[h->cmdidx++] = 0;
	h->cmdbuf[h->cmdidx++] = REQUEST_SENSE_LENGTH;

	res = stlink_usb_xfer_rw(handle, REQUEST_SENSE_LENGTH, h->databuf, 16);

	if (res != ERROR_OK)
		return res;

	if (stlink_usb_xfer_v1_get_status(handle) != ERROR_OK)
		return ERROR_FAIL;

	return ERROR_OK;
}

/*
	transfers block in cmdbuf
	<size> indicates number of bytes in the following
	data phase.
<<<<<<< HEAD
*/
static int stlink_usb_xfer(void *handle, const uint8_t *buf, int size)
=======
	Ignore the (eventual) error code in the received packet.
*/
static int stlink_usb_xfer_noerrcheck(void *handle, const uint8_t *buf, int size)
>>>>>>> 9de7d9c8
{
	int err, cmdsize = STLINK_CMD_SIZE_V2;
	struct stlink_usb_handle_s *h = handle;

	assert(handle != NULL);

	if (h->version.stlink == 1) {
		cmdsize = STLINK_SG_SIZE;
		/* put length in bCBWCBLength */
		h->cmdbuf[14] = h->cmdidx-15;
	}

	err = stlink_usb_xfer_rw(handle, cmdsize, buf, size);

	if (err != ERROR_OK)
		return err;

	if (h->version.stlink == 1) {
		if (stlink_usb_xfer_v1_get_status(handle) != ERROR_OK) {
			/* check csw status */
			if (h->cmdbuf[12] == 1) {
				LOG_DEBUG("get sense");
				if (stlink_usb_xfer_v1_get_sense(handle) != ERROR_OK)
					return ERROR_FAIL;
			}
			return ERROR_FAIL;
		}
	}

	return ERROR_OK;
}

/**
    Converts an STLINK status code held in the first byte of a response
    to an openocd error, logs any error/wait status as debug output.
*/
static int stlink_usb_error_check(void *handle)
{
	struct stlink_usb_handle_s *h = handle;

	assert(handle != NULL);

	if (h->transport == HL_TRANSPORT_SWIM) {
		switch (h->databuf[0]) {
			case STLINK_SWIM_ERR_OK:
				return ERROR_OK;
			case STLINK_SWIM_BUSY:
				return ERROR_WAIT;
			default:
				LOG_DEBUG("unknown/unexpected STLINK status code 0x%x", h->databuf[0]);
				return ERROR_FAIL;
		}
	}

	/* TODO: no error checking yet on api V1 */
	if (h->version.jtag_api == STLINK_JTAG_API_V1)
		h->databuf[0] = STLINK_DEBUG_ERR_OK;

	switch (h->databuf[0]) {
		case STLINK_DEBUG_ERR_OK:
			return ERROR_OK;
		case STLINK_DEBUG_ERR_FAULT:
			LOG_DEBUG("SWD fault response (0x%x)", STLINK_DEBUG_ERR_FAULT);
			return ERROR_FAIL;
		case STLINK_SWD_AP_WAIT:
			LOG_DEBUG("wait status SWD_AP_WAIT (0x%x)", STLINK_SWD_AP_WAIT);
			return ERROR_WAIT;
		case STLINK_SWD_DP_WAIT:
			LOG_DEBUG("wait status SWD_DP_WAIT (0x%x)", STLINK_SWD_DP_WAIT);
			return ERROR_WAIT;
		case STLINK_JTAG_GET_IDCODE_ERROR:
			LOG_DEBUG("STLINK_JTAG_GET_IDCODE_ERROR");
			return ERROR_FAIL;
		case STLINK_JTAG_WRITE_ERROR:
			LOG_DEBUG("Write error");
			return ERROR_FAIL;
		case STLINK_JTAG_WRITE_VERIF_ERROR:
			LOG_DEBUG("Write verify error, ignoring");
			return ERROR_OK;
		case STLINK_SWD_AP_FAULT:
			/* git://git.ac6.fr/openocd commit 657e3e885b9ee10
			 * returns ERROR_OK with the comment:
			 * Change in error status when reading outside RAM.
			 * This fix allows CDT plugin to visualize memory.
			 */
			LOG_DEBUG("STLINK_SWD_AP_FAULT");
			return ERROR_FAIL;
		case STLINK_SWD_AP_ERROR:
			LOG_DEBUG("STLINK_SWD_AP_ERROR");
			return ERROR_FAIL;
		case STLINK_SWD_AP_PARITY_ERROR:
			LOG_DEBUG("STLINK_SWD_AP_PARITY_ERROR");
			return ERROR_FAIL;
		case STLINK_SWD_DP_FAULT:
			LOG_DEBUG("STLINK_SWD_DP_FAULT");
			return ERROR_FAIL;
		case STLINK_SWD_DP_ERROR:
			LOG_DEBUG("STLINK_SWD_DP_ERROR");
			return ERROR_FAIL;
		case STLINK_SWD_DP_PARITY_ERROR:
			LOG_DEBUG("STLINK_SWD_DP_PARITY_ERROR");
			return ERROR_FAIL;
		case STLINK_SWD_AP_WDATA_ERROR:
			LOG_DEBUG("STLINK_SWD_AP_WDATA_ERROR");
			return ERROR_FAIL;
		case STLINK_SWD_AP_STICKY_ERROR:
			LOG_DEBUG("STLINK_SWD_AP_STICKY_ERROR");
			return ERROR_FAIL;
		case STLINK_SWD_AP_STICKYORUN_ERROR:
			LOG_DEBUG("STLINK_SWD_AP_STICKYORUN_ERROR");
			return ERROR_FAIL;
		case STLINK_BAD_AP_ERROR:
			LOG_DEBUG("STLINK_BAD_AP_ERROR");
			return ERROR_FAIL;
		default:
			LOG_DEBUG("unknown/unexpected STLINK status code 0x%x", h->databuf[0]);
			return ERROR_FAIL;
	}
}

/*
 * Wrapper around stlink_usb_xfer_noerrcheck()
 * to check the error code in the received packet
 */
static int stlink_usb_xfer_errcheck(void *handle, const uint8_t *buf, int size)
{
	int retval;

	assert(size > 0);

	retval = stlink_usb_xfer_noerrcheck(handle, buf, size);
	if (retval != ERROR_OK)
		return retval;

	return stlink_usb_error_check(handle);
}

/** Issue an STLINK command via USB transfer, with retries on any wait status responses.

    Works for commands where the STLINK_DEBUG status is returned in the first
    byte of the response packet. For SWIM a SWIM_READSTATUS is requested instead.

    Returns an openocd result code.
*/
static int stlink_cmd_allow_retry(void *handle, const uint8_t *buf, int size)
{
	int retries = 0;
	int res;
	struct stlink_usb_handle_s *h = handle;

	while (1) {
		if ((h->transport != HL_TRANSPORT_SWIM) || !retries) {
<<<<<<< HEAD
			res = stlink_usb_xfer(handle, buf, size);
=======
			res = stlink_usb_xfer_noerrcheck(handle, buf, size);
>>>>>>> 9de7d9c8
			if (res != ERROR_OK)
				return res;
		}

		if (h->transport == HL_TRANSPORT_SWIM) {
			res = stlink_swim_status(handle);
			if (res != ERROR_OK)
				return res;
		}

		res = stlink_usb_error_check(handle);
		if (res == ERROR_WAIT && retries < MAX_WAIT_RETRIES) {
			useconds_t delay_us = (1<<retries++) * 1000;
			LOG_DEBUG("stlink_cmd_allow_retry ERROR_WAIT, retry %d, delaying %u microseconds", retries, delay_us);
			usleep(delay_us);
			continue;
		}
		return res;
	}
}

/** */
static int stlink_usb_read_trace(void *handle, const uint8_t *buf, int size)
{
	struct stlink_usb_handle_s *h = handle;

	assert(handle != NULL);

	assert(h->version.flags & STLINK_F_HAS_TRACE);

	if (jtag_libusb_bulk_read(h->fd, h->trace_ep, (char *)buf,
			size, STLINK_READ_TIMEOUT) != size) {
		LOG_ERROR("bulk trace read failed");
		return ERROR_FAIL;
	}

	return ERROR_OK;
}

/*
	this function writes transfer length in
	the right place in the cb
*/
static void stlink_usb_set_cbw_transfer_datalength(void *handle, uint32_t size)
{
	struct stlink_usb_handle_s *h = handle;

	buf_set_u32(h->cmdbuf+8, 0, 32, size);
}

static void stlink_usb_xfer_v1_create_cmd(void *handle, uint8_t direction, uint32_t size)
{
	struct stlink_usb_handle_s *h = handle;

	/* fill the send buffer */
	strcpy((char *)h->cmdbuf, "USBC");
	h->cmdidx += 4;
	/* csw tag not used */
	buf_set_u32(h->cmdbuf+h->cmdidx, 0, 32, 0);
	h->cmdidx += 4;
	/* cbw data transfer length (in the following data phase in or out) */
	buf_set_u32(h->cmdbuf+h->cmdidx, 0, 32, size);
	h->cmdidx += 4;
	/* cbw flags */
	h->cmdbuf[h->cmdidx++] = (direction == h->rx_ep ? ENDPOINT_IN : ENDPOINT_OUT);
	h->cmdbuf[h->cmdidx++] = 0; /* lun */
	/* cdb clength (is filled in at xfer) */
	h->cmdbuf[h->cmdidx++] = 0;
}

/** */
static void stlink_usb_init_buffer(void *handle, uint8_t direction, uint32_t size)
{
	struct stlink_usb_handle_s *h = handle;

	h->direction = direction;

	h->cmdidx = 0;

	memset(h->cmdbuf, 0, STLINK_SG_SIZE);
	memset(h->databuf, 0, STLINK_DATA_SIZE);

	if (h->version.stlink == 1)
		stlink_usb_xfer_v1_create_cmd(handle, direction, size);
}

/** */
static int stlink_usb_version(void *handle)
{
	int res;
	uint32_t flags;
	uint16_t version;
	uint8_t v, x, y, jtag, swim, msd, bridge = 0;
	char v_str[5 * (1 + 3) + 1]; /* VvJjMmBbSs */
	char *p;
	struct stlink_usb_handle_s *h = handle;

	assert(handle != NULL);

	stlink_usb_init_buffer(handle, h->rx_ep, 6);

	h->cmdbuf[h->cmdidx++] = STLINK_GET_VERSION;

	res = stlink_usb_xfer_noerrcheck(handle, h->databuf, 6);

	if (res != ERROR_OK)
		return res;

	version = be_to_h_u16(h->databuf);
	v = (version >> 12) & 0x0f;
	x = (version >> 6) & 0x3f;
	y = version & 0x3f;

	h->vid = le_to_h_u16(h->databuf + 2);
	h->pid = le_to_h_u16(h->databuf + 4);

	switch (h->pid) {
	case STLINK_V2_1_PID:
	case STLINK_V2_1_NO_MSD_PID:
		if ((x <= 22 && y == 7) || (x >= 25 && y >= 7 && y <= 12)) {
			/* MxSy : STM8 V2.1 - SWIM only */
			msd = x;
			swim = y;
			jtag = 0;
		} else {
			/* JxMy : STM32 V2.1 - JTAG/SWD only */
			jtag = x;
			msd = y;
			swim = 0;
		}
		break;
	default:
		jtag = x;
		swim = y;
		msd = 0;
		break;
	}

	/* STLINK-V3 requires a specific command */
	if (v == 3 && x == 0 && y == 0) {
		stlink_usb_init_buffer(handle, h->rx_ep, 16);

		h->cmdbuf[h->cmdidx++] = STLINK_APIV3_GET_VERSION_EX;

<<<<<<< HEAD
		res = stlink_usb_xfer(handle, h->databuf, 12);
=======
		res = stlink_usb_xfer_noerrcheck(handle, h->databuf, 12);
>>>>>>> 9de7d9c8
		if (res != ERROR_OK)
			return res;

		v = h->databuf[0];
		swim = h->databuf[1];
		jtag = h->databuf[2];
		msd  = h->databuf[3];
		bridge = h->databuf[4];
		h->vid = le_to_h_u16(h->databuf + 8);
		h->pid = le_to_h_u16(h->databuf + 10);
	}

	h->version.stlink = v;
	h->version.jtag = jtag;
	h->version.swim = swim;

	flags = 0;
	switch (h->version.stlink) {
	case 1:
		/* ST-LINK/V1 from J11 switch to api-v2 (and support SWD) */
		if (h->version.jtag >= 11)
			h->version.jtag_api = STLINK_JTAG_API_V2;
		else
			h->version.jtag_api = STLINK_JTAG_API_V1;

		break;
	case 2:
		/* all ST-LINK/V2 and ST-Link/V2.1 use api-v2 */
		h->version.jtag_api = STLINK_JTAG_API_V2;
<<<<<<< HEAD

		/* API for trace from J13 */
		/* API for target voltage from J13 */
		if (h->version.jtag >= 13)
			flags |= STLINK_F_HAS_TRACE;

		/* preferred API to get last R/W status from J15 */
		if (h->version.jtag >= 15)
			flags |= STLINK_F_HAS_GETLASTRWSTATUS2;

		/* API to set SWD frequency from J22 */
		if (h->version.jtag >= 22)
			flags |= STLINK_F_HAS_SWD_SET_FREQ;

		/* API to set JTAG frequency from J24 */
		if (h->version.jtag >= 24)
			flags |= STLINK_F_HAS_JTAG_SET_FREQ;

=======

		/* API for trace from J13 */
		/* API for target voltage from J13 */
		if (h->version.jtag >= 13)
			flags |= STLINK_F_HAS_TRACE;

		/* preferred API to get last R/W status from J15 */
		if (h->version.jtag >= 15)
			flags |= STLINK_F_HAS_GETLASTRWSTATUS2;

		/* API to set SWD frequency from J22 */
		if (h->version.jtag >= 22)
			flags |= STLINK_F_HAS_SWD_SET_FREQ;

		/* API to set JTAG frequency from J24 */
		if (h->version.jtag >= 24)
			flags |= STLINK_F_HAS_JTAG_SET_FREQ;

>>>>>>> 9de7d9c8
		/* API to read/write memory at 16 bit from J26 */
		if (h->version.jtag >= 26)
			flags |= STLINK_F_HAS_MEM_16BIT;

		break;
	case 3:
		/* all STLINK-V3 use api-v3 */
		h->version.jtag_api = STLINK_JTAG_API_V3;

		/* STLINK-V3 is a superset of ST-LINK/V2 */

		/* API for trace */
		/* API for target voltage */
		flags |= STLINK_F_HAS_TRACE;

		/* preferred API to get last R/W status */
		flags |= STLINK_F_HAS_GETLASTRWSTATUS2;

		/* API to read/write memory at 16 bit */
		flags |= STLINK_F_HAS_MEM_16BIT;

		break;
	default:
		break;
	}
	h->version.flags = flags;

	p = v_str;
	p += sprintf(p, "V%d", v);
	if (jtag || !msd)
		p += sprintf(p, "J%d", jtag);
	if (msd)
		p += sprintf(p, "M%d", msd);
	if (bridge)
		p += sprintf(p, "B%d", bridge);
	if (swim || !msd)
<<<<<<< HEAD
		p += sprintf(p, "S%d", swim);
=======
		sprintf(p, "S%d", swim);
>>>>>>> 9de7d9c8

	LOG_INFO("STLINK %s (API v%d) VID:PID %04X:%04X",
		v_str,
		h->version.jtag_api,
		h->vid,
		h->pid);

	return ERROR_OK;
}

static int stlink_usb_check_voltage(void *handle, float *target_voltage)
{
	struct stlink_usb_handle_s *h = handle;
	uint32_t adc_results[2];

	/* no error message, simply quit with error */
	if (!(h->version.flags & STLINK_F_HAS_TARGET_VOLT))
		return ERROR_COMMAND_NOTFOUND;

	stlink_usb_init_buffer(handle, h->rx_ep, 8);

	h->cmdbuf[h->cmdidx++] = STLINK_GET_TARGET_VOLTAGE;

	int result = stlink_usb_xfer_noerrcheck(handle, h->databuf, 8);

	if (result != ERROR_OK)
		return result;

	/* convert result */
	adc_results[0] = le_to_h_u32(h->databuf);
	adc_results[1] = le_to_h_u32(h->databuf + 4);

	*target_voltage = 0;

	if (adc_results[0])
		*target_voltage = 2 * ((float)adc_results[1]) * (float)(1.2 / adc_results[0]);

	LOG_INFO("Target voltage: %f", (double)*target_voltage);

	return ERROR_OK;
}

static int stlink_usb_set_swdclk(void *handle, uint16_t clk_divisor)
{
	struct stlink_usb_handle_s *h = handle;

	assert(handle != NULL);

	if (!(h->version.flags & STLINK_F_HAS_SWD_SET_FREQ))
		return ERROR_COMMAND_NOTFOUND;

	stlink_usb_init_buffer(handle, h->rx_ep, 2);

	h->cmdbuf[h->cmdidx++] = STLINK_DEBUG_COMMAND;
	h->cmdbuf[h->cmdidx++] = STLINK_DEBUG_APIV2_SWD_SET_FREQ;
	h_u16_to_le(h->cmdbuf+h->cmdidx, clk_divisor);
	h->cmdidx += 2;

	int result = stlink_cmd_allow_retry(handle, h->databuf, 2);

	if (result != ERROR_OK)
		return result;

	return ERROR_OK;
}

static int stlink_usb_set_jtagclk(void *handle, uint16_t clk_divisor)
{
	struct stlink_usb_handle_s *h = handle;

	assert(handle != NULL);

	if (!(h->version.flags & STLINK_F_HAS_JTAG_SET_FREQ))
		return ERROR_COMMAND_NOTFOUND;

	stlink_usb_init_buffer(handle, h->rx_ep, 2);

	h->cmdbuf[h->cmdidx++] = STLINK_DEBUG_COMMAND;
	h->cmdbuf[h->cmdidx++] = STLINK_DEBUG_APIV2_JTAG_SET_FREQ;
	h_u16_to_le(h->cmdbuf+h->cmdidx, clk_divisor);
	h->cmdidx += 2;

	int result = stlink_cmd_allow_retry(handle, h->databuf, 2);

	if (result != ERROR_OK)
		return result;

	return ERROR_OK;
}

/** */
static int stlink_usb_current_mode(void *handle, uint8_t *mode)
{
	int res;
	struct stlink_usb_handle_s *h = handle;

	assert(handle != NULL);

	stlink_usb_init_buffer(handle, h->rx_ep, 2);

	h->cmdbuf[h->cmdidx++] = STLINK_GET_CURRENT_MODE;

	res = stlink_usb_xfer_noerrcheck(handle, h->databuf, 2);

	if (res != ERROR_OK)
		return res;

	*mode = h->databuf[0];

	return ERROR_OK;
}

/** */
static int stlink_usb_mode_enter(void *handle, enum stlink_mode type)
{
	int rx_size = 0;
	struct stlink_usb_handle_s *h = handle;

	assert(handle != NULL);

	/* on api V2 we are able the read the latest command
	 * status
	 * TODO: we need the test on api V1 too
	 */
	if (h->version.jtag_api != STLINK_JTAG_API_V1)
		rx_size = 2;

	stlink_usb_init_buffer(handle, h->rx_ep, rx_size);

	switch (type) {
		case STLINK_MODE_DEBUG_JTAG:
			h->cmdbuf[h->cmdidx++] = STLINK_DEBUG_COMMAND;
			if (h->version.jtag_api == STLINK_JTAG_API_V1)
				h->cmdbuf[h->cmdidx++] = STLINK_DEBUG_APIV1_ENTER;
			else
				h->cmdbuf[h->cmdidx++] = STLINK_DEBUG_APIV2_ENTER;
			h->cmdbuf[h->cmdidx++] = STLINK_DEBUG_ENTER_JTAG_NO_RESET;
			break;
		case STLINK_MODE_DEBUG_SWD:
			h->cmdbuf[h->cmdidx++] = STLINK_DEBUG_COMMAND;
			if (h->version.jtag_api == STLINK_JTAG_API_V1)
				h->cmdbuf[h->cmdidx++] = STLINK_DEBUG_APIV1_ENTER;
			else
				h->cmdbuf[h->cmdidx++] = STLINK_DEBUG_APIV2_ENTER;
			h->cmdbuf[h->cmdidx++] = STLINK_DEBUG_ENTER_SWD_NO_RESET;
			break;
		case STLINK_MODE_DEBUG_SWIM:
			h->cmdbuf[h->cmdidx++] = STLINK_SWIM_COMMAND;
			h->cmdbuf[h->cmdidx++] = STLINK_SWIM_ENTER;
			/* no answer for this function... */
			rx_size = 0;
			break;
		case STLINK_MODE_DFU:
		case STLINK_MODE_MASS:
		default:
			return ERROR_FAIL;
	}

	return stlink_cmd_allow_retry(handle, h->databuf, rx_size);
}

/** */
static int stlink_usb_mode_leave(void *handle, enum stlink_mode type)
{
	int res;
	struct stlink_usb_handle_s *h = handle;

	assert(handle != NULL);

	stlink_usb_init_buffer(handle, STLINK_NULL_EP, 0);

	switch (type) {
		case STLINK_MODE_DEBUG_JTAG:
		case STLINK_MODE_DEBUG_SWD:
			h->cmdbuf[h->cmdidx++] = STLINK_DEBUG_COMMAND;
			h->cmdbuf[h->cmdidx++] = STLINK_DEBUG_EXIT;
			break;
		case STLINK_MODE_DEBUG_SWIM:
			h->cmdbuf[h->cmdidx++] = STLINK_SWIM_COMMAND;
			h->cmdbuf[h->cmdidx++] = STLINK_SWIM_EXIT;
			break;
		case STLINK_MODE_DFU:
			h->cmdbuf[h->cmdidx++] = STLINK_DFU_COMMAND;
			h->cmdbuf[h->cmdidx++] = STLINK_DFU_EXIT;
			break;
		case STLINK_MODE_MASS:
		default:
			return ERROR_FAIL;
	}

	res = stlink_usb_xfer_noerrcheck(handle, 0, 0);

	if (res != ERROR_OK)
		return res;

	return ERROR_OK;
}

static int stlink_usb_assert_srst(void *handle, int srst);

static enum stlink_mode stlink_get_mode(enum hl_transports t)
{
	switch (t) {
	case HL_TRANSPORT_SWD:
		return STLINK_MODE_DEBUG_SWD;
	case HL_TRANSPORT_JTAG:
		return STLINK_MODE_DEBUG_JTAG;
	case HL_TRANSPORT_SWIM:
		return STLINK_MODE_DEBUG_SWIM;
	default:
		return STLINK_MODE_UNKNOWN;
	}
}

/** */
static int stlink_usb_init_mode(void *handle, bool connect_under_reset, int initial_interface_speed)
{
	int res;
	uint8_t mode;
	enum stlink_mode emode;
	struct stlink_usb_handle_s *h = handle;

	assert(handle != NULL);

	res = stlink_usb_current_mode(handle, &mode);

	if (res != ERROR_OK)
		return res;

	LOG_DEBUG("MODE: 0x%02X", mode);

	/* try to exit current mode */
	switch (mode) {
		case STLINK_DEV_DFU_MODE:
			emode = STLINK_MODE_DFU;
			break;
		case STLINK_DEV_DEBUG_MODE:
			emode = STLINK_MODE_DEBUG_SWD;
			break;
		case STLINK_DEV_SWIM_MODE:
			emode = STLINK_MODE_DEBUG_SWIM;
			break;
		case STLINK_DEV_BOOTLOADER_MODE:
		case STLINK_DEV_MASS_MODE:
		default:
			emode = STLINK_MODE_UNKNOWN;
			break;
	}

	if (emode != STLINK_MODE_UNKNOWN) {
		res = stlink_usb_mode_leave(handle, emode);

		if (res != ERROR_OK)
			return res;
	}

	res = stlink_usb_current_mode(handle, &mode);

	if (res != ERROR_OK)
		return res;

	/* we check the target voltage here as an aid to debugging connection problems.
	 * the stlink requires the target Vdd to be connected for reliable debugging.
	 * this cmd is supported in all modes except DFU
	 */
	if (mode != STLINK_DEV_DFU_MODE) {

		float target_voltage;

		/* check target voltage (if supported) */
		res = stlink_usb_check_voltage(h, &target_voltage);

		if (res != ERROR_OK) {
			if (res != ERROR_COMMAND_NOTFOUND)
				LOG_ERROR("voltage check failed");
			/* attempt to continue as it is not a catastrophic failure */
		} else {
			/* check for a sensible target voltage, operating range is 1.65-5.5v
			 * according to datasheet */
			if (target_voltage < 1.5)
				LOG_ERROR("target voltage may be too low for reliable debugging");
		}
	}

	LOG_DEBUG("MODE: 0x%02X", mode);

	/* set selected mode */
	emode = stlink_get_mode(h->transport);

	if (emode == STLINK_MODE_UNKNOWN) {
		LOG_ERROR("selected mode (transport) not supported");
		return ERROR_FAIL;
	}

	/* preliminary SRST assert:
	 * We want SRST is asserted before activating debug signals (mode_enter).
	 * As the required mode has not been set, the adapter may not know what pin to use.
	 * Tested firmware STLINK v2 JTAG v29 API v2 SWIM v0 uses T_NRST pin by default
	 * Tested firmware STLINK v2 JTAG v27 API v2 SWIM v6 uses T_NRST pin by default
	 * after power on, SWIM_RST stays unchanged */
	if (connect_under_reset && emode != STLINK_MODE_DEBUG_SWIM)
		stlink_usb_assert_srst(handle, 0);
		/* do not check the return status here, we will
		   proceed and enter the desired mode below
		   and try asserting srst again. */

	res = stlink_usb_mode_enter(handle, emode);
	if (res != ERROR_OK)
		return res;

	/* assert SRST again: a little bit late but now the adapter knows for sure what pin to use */
	if (connect_under_reset) {
		res = stlink_usb_assert_srst(handle, 0);
		if (res != ERROR_OK)
			return res;
	}

	res = stlink_usb_current_mode(handle, &mode);

	if (res != ERROR_OK)
		return res;

	LOG_DEBUG("MODE: 0x%02X", mode);

	return ERROR_OK;
}

/* request status from last swim request */
static int stlink_swim_status(void *handle)
{
	struct stlink_usb_handle_s *h = handle;
	int res;

	stlink_usb_init_buffer(handle, h->rx_ep, 4);
	h->cmdbuf[h->cmdidx++] = STLINK_SWIM_COMMAND;
	h->cmdbuf[h->cmdidx++] = STLINK_SWIM_READSTATUS;
	res = stlink_usb_xfer(handle, h->databuf, 4);
	if (res != ERROR_OK)
		return res;
	return ERROR_OK;
}
/*
	the purpose of this function is unknown...
	capabilites? anyway for swim v6 it returns
	0001020600000000
*/
__attribute__((unused))
static int stlink_swim_cap(void *handle, uint8_t *cap)
{
	struct stlink_usb_handle_s *h = handle;
	int res;

	stlink_usb_init_buffer(handle, h->rx_ep, 8);
	h->cmdbuf[h->cmdidx++] = STLINK_SWIM_COMMAND;
	h->cmdbuf[h->cmdidx++] = STLINK_SWIM_READ_CAP;
	h->cmdbuf[h->cmdidx++] = 0x01;
	res = stlink_usb_xfer(handle, h->databuf, 8);
	if (res != ERROR_OK)
		return res;
	memcpy(cap, h->databuf, 8);
	return ERROR_OK;
}

/*	debug dongle assert/deassert sreset line */
static int stlink_swim_assert_reset(void *handle, int reset)
{
	struct stlink_usb_handle_s *h = handle;
	int res;

	stlink_usb_init_buffer(handle, h->rx_ep, 0);
	h->cmdbuf[h->cmdidx++] = STLINK_SWIM_COMMAND;
	if (!reset)
		h->cmdbuf[h->cmdidx++] = STLINK_SWIM_ASSERT_RESET;
	else
		h->cmdbuf[h->cmdidx++] = STLINK_SWIM_DEASSERT_RESET;
	res = stlink_cmd_allow_retry(handle, h->databuf, 0);
	if (res != ERROR_OK)
		return res;
	return ERROR_OK;
}

/*
	send swim enter seq
	1.3ms low then 750Hz then 1.5kHz
*/
static int stlink_swim_enter(void *handle)
{
	struct stlink_usb_handle_s *h = handle;
	int res;

	stlink_usb_init_buffer(handle, h->rx_ep, 0);
	h->cmdbuf[h->cmdidx++] = STLINK_SWIM_COMMAND;
	h->cmdbuf[h->cmdidx++] = STLINK_SWIM_ENTER_SEQ;
	res = stlink_cmd_allow_retry(handle, h->databuf, 0);
	if (res != ERROR_OK)
		return res;
	return ERROR_OK;
}

/*	switch high/low speed swim */
static int stlink_swim_speed(void *handle, int speed)
{
	struct stlink_usb_handle_s *h = handle;
	int res;

	stlink_usb_init_buffer(handle, h->rx_ep, 0);
	h->cmdbuf[h->cmdidx++] = STLINK_SWIM_COMMAND;
	h->cmdbuf[h->cmdidx++] = STLINK_SWIM_SPEED;
	if (speed)
		h->cmdbuf[h->cmdidx++] = 1;
	else
		h->cmdbuf[h->cmdidx++] = 0;
	res = stlink_cmd_allow_retry(handle, h->databuf, 0);
	if (res != ERROR_OK)
		return res;
	return ERROR_OK;
}

/*
	initiate srst from swim.
	nrst is pulled low for 50us.
*/
static int stlink_swim_generate_rst(void *handle)
{
	struct stlink_usb_handle_s *h = handle;
	int res;

	stlink_usb_init_buffer(handle, h->rx_ep, 0);
	h->cmdbuf[h->cmdidx++] = STLINK_SWIM_COMMAND;
	h->cmdbuf[h->cmdidx++] = STLINK_SWIM_GEN_RST;
	res = stlink_cmd_allow_retry(handle, h->databuf, 0);
	if (res != ERROR_OK)
		return res;
	return ERROR_OK;
}

/*
	send resyncronize sequence
	swim is pulled low for 16us
	reply is 64 clks low
*/
static int stlink_swim_resync(void *handle)
{
	struct stlink_usb_handle_s *h = handle;
	int res;

	stlink_usb_init_buffer(handle, h->rx_ep, 0);
	h->cmdbuf[h->cmdidx++] = STLINK_SWIM_COMMAND;
	h->cmdbuf[h->cmdidx++] = STLINK_SWIM_RESET;
	res = stlink_cmd_allow_retry(handle, h->databuf, 0);
	if (res != ERROR_OK)
		return res;
	return ERROR_OK;
}

static int stlink_swim_writebytes(void *handle, uint32_t addr, uint32_t len, const uint8_t *data)
{
	struct stlink_usb_handle_s *h = handle;
	int res;
	unsigned int i;
	unsigned int datalen = 0;
	int cmdsize = STLINK_CMD_SIZE_V2;

	if (len > STLINK_DATA_SIZE)
		return ERROR_FAIL;

<<<<<<< HEAD
	if (h->version.stlink == 1)
		cmdsize = STLINK_SG_SIZE;

=======
	/* set the speed before entering the mode, as the chip discovery phase should be done at this speed too */
	if (h->transport == HL_TRANSPORT_JTAG) {
		if (h->version.flags & STLINK_F_HAS_JTAG_SET_FREQ) {
			stlink_dump_speed_map(stlink_khz_to_speed_map_jtag, ARRAY_SIZE(stlink_khz_to_speed_map_jtag));
			stlink_speed(h, initial_interface_speed, false);
		}
	} else if (h->transport == HL_TRANSPORT_SWD) {
		if (h->version.flags & STLINK_F_HAS_SWD_SET_FREQ) {
			stlink_dump_speed_map(stlink_khz_to_speed_map_swd, ARRAY_SIZE(stlink_khz_to_speed_map_swd));
			stlink_speed(h, initial_interface_speed, false);
		}
	}

	if (h->version.jtag_api == STLINK_JTAG_API_V3) {
		struct speed_map map[STLINK_V3_MAX_FREQ_NB];

		stlink_get_com_freq(h, (h->transport == HL_TRANSPORT_JTAG), map);
		stlink_dump_speed_map(map, ARRAY_SIZE(map));
		stlink_speed(h, initial_interface_speed, false);
	}

	/* preliminary SRST assert:
	 * We want SRST is asserted before activating debug signals (mode_enter).
	 * As the required mode has not been set, the adapter may not know what pin to use.
	 * Tested firmware STLINK v2 JTAG v29 API v2 SWIM v0 uses T_NRST pin by default
	 * Tested firmware STLINK v2 JTAG v27 API v2 SWIM v6 uses T_NRST pin by default
	 * after power on, SWIM_RST stays unchanged */
	if (connect_under_reset && emode != STLINK_MODE_DEBUG_SWIM)
		stlink_usb_assert_srst(handle, 0);
		/* do not check the return status here, we will
		   proceed and enter the desired mode below
		   and try asserting srst again. */

	res = stlink_usb_mode_enter(handle, emode);
	if (res != ERROR_OK)
		return res;

	/* assert SRST again: a little bit late but now the adapter knows for sure what pin to use */
	if (connect_under_reset) {
		res = stlink_usb_assert_srst(handle, 0);
		if (res != ERROR_OK)
			return res;
	}

	res = stlink_usb_current_mode(handle, &mode);

	if (res != ERROR_OK)
		return res;

	LOG_DEBUG("MODE: 0x%02X", mode);

	return ERROR_OK;
}

/* request status from last swim request */
static int stlink_swim_status(void *handle)
{
	struct stlink_usb_handle_s *h = handle;
	int res;

	stlink_usb_init_buffer(handle, h->rx_ep, 4);
	h->cmdbuf[h->cmdidx++] = STLINK_SWIM_COMMAND;
	h->cmdbuf[h->cmdidx++] = STLINK_SWIM_READSTATUS;
	/* error is checked by the caller */
	res = stlink_usb_xfer_noerrcheck(handle, h->databuf, 4);
	if (res != ERROR_OK)
		return res;
	return ERROR_OK;
}
/*
	the purpose of this function is unknown...
	capabilites? anyway for swim v6 it returns
	0001020600000000
*/
__attribute__((unused))
static int stlink_swim_cap(void *handle, uint8_t *cap)
{
	struct stlink_usb_handle_s *h = handle;
	int res;

	stlink_usb_init_buffer(handle, h->rx_ep, 8);
	h->cmdbuf[h->cmdidx++] = STLINK_SWIM_COMMAND;
	h->cmdbuf[h->cmdidx++] = STLINK_SWIM_READ_CAP;
	h->cmdbuf[h->cmdidx++] = 0x01;
	res = stlink_usb_xfer_noerrcheck(handle, h->databuf, 8);
	if (res != ERROR_OK)
		return res;
	memcpy(cap, h->databuf, 8);
	return ERROR_OK;
}

/*	debug dongle assert/deassert sreset line */
static int stlink_swim_assert_reset(void *handle, int reset)
{
	struct stlink_usb_handle_s *h = handle;
	int res;

	stlink_usb_init_buffer(handle, h->rx_ep, 0);
	h->cmdbuf[h->cmdidx++] = STLINK_SWIM_COMMAND;
	if (!reset)
		h->cmdbuf[h->cmdidx++] = STLINK_SWIM_ASSERT_RESET;
	else
		h->cmdbuf[h->cmdidx++] = STLINK_SWIM_DEASSERT_RESET;
	res = stlink_cmd_allow_retry(handle, h->databuf, 0);
	if (res != ERROR_OK)
		return res;
	return ERROR_OK;
}

/*
	send swim enter seq
	1.3ms low then 750Hz then 1.5kHz
*/
static int stlink_swim_enter(void *handle)
{
	struct stlink_usb_handle_s *h = handle;
	int res;

	stlink_usb_init_buffer(handle, h->rx_ep, 0);
	h->cmdbuf[h->cmdidx++] = STLINK_SWIM_COMMAND;
	h->cmdbuf[h->cmdidx++] = STLINK_SWIM_ENTER_SEQ;
	res = stlink_cmd_allow_retry(handle, h->databuf, 0);
	if (res != ERROR_OK)
		return res;
	return ERROR_OK;
}

/*	switch high/low speed swim */
static int stlink_swim_speed(void *handle, int speed)
{
	struct stlink_usb_handle_s *h = handle;
	int res;

	stlink_usb_init_buffer(handle, h->rx_ep, 0);
	h->cmdbuf[h->cmdidx++] = STLINK_SWIM_COMMAND;
	h->cmdbuf[h->cmdidx++] = STLINK_SWIM_SPEED;
	if (speed)
		h->cmdbuf[h->cmdidx++] = 1;
	else
		h->cmdbuf[h->cmdidx++] = 0;
	res = stlink_cmd_allow_retry(handle, h->databuf, 0);
	if (res != ERROR_OK)
		return res;
	return ERROR_OK;
}

/*
	initiate srst from swim.
	nrst is pulled low for 50us.
*/
static int stlink_swim_generate_rst(void *handle)
{
	struct stlink_usb_handle_s *h = handle;
	int res;

	stlink_usb_init_buffer(handle, h->rx_ep, 0);
	h->cmdbuf[h->cmdidx++] = STLINK_SWIM_COMMAND;
	h->cmdbuf[h->cmdidx++] = STLINK_SWIM_GEN_RST;
	res = stlink_cmd_allow_retry(handle, h->databuf, 0);
	if (res != ERROR_OK)
		return res;
	return ERROR_OK;
}

/*
	send resyncronize sequence
	swim is pulled low for 16us
	reply is 64 clks low
*/
static int stlink_swim_resync(void *handle)
{
	struct stlink_usb_handle_s *h = handle;
	int res;

	stlink_usb_init_buffer(handle, h->rx_ep, 0);
	h->cmdbuf[h->cmdidx++] = STLINK_SWIM_COMMAND;
	h->cmdbuf[h->cmdidx++] = STLINK_SWIM_RESET;
	res = stlink_cmd_allow_retry(handle, h->databuf, 0);
	if (res != ERROR_OK)
		return res;
	return ERROR_OK;
}

static int stlink_swim_writebytes(void *handle, uint32_t addr, uint32_t len, const uint8_t *data)
{
	struct stlink_usb_handle_s *h = handle;
	int res;
	unsigned int i;
	unsigned int datalen = 0;
	int cmdsize = STLINK_CMD_SIZE_V2;

	if (len > STLINK_DATA_SIZE)
		return ERROR_FAIL;

	if (h->version.stlink == 1)
		cmdsize = STLINK_SG_SIZE;

>>>>>>> 9de7d9c8
	stlink_usb_init_buffer(handle, h->tx_ep, 0);
	h->cmdbuf[h->cmdidx++] = STLINK_SWIM_COMMAND;
	h->cmdbuf[h->cmdidx++] = STLINK_SWIM_WRITEMEM;
	h_u16_to_be(h->cmdbuf+h->cmdidx, len);
	h->cmdidx += 2;
	h_u32_to_be(h->cmdbuf+h->cmdidx, addr);
	h->cmdidx += 4;
	for (i = 0; i < len; i++) {
		if (h->cmdidx == cmdsize)
			h->databuf[datalen++] = *(data++);
		else
			h->cmdbuf[h->cmdidx++] = *(data++);
	}
	if (h->version.stlink == 1)
		stlink_usb_set_cbw_transfer_datalength(handle, datalen);

	res = stlink_cmd_allow_retry(handle, h->databuf, datalen);
	if (res != ERROR_OK)
		return res;
	return ERROR_OK;
}

static int stlink_swim_readbytes(void *handle, uint32_t addr, uint32_t len, uint8_t *data)
{
	struct stlink_usb_handle_s *h = handle;
	int res;
<<<<<<< HEAD

	if (len > STLINK_DATA_SIZE)
		return ERROR_FAIL;

=======

	if (len > STLINK_DATA_SIZE)
		return ERROR_FAIL;

>>>>>>> 9de7d9c8
	stlink_usb_init_buffer(handle, h->rx_ep, 0);
	h->cmdbuf[h->cmdidx++] = STLINK_SWIM_COMMAND;
	h->cmdbuf[h->cmdidx++] = STLINK_SWIM_READMEM;
	h_u16_to_be(h->cmdbuf+h->cmdidx, len);
	h->cmdidx += 2;
	h_u32_to_be(h->cmdbuf+h->cmdidx, addr);
	h->cmdidx += 4;
	res = stlink_cmd_allow_retry(handle, h->databuf, 0);
	if (res != ERROR_OK)
		return res;

	stlink_usb_init_buffer(handle, h->rx_ep, len);
	h->cmdbuf[h->cmdidx++] = STLINK_SWIM_COMMAND;
	h->cmdbuf[h->cmdidx++] = STLINK_SWIM_READBUF;
<<<<<<< HEAD
	res = stlink_usb_xfer(handle, data, len);
=======
	res = stlink_usb_xfer_noerrcheck(handle, data, len);
>>>>>>> 9de7d9c8
	if (res != ERROR_OK)
		return res;

	return ERROR_OK;
}

/** */
static int stlink_usb_idcode(void *handle, uint32_t *idcode)
{
	int res, offset;
	struct stlink_usb_handle_s *h = handle;

	assert(handle != NULL);

	/* there is no swim read core id cmd */
	if (h->transport == HL_TRANSPORT_SWIM) {
		*idcode = 0;
		return ERROR_OK;
	}

<<<<<<< HEAD
	stlink_usb_init_buffer(handle, h->rx_ep, 4);
=======
	stlink_usb_init_buffer(handle, h->rx_ep, 12);
>>>>>>> 9de7d9c8

	h->cmdbuf[h->cmdidx++] = STLINK_DEBUG_COMMAND;
	if (h->version.jtag_api == STLINK_JTAG_API_V1) {
		h->cmdbuf[h->cmdidx++] = STLINK_DEBUG_READCOREID;

		res = stlink_usb_xfer_noerrcheck(handle, h->databuf, 4);
		offset = 0;
	} else {
		h->cmdbuf[h->cmdidx++] = STLINK_DEBUG_APIV2_READ_IDCODES;

		res = stlink_usb_xfer_errcheck(handle, h->databuf, 12);
		offset = 4;
	}

	if (res != ERROR_OK)
		return res;

	*idcode = le_to_h_u32(h->databuf + offset);

	LOG_DEBUG("IDCODE: 0x%08" PRIX32, *idcode);

	return ERROR_OK;
}

static int stlink_usb_v2_read_debug_reg(void *handle, uint32_t addr, uint32_t *val)
{
	struct stlink_usb_handle_s *h = handle;
	int res;

	assert(handle != NULL);

	stlink_usb_init_buffer(handle, h->rx_ep, 8);

	h->cmdbuf[h->cmdidx++] = STLINK_DEBUG_COMMAND;
	h->cmdbuf[h->cmdidx++] = STLINK_DEBUG_APIV2_READDEBUGREG;
	h_u32_to_le(h->cmdbuf+h->cmdidx, addr);
	h->cmdidx += 4;

	res = stlink_cmd_allow_retry(handle, h->databuf, 8);
	if (res != ERROR_OK)
		return res;

	*val = le_to_h_u32(h->databuf + 4);
	return ERROR_OK;
}

static int stlink_usb_write_debug_reg(void *handle, uint32_t addr, uint32_t val)
{
	struct stlink_usb_handle_s *h = handle;

	assert(handle != NULL);

	stlink_usb_init_buffer(handle, h->rx_ep, 2);

	h->cmdbuf[h->cmdidx++] = STLINK_DEBUG_COMMAND;
	if (h->version.jtag_api == STLINK_JTAG_API_V1)
		h->cmdbuf[h->cmdidx++] = STLINK_DEBUG_APIV1_WRITEDEBUGREG;
	else
		h->cmdbuf[h->cmdidx++] = STLINK_DEBUG_APIV2_WRITEDEBUGREG;
	h_u32_to_le(h->cmdbuf+h->cmdidx, addr);
	h->cmdidx += 4;
	h_u32_to_le(h->cmdbuf+h->cmdidx, val);
	h->cmdidx += 4;

	return stlink_cmd_allow_retry(handle, h->databuf, 2);
}

/** */
static int stlink_usb_trace_read(void *handle, uint8_t *buf, size_t *size)
{
	struct stlink_usb_handle_s *h = handle;

	assert(handle != NULL);

	if (h->trace.enabled && (h->version.flags & STLINK_F_HAS_TRACE)) {
		int res;

		stlink_usb_init_buffer(handle, h->rx_ep, 10);

		h->cmdbuf[h->cmdidx++] = STLINK_DEBUG_COMMAND;
		h->cmdbuf[h->cmdidx++] = STLINK_DEBUG_APIV2_GET_TRACE_NB;

		res = stlink_usb_xfer_noerrcheck(handle, h->databuf, 2);
		if (res != ERROR_OK)
			return res;

		size_t bytes_avail = le_to_h_u16(h->databuf);
		*size = bytes_avail < *size ? bytes_avail : *size - 1;

		if (*size > 0) {
			res = stlink_usb_read_trace(handle, buf, *size);
			if (res != ERROR_OK)
				return res;
			return ERROR_OK;
		}
	}
	*size = 0;
	return ERROR_OK;
}

static enum target_state stlink_usb_v2_get_status(void *handle)
{
	int result;
	uint32_t status;

	result = stlink_usb_v2_read_debug_reg(handle, DCB_DHCSR, &status);
	if  (result != ERROR_OK)
		return TARGET_UNKNOWN;

	if (status & S_HALT)
		return TARGET_HALTED;
	else if (status & S_RESET_ST)
		return TARGET_RESET;

	return TARGET_RUNNING;
}

/** */
static enum target_state stlink_usb_state(void *handle)
{
	int res;
	struct stlink_usb_handle_s *h = handle;

	assert(handle != NULL);

	if (h->transport == HL_TRANSPORT_SWIM) {
		res = stlink_usb_mode_enter(handle, stlink_get_mode(h->transport));
		if (res != ERROR_OK)
			return TARGET_UNKNOWN;

		res = stlink_swim_resync(handle);
		if (res != ERROR_OK)
			return TARGET_UNKNOWN;

		return ERROR_OK;
	}

	if (h->reconnect_pending) {
		LOG_INFO("Previous state query failed, trying to reconnect");
		res = stlink_usb_mode_enter(handle, stlink_get_mode(h->transport));

		if (res != ERROR_OK)
			return TARGET_UNKNOWN;

		h->reconnect_pending = false;
	}

	if (h->version.jtag_api != STLINK_JTAG_API_V1) {
		res = stlink_usb_v2_get_status(handle);
		if (res == TARGET_UNKNOWN)
			h->reconnect_pending = true;
		return res;
	}

	stlink_usb_init_buffer(handle, h->rx_ep, 2);

	h->cmdbuf[h->cmdidx++] = STLINK_DEBUG_COMMAND;
	h->cmdbuf[h->cmdidx++] = STLINK_DEBUG_GETSTATUS;

	res = stlink_usb_xfer_noerrcheck(handle, h->databuf, 2);

	if (res != ERROR_OK)
		return TARGET_UNKNOWN;

	if (h->databuf[0] == STLINK_CORE_RUNNING)
		return TARGET_RUNNING;
	if (h->databuf[0] == STLINK_CORE_HALTED)
		return TARGET_HALTED;

	h->reconnect_pending = true;

	return TARGET_UNKNOWN;
}

static int stlink_usb_assert_srst(void *handle, int srst)
{
	struct stlink_usb_handle_s *h = handle;

	assert(handle != NULL);

	if (h->transport == HL_TRANSPORT_SWIM)
		return stlink_swim_assert_reset(handle, srst);

	if (h->version.stlink == 1)
		return ERROR_COMMAND_NOTFOUND;

	stlink_usb_init_buffer(handle, h->rx_ep, 2);

	h->cmdbuf[h->cmdidx++] = STLINK_DEBUG_COMMAND;
	h->cmdbuf[h->cmdidx++] = STLINK_DEBUG_APIV2_DRIVE_NRST;
	h->cmdbuf[h->cmdidx++] = srst;

	return stlink_cmd_allow_retry(handle, h->databuf, 2);
}

/** */
static void stlink_usb_trace_disable(void *handle)
{
	int res = ERROR_OK;
	struct stlink_usb_handle_s *h = handle;

	assert(handle != NULL);

	assert(h->version.flags & STLINK_F_HAS_TRACE);

	LOG_DEBUG("Tracing: disable");

	stlink_usb_init_buffer(handle, h->rx_ep, 2);
	h->cmdbuf[h->cmdidx++] = STLINK_DEBUG_COMMAND;
	h->cmdbuf[h->cmdidx++] = STLINK_DEBUG_APIV2_STOP_TRACE_RX;
	res = stlink_usb_xfer_errcheck(handle, h->databuf, 2);

	if (res == ERROR_OK)
		h->trace.enabled = false;
}


/** */
static int stlink_usb_trace_enable(void *handle)
{
	int res;
	struct stlink_usb_handle_s *h = handle;

	assert(handle != NULL);

	if (h->version.flags & STLINK_F_HAS_TRACE) {
		stlink_usb_init_buffer(handle, h->rx_ep, 10);

		h->cmdbuf[h->cmdidx++] = STLINK_DEBUG_COMMAND;
		h->cmdbuf[h->cmdidx++] = STLINK_DEBUG_APIV2_START_TRACE_RX;
		h_u16_to_le(h->cmdbuf+h->cmdidx, (uint16_t)STLINK_TRACE_SIZE);
		h->cmdidx += 2;
		h_u32_to_le(h->cmdbuf+h->cmdidx, h->trace.source_hz);
		h->cmdidx += 4;

		res = stlink_usb_xfer_errcheck(handle, h->databuf, 2);

		if (res == ERROR_OK)  {
			h->trace.enabled = true;
			LOG_DEBUG("Tracing: recording at %" PRIu32 "Hz", h->trace.source_hz);
		}
	} else {
		LOG_ERROR("Tracing is not supported by this version.");
		res = ERROR_FAIL;
	}

	return res;
}

/** */
static int stlink_usb_reset(void *handle)
{
	struct stlink_usb_handle_s *h = handle;
	int retval;

	assert(handle != NULL);

	if (h->transport == HL_TRANSPORT_SWIM)
		return stlink_swim_generate_rst(handle);

	stlink_usb_init_buffer(handle, h->rx_ep, 2);

	h->cmdbuf[h->cmdidx++] = STLINK_DEBUG_COMMAND;

	if (h->version.jtag_api == STLINK_JTAG_API_V1)
		h->cmdbuf[h->cmdidx++] = STLINK_DEBUG_APIV1_RESETSYS;
	else
		h->cmdbuf[h->cmdidx++] = STLINK_DEBUG_APIV2_RESETSYS;

	retval = stlink_cmd_allow_retry(handle, h->databuf, 2);
	if (retval != ERROR_OK)
		return retval;

	if (h->trace.enabled) {
		stlink_usb_trace_disable(h);
		return stlink_usb_trace_enable(h);
	}

	return ERROR_OK;
}

/** */
static int stlink_usb_run(void *handle)
{
	int res;
	struct stlink_usb_handle_s *h = handle;

	assert(handle != NULL);

	if (h->version.jtag_api != STLINK_JTAG_API_V1) {
		res = stlink_usb_write_debug_reg(handle, DCB_DHCSR, DBGKEY|C_DEBUGEN);

		return res;
	}

	stlink_usb_init_buffer(handle, h->rx_ep, 2);

	h->cmdbuf[h->cmdidx++] = STLINK_DEBUG_COMMAND;
	h->cmdbuf[h->cmdidx++] = STLINK_DEBUG_RUNCORE;

	return stlink_cmd_allow_retry(handle, h->databuf, 2);
}

/** */
static int stlink_usb_halt(void *handle)
{
	int res;
	struct stlink_usb_handle_s *h = handle;

	assert(handle != NULL);

	if (h->version.jtag_api != STLINK_JTAG_API_V1) {
		res = stlink_usb_write_debug_reg(handle, DCB_DHCSR, DBGKEY|C_HALT|C_DEBUGEN);

		return res;
	}

	stlink_usb_init_buffer(handle, h->rx_ep, 2);

	h->cmdbuf[h->cmdidx++] = STLINK_DEBUG_COMMAND;
	h->cmdbuf[h->cmdidx++] = STLINK_DEBUG_FORCEDEBUG;

	return stlink_cmd_allow_retry(handle, h->databuf, 2);
}

/** */
static int stlink_usb_step(void *handle)
{
	struct stlink_usb_handle_s *h = handle;

	assert(handle != NULL);

	if (h->version.jtag_api != STLINK_JTAG_API_V1) {
		/* TODO: this emulates the v1 api, it should really use a similar auto mask isr
		 * that the Cortex-M3 currently does. */
		stlink_usb_write_debug_reg(handle, DCB_DHCSR, DBGKEY|C_HALT|C_MASKINTS|C_DEBUGEN);
		stlink_usb_write_debug_reg(handle, DCB_DHCSR, DBGKEY|C_STEP|C_MASKINTS|C_DEBUGEN);
		return stlink_usb_write_debug_reg(handle, DCB_DHCSR, DBGKEY|C_HALT|C_DEBUGEN);
	}

	stlink_usb_init_buffer(handle, h->rx_ep, 2);

	h->cmdbuf[h->cmdidx++] = STLINK_DEBUG_COMMAND;
	h->cmdbuf[h->cmdidx++] = STLINK_DEBUG_STEPCORE;

	return stlink_cmd_allow_retry(handle, h->databuf, 2);
}

/** */
static int stlink_usb_read_regs(void *handle)
{
	int res;
	struct stlink_usb_handle_s *h = handle;

	assert(handle != NULL);

	stlink_usb_init_buffer(handle, h->rx_ep, 88);

	h->cmdbuf[h->cmdidx++] = STLINK_DEBUG_COMMAND;
<<<<<<< HEAD
	if (h->version.jtag_api == STLINK_JTAG_API_V1)
=======
	if (h->version.jtag_api == STLINK_JTAG_API_V1) {

>>>>>>> 9de7d9c8
		h->cmdbuf[h->cmdidx++] = STLINK_DEBUG_APIV1_READALLREGS;
		res = stlink_usb_xfer_noerrcheck(handle, h->databuf, 84);
		/* regs data from offset 0 */
	} else {
		h->cmdbuf[h->cmdidx++] = STLINK_DEBUG_APIV2_READALLREGS;
		res = stlink_usb_xfer_errcheck(handle, h->databuf, 88);
		/* status at offset 0, regs data from offset 4 */
	}

	return res;
}

/** */
static int stlink_usb_read_reg(void *handle, int num, uint32_t *val)
{
	int res;
	struct stlink_usb_handle_s *h = handle;

	assert(handle != NULL);

	stlink_usb_init_buffer(handle, h->rx_ep, h->version.jtag_api == STLINK_JTAG_API_V1 ? 4 : 8);

	h->cmdbuf[h->cmdidx++] = STLINK_DEBUG_COMMAND;
	if (h->version.jtag_api == STLINK_JTAG_API_V1)
		h->cmdbuf[h->cmdidx++] = STLINK_DEBUG_APIV1_READREG;
	else
		h->cmdbuf[h->cmdidx++] = STLINK_DEBUG_APIV2_READREG;
	h->cmdbuf[h->cmdidx++] = num;

	if (h->version.jtag_api == STLINK_JTAG_API_V1) {
<<<<<<< HEAD
		res = stlink_usb_xfer(handle, h->databuf, 4);
=======
		res = stlink_usb_xfer_noerrcheck(handle, h->databuf, 4);
>>>>>>> 9de7d9c8
		if (res != ERROR_OK)
			return res;
		*val = le_to_h_u32(h->databuf);
		return ERROR_OK;
	} else {
		res = stlink_cmd_allow_retry(handle, h->databuf, 8);
		if (res != ERROR_OK)
			return res;
		*val = le_to_h_u32(h->databuf + 4);
		return ERROR_OK;
	}
}

/** */
static int stlink_usb_write_reg(void *handle, int num, uint32_t val)
{
	struct stlink_usb_handle_s *h = handle;

	assert(handle != NULL);

	stlink_usb_init_buffer(handle, h->rx_ep, 2);

	h->cmdbuf[h->cmdidx++] = STLINK_DEBUG_COMMAND;
	if (h->version.jtag_api == STLINK_JTAG_API_V1)
		h->cmdbuf[h->cmdidx++] = STLINK_DEBUG_APIV1_WRITEREG;
	else
		h->cmdbuf[h->cmdidx++] = STLINK_DEBUG_APIV2_WRITEREG;
	h->cmdbuf[h->cmdidx++] = num;
	h_u32_to_le(h->cmdbuf+h->cmdidx, val);
	h->cmdidx += 4;

	return stlink_cmd_allow_retry(handle, h->databuf, 2);
}

static int stlink_usb_get_rw_status(void *handle)
{
	struct stlink_usb_handle_s *h = handle;

	assert(handle != NULL);

	if (h->version.jtag_api == STLINK_JTAG_API_V1)
		return ERROR_OK;

	stlink_usb_init_buffer(handle, h->rx_ep, 2);

	h->cmdbuf[h->cmdidx++] = STLINK_DEBUG_COMMAND;
	if (h->version.flags & STLINK_F_HAS_GETLASTRWSTATUS2) {
		h->cmdbuf[h->cmdidx++] = STLINK_DEBUG_APIV2_GETLASTRWSTATUS2;
<<<<<<< HEAD

		res = stlink_usb_xfer(handle, h->databuf, 12);
	} else {
		h->cmdbuf[h->cmdidx++] = STLINK_DEBUG_APIV2_GETLASTRWSTATUS;

		res = stlink_usb_xfer(handle, h->databuf, 2);
	}

	if (res != ERROR_OK)
		return res;

	return stlink_usb_error_check(h);
=======
		return stlink_usb_xfer_errcheck(handle, h->databuf, 12);
	} else {
		h->cmdbuf[h->cmdidx++] = STLINK_DEBUG_APIV2_GETLASTRWSTATUS;
		return stlink_usb_xfer_errcheck(handle, h->databuf, 2);
	}
>>>>>>> 9de7d9c8
}

/** */
static int stlink_usb_read_mem8(void *handle, uint32_t addr, uint16_t len,
			  uint8_t *buffer)
{
	int res;
	uint16_t read_len = len;
	struct stlink_usb_handle_s *h = handle;

	assert(handle != NULL);

	/* max 8 bit read/write is 64 bytes or 512 bytes for v3 */
	if (len > stlink_usb_block(h)) {
		LOG_DEBUG("max buffer (%d) length exceeded", stlink_usb_block(h));
		return ERROR_FAIL;
	}

	stlink_usb_init_buffer(handle, h->rx_ep, read_len);

	h->cmdbuf[h->cmdidx++] = STLINK_DEBUG_COMMAND;
	h->cmdbuf[h->cmdidx++] = STLINK_DEBUG_READMEM_8BIT;
	h_u32_to_le(h->cmdbuf+h->cmdidx, addr);
	h->cmdidx += 4;
	h_u16_to_le(h->cmdbuf+h->cmdidx, len);
	h->cmdidx += 2;

	/* we need to fix read length for single bytes */
	if (read_len == 1)
		read_len++;

	res = stlink_usb_xfer_noerrcheck(handle, h->databuf, read_len);

	if (res != ERROR_OK)
		return res;

	memcpy(buffer, h->databuf, len);

	return stlink_usb_get_rw_status(handle);
}

/** */
static int stlink_usb_write_mem8(void *handle, uint32_t addr, uint16_t len,
			   const uint8_t *buffer)
{
	int res;
	struct stlink_usb_handle_s *h = handle;

	assert(handle != NULL);

	/* max 8 bit read/write is 64 bytes or 512 bytes for v3 */
	if (len > stlink_usb_block(h)) {
		LOG_DEBUG("max buffer length (%d) exceeded", stlink_usb_block(h));
		return ERROR_FAIL;
	}

	stlink_usb_init_buffer(handle, h->tx_ep, len);

	h->cmdbuf[h->cmdidx++] = STLINK_DEBUG_COMMAND;
	h->cmdbuf[h->cmdidx++] = STLINK_DEBUG_WRITEMEM_8BIT;
	h_u32_to_le(h->cmdbuf+h->cmdidx, addr);
	h->cmdidx += 4;
	h_u16_to_le(h->cmdbuf+h->cmdidx, len);
	h->cmdidx += 2;

	res = stlink_usb_xfer_noerrcheck(handle, buffer, len);

	if (res != ERROR_OK)
		return res;

	return stlink_usb_get_rw_status(handle);
}

/** */
static int stlink_usb_read_mem16(void *handle, uint32_t addr, uint16_t len,
			  uint8_t *buffer)
{
	int res;
	struct stlink_usb_handle_s *h = handle;

	assert(handle != NULL);

	if (!(h->version.flags & STLINK_F_HAS_MEM_16BIT))
		return ERROR_COMMAND_NOTFOUND;

	/* data must be a multiple of 2 and half-word aligned */
	if (len % 2 || addr % 2) {
		LOG_DEBUG("Invalid data alignment");
		return ERROR_TARGET_UNALIGNED_ACCESS;
	}

	stlink_usb_init_buffer(handle, h->rx_ep, len);

	h->cmdbuf[h->cmdidx++] = STLINK_DEBUG_COMMAND;
	h->cmdbuf[h->cmdidx++] = STLINK_DEBUG_APIV2_READMEM_16BIT;
	h_u32_to_le(h->cmdbuf+h->cmdidx, addr);
	h->cmdidx += 4;
	h_u16_to_le(h->cmdbuf+h->cmdidx, len);
	h->cmdidx += 2;

	res = stlink_usb_xfer_noerrcheck(handle, h->databuf, len);

	if (res != ERROR_OK)
		return res;

	memcpy(buffer, h->databuf, len);

	return stlink_usb_get_rw_status(handle);
}

/** */
static int stlink_usb_write_mem16(void *handle, uint32_t addr, uint16_t len,
			   const uint8_t *buffer)
{
	int res;
	struct stlink_usb_handle_s *h = handle;

	assert(handle != NULL);

	if (!(h->version.flags & STLINK_F_HAS_MEM_16BIT))
		return ERROR_COMMAND_NOTFOUND;

	/* data must be a multiple of 2 and half-word aligned */
	if (len % 2 || addr % 2) {
		LOG_DEBUG("Invalid data alignment");
		return ERROR_TARGET_UNALIGNED_ACCESS;
	}

	stlink_usb_init_buffer(handle, h->tx_ep, len);

	h->cmdbuf[h->cmdidx++] = STLINK_DEBUG_COMMAND;
	h->cmdbuf[h->cmdidx++] = STLINK_DEBUG_APIV2_WRITEMEM_16BIT;
	h_u32_to_le(h->cmdbuf+h->cmdidx, addr);
	h->cmdidx += 4;
	h_u16_to_le(h->cmdbuf+h->cmdidx, len);
	h->cmdidx += 2;

	res = stlink_usb_xfer_noerrcheck(handle, buffer, len);

	if (res != ERROR_OK)
		return res;

	return stlink_usb_get_rw_status(handle);
}

/** */
static int stlink_usb_read_mem16(void *handle, uint32_t addr, uint16_t len,
			  uint8_t *buffer)
{
	int res;
	struct stlink_usb_handle_s *h = handle;

	assert(handle != NULL);

	if (!(h->version.flags & STLINK_F_HAS_MEM_16BIT))
		return ERROR_COMMAND_NOTFOUND;

	/* data must be a multiple of 2 and half-word aligned */
	if (len % 2 || addr % 2) {
		LOG_DEBUG("Invalid data alignment");
		return ERROR_TARGET_UNALIGNED_ACCESS;
	}

	stlink_usb_init_buffer(handle, h->rx_ep, len);

	h->cmdbuf[h->cmdidx++] = STLINK_DEBUG_COMMAND;
	h->cmdbuf[h->cmdidx++] = STLINK_DEBUG_APIV2_READMEM_16BIT;
	h_u32_to_le(h->cmdbuf+h->cmdidx, addr);
	h->cmdidx += 4;
	h_u16_to_le(h->cmdbuf+h->cmdidx, len);
	h->cmdidx += 2;

	res = stlink_usb_xfer(handle, h->databuf, len);

	if (res != ERROR_OK)
		return res;

	memcpy(buffer, h->databuf, len);

	return stlink_usb_get_rw_status(handle);
}

/** */
static int stlink_usb_write_mem16(void *handle, uint32_t addr, uint16_t len,
			   const uint8_t *buffer)
{
	int res;
	struct stlink_usb_handle_s *h = handle;

	assert(handle != NULL);

	if (!(h->version.flags & STLINK_F_HAS_MEM_16BIT))
		return ERROR_COMMAND_NOTFOUND;

	/* data must be a multiple of 2 and half-word aligned */
	if (len % 2 || addr % 2) {
		LOG_DEBUG("Invalid data alignment");
		return ERROR_TARGET_UNALIGNED_ACCESS;
	}

	stlink_usb_init_buffer(handle, h->tx_ep, len);

	h->cmdbuf[h->cmdidx++] = STLINK_DEBUG_COMMAND;
	h->cmdbuf[h->cmdidx++] = STLINK_DEBUG_APIV2_WRITEMEM_16BIT;
	h_u32_to_le(h->cmdbuf+h->cmdidx, addr);
	h->cmdidx += 4;
	h_u16_to_le(h->cmdbuf+h->cmdidx, len);
	h->cmdidx += 2;

	res = stlink_usb_xfer(handle, buffer, len);

	if (res != ERROR_OK)
		return res;

	return stlink_usb_get_rw_status(handle);
}

/** */
static int stlink_usb_read_mem32(void *handle, uint32_t addr, uint16_t len,
			  uint8_t *buffer)
{
	int res;
	struct stlink_usb_handle_s *h = handle;

	assert(handle != NULL);

	/* data must be a multiple of 4 and word aligned */
	if (len % 4 || addr % 4) {
		LOG_DEBUG("Invalid data alignment");
		return ERROR_TARGET_UNALIGNED_ACCESS;
	}

	stlink_usb_init_buffer(handle, h->rx_ep, len);

	h->cmdbuf[h->cmdidx++] = STLINK_DEBUG_COMMAND;
	h->cmdbuf[h->cmdidx++] = STLINK_DEBUG_READMEM_32BIT;
	h_u32_to_le(h->cmdbuf+h->cmdidx, addr);
	h->cmdidx += 4;
	h_u16_to_le(h->cmdbuf+h->cmdidx, len);
	h->cmdidx += 2;

	res = stlink_usb_xfer_noerrcheck(handle, h->databuf, len);

	if (res != ERROR_OK)
		return res;

	memcpy(buffer, h->databuf, len);

	return stlink_usb_get_rw_status(handle);
}

/** */
static int stlink_usb_write_mem32(void *handle, uint32_t addr, uint16_t len,
			   const uint8_t *buffer)
{
	int res;
	struct stlink_usb_handle_s *h = handle;

	assert(handle != NULL);

	/* data must be a multiple of 4 and word aligned */
	if (len % 4 || addr % 4) {
		LOG_DEBUG("Invalid data alignment");
		return ERROR_TARGET_UNALIGNED_ACCESS;
	}

	stlink_usb_init_buffer(handle, h->tx_ep, len);

	h->cmdbuf[h->cmdidx++] = STLINK_DEBUG_COMMAND;
	h->cmdbuf[h->cmdidx++] = STLINK_DEBUG_WRITEMEM_32BIT;
	h_u32_to_le(h->cmdbuf+h->cmdidx, addr);
	h->cmdidx += 4;
	h_u16_to_le(h->cmdbuf+h->cmdidx, len);
	h->cmdidx += 2;

	res = stlink_usb_xfer_noerrcheck(handle, buffer, len);

	if (res != ERROR_OK)
		return res;

	return stlink_usb_get_rw_status(handle);
}

static uint32_t stlink_max_block_size(uint32_t tar_autoincr_block, uint32_t address)
{
	uint32_t max_tar_block = (tar_autoincr_block - ((tar_autoincr_block - 1) & address));
	if (max_tar_block == 0)
		max_tar_block = 4;
	return max_tar_block;
}

static int stlink_usb_read_mem(void *handle, uint32_t addr, uint32_t size,
		uint32_t count, uint8_t *buffer)
{
	int retval = ERROR_OK;
	uint32_t bytes_remaining;
	int retries = 0;
	struct stlink_usb_handle_s *h = handle;

	/* calculate byte count */
	count *= size;

	/* switch to 8 bit if stlink does not support 16 bit memory read */
	if (size == 2 && !(h->version.flags & STLINK_F_HAS_MEM_16BIT))
		size = 1;

	while (count) {

		bytes_remaining = (size != 1) ? \
				stlink_max_block_size(h->max_mem_packet, addr) : stlink_usb_block(h);

		if (count < bytes_remaining)
			bytes_remaining = count;

		if (h->transport == HL_TRANSPORT_SWIM) {
			retval = stlink_swim_readbytes(handle, addr, bytes_remaining, buffer);
			if (retval != ERROR_OK)
				return retval;
		} else
		/*
		 * all stlink support 8/32bit memory read/writes and only from
		 * stlink V2J26 there is support for 16 bit memory read/write.
		 * Honour 32 bit and, if possible, 16 bit too. Otherwise, handle
		 * as 8bit access.
		 */
		if (size != 1) {

			/* When in jtag mode the stlink uses the auto-increment functionality.
			 * However it expects us to pass the data correctly, this includes
			 * alignment and any page boundaries. We already do this as part of the
			 * adi_v5 implementation, but the stlink is a hla adapter and so this
			 * needs implementing manually.
			 * currently this only affects jtag mode, according to ST they do single
			 * access in SWD mode - but this may change and so we do it for both modes */

			/* we first need to check for any unaligned bytes */
			if (addr & (size - 1)) {

				uint32_t head_bytes = size - (addr & (size - 1));
				retval = stlink_usb_read_mem8(handle, addr, head_bytes, buffer);
				if (retval == ERROR_WAIT && retries < MAX_WAIT_RETRIES) {
					usleep((1<<retries++) * 1000);
					continue;
				}
				if (retval != ERROR_OK)
					return retval;
				buffer += head_bytes;
				addr += head_bytes;
				count -= head_bytes;
				bytes_remaining -= head_bytes;
			}

			if (bytes_remaining & (size - 1))
				retval = stlink_usb_read_mem(handle, addr, 1, bytes_remaining, buffer);
			else if (size == 2)
				retval = stlink_usb_read_mem16(handle, addr, bytes_remaining, buffer);
			else
				retval = stlink_usb_read_mem32(handle, addr, bytes_remaining, buffer);
		} else
			retval = stlink_usb_read_mem8(handle, addr, bytes_remaining, buffer);

		if (retval == ERROR_WAIT && retries < MAX_WAIT_RETRIES) {
			usleep((1<<retries++) * 1000);
			continue;
		}
		if (retval != ERROR_OK)
			return retval;

		buffer += bytes_remaining;
		addr += bytes_remaining;
		count -= bytes_remaining;
	}

	return retval;
}

static int stlink_usb_write_mem(void *handle, uint32_t addr, uint32_t size,
		uint32_t count, const uint8_t *buffer)
{
	int retval = ERROR_OK;
	uint32_t bytes_remaining;
	int retries = 0;
	struct stlink_usb_handle_s *h = handle;

	/* calculate byte count */
	count *= size;

	/* switch to 8 bit if stlink does not support 16 bit memory read */
	if (size == 2 && !(h->version.flags & STLINK_F_HAS_MEM_16BIT))
		size = 1;

	while (count) {

		bytes_remaining = (size != 1) ? \
				stlink_max_block_size(h->max_mem_packet, addr) : stlink_usb_block(h);

		if (count < bytes_remaining)
			bytes_remaining = count;

		if (h->transport == HL_TRANSPORT_SWIM) {
			retval = stlink_swim_writebytes(handle, addr, bytes_remaining, buffer);
			if (retval != ERROR_OK)
				return retval;
		} else
		/*
		 * all stlink support 8/32bit memory read/writes and only from
		 * stlink V2J26 there is support for 16 bit memory read/write.
		 * Honour 32 bit and, if possible, 16 bit too. Otherwise, handle
		 * as 8bit access.
		 */
		if (size != 1) {

			/* When in jtag mode the stlink uses the auto-increment functionality.
			 * However it expects us to pass the data correctly, this includes
			 * alignment and any page boundaries. We already do this as part of the
			 * adi_v5 implementation, but the stlink is a hla adapter and so this
			 * needs implementing manually.
			 * currently this only affects jtag mode, according to ST they do single
			 * access in SWD mode - but this may change and so we do it for both modes */

			/* we first need to check for any unaligned bytes */
			if (addr & (size - 1)) {

				uint32_t head_bytes = size - (addr & (size - 1));
				retval = stlink_usb_write_mem8(handle, addr, head_bytes, buffer);
				if (retval == ERROR_WAIT && retries < MAX_WAIT_RETRIES) {
					usleep((1<<retries++) * 1000);
					continue;
				}
				if (retval != ERROR_OK)
					return retval;
				buffer += head_bytes;
				addr += head_bytes;
				count -= head_bytes;
				bytes_remaining -= head_bytes;
			}

			if (bytes_remaining & (size - 1))
				retval = stlink_usb_write_mem(handle, addr, 1, bytes_remaining, buffer);
			else if (size == 2)
				retval = stlink_usb_write_mem16(handle, addr, bytes_remaining, buffer);
			else
				retval = stlink_usb_write_mem32(handle, addr, bytes_remaining, buffer);

		} else
			retval = stlink_usb_write_mem8(handle, addr, bytes_remaining, buffer);
		if (retval == ERROR_WAIT && retries < MAX_WAIT_RETRIES) {
			usleep((1<<retries++) * 1000);
			continue;
		}
		if (retval != ERROR_OK)
			return retval;

		buffer += bytes_remaining;
		addr += bytes_remaining;
		count -= bytes_remaining;
	}

	return retval;
}

/** */
static int stlink_usb_override_target(const char *targetname)
{
	return !strcmp(targetname, "cortex_m");
}

static int stlink_speed_swim(void *handle, int khz, bool query)
{
	/*
			we dont care what the khz rate is
			we only have low and high speed...
			before changing speed the SWIM_CSR HS bit
			must be updated
	 */
	if (khz == 0)
		stlink_swim_speed(handle, 0);
	else
		stlink_swim_speed(handle, 1);
	return khz;
}

static int stlink_match_speed_map(const struct speed_map *map, unsigned int map_size, int khz, bool query)
{
	unsigned int i;
	int speed_index = -1;
	int speed_diff = INT_MAX;
	int last_valid_speed = -1;
	bool match = true;

	for (i = 0; i < map_size; i++) {
		if (!map[i].speed)
			continue;
		last_valid_speed = i;
		if (khz == map[i].speed) {
			speed_index = i;
			break;
		} else {
			int current_diff = khz - map[i].speed;
			/* get abs value for comparison */
			current_diff = (current_diff > 0) ? current_diff : -current_diff;
			if ((current_diff < speed_diff) && khz >= map[i].speed) {
				speed_diff = current_diff;
				speed_index = i;
			}
		}
	}

	if (speed_index == -1) {
		/* this will only be here if we cannot match the slow speed.
		 * use the slowest speed we support.*/
		speed_index = last_valid_speed;
		match = false;
	} else if (i == map_size)
		match = false;

	if (!match && query) {
		LOG_INFO("Unable to match requested speed %d kHz, using %d kHz", \
				khz, map[speed_index].speed);
	}

	return speed_index;
}

static int stlink_speed_swd(void *handle, int khz, bool query)
{
	int speed_index;
	struct stlink_usb_handle_s *h = handle;

	/* old firmware cannot change it */
	if (!(h->version.flags & STLINK_F_HAS_SWD_SET_FREQ))
		return khz;

	speed_index = stlink_match_speed_map(stlink_khz_to_speed_map_swd,
		ARRAY_SIZE(stlink_khz_to_speed_map_swd), khz, query);

	if (!query) {
		int result = stlink_usb_set_swdclk(h, stlink_khz_to_speed_map_swd[speed_index].speed_divisor);
		if (result != ERROR_OK) {
			LOG_ERROR("Unable to set adapter speed");
			return khz;
		}
	}

	return stlink_khz_to_speed_map_swd[speed_index].speed;
}

static int stlink_speed_jtag(void *handle, int khz, bool query)
{
	int speed_index;
	struct stlink_usb_handle_s *h = handle;

	/* old firmware cannot change it */
	if (!(h->version.flags & STLINK_F_HAS_JTAG_SET_FREQ))
		return khz;

	speed_index = stlink_match_speed_map(stlink_khz_to_speed_map_jtag,
		ARRAY_SIZE(stlink_khz_to_speed_map_jtag), khz, query);

	if (!query) {
		int result = stlink_usb_set_jtagclk(h, stlink_khz_to_speed_map_jtag[speed_index].speed_divisor);
		if (result != ERROR_OK) {
			LOG_ERROR("Unable to set adapter speed");
			return khz;
		}
	}

	return stlink_khz_to_speed_map_jtag[speed_index].speed;
}

void stlink_dump_speed_map(const struct speed_map *map, unsigned int map_size)
{
	unsigned int i;

	LOG_DEBUG("Supported clock speeds are:");
	for (i = 0; i < map_size; i++)
		if (map[i].speed)
			LOG_DEBUG("%d kHz", map[i].speed);
}

static int stlink_get_com_freq(void *handle, bool is_jtag, struct speed_map *map)
{
	struct stlink_usb_handle_s *h = handle;
	int i;

	if (h->version.jtag_api != STLINK_JTAG_API_V3) {
		LOG_ERROR("Unknown command");
		return 0;
	}

	stlink_usb_init_buffer(handle, h->rx_ep, 16);

	h->cmdbuf[h->cmdidx++] = STLINK_DEBUG_COMMAND;
	h->cmdbuf[h->cmdidx++] = STLINK_APIV3_GET_COM_FREQ;
	h->cmdbuf[h->cmdidx++] = is_jtag ? 1 : 0;

<<<<<<< HEAD
	int res = stlink_usb_xfer(handle, h->databuf, 52);
=======
	int res = stlink_usb_xfer_errcheck(handle, h->databuf, 52);
>>>>>>> 9de7d9c8

	int size = h->databuf[8];

	if (size > STLINK_V3_MAX_FREQ_NB)
		size = STLINK_V3_MAX_FREQ_NB;

	for (i = 0; i < size; i++) {
		map[i].speed = le_to_h_u32(&h->databuf[12 + 4 * i]);
		map[i].speed_divisor = i;
	}

	/* set to zero all the next entries */
	for (i = size; i < STLINK_V3_MAX_FREQ_NB; i++)
		map[i].speed = 0;

	return res;
}

static int stlink_set_com_freq(void *handle, bool is_jtag, unsigned int frequency)
{
	struct stlink_usb_handle_s *h = handle;

	if (h->version.jtag_api != STLINK_JTAG_API_V3) {
		LOG_ERROR("Unknown command");
		return 0;
	}

	stlink_usb_init_buffer(handle, h->rx_ep, 16);

	h->cmdbuf[h->cmdidx++] = STLINK_DEBUG_COMMAND;
	h->cmdbuf[h->cmdidx++] = STLINK_APIV3_SET_COM_FREQ;
	h->cmdbuf[h->cmdidx++] = is_jtag ? 1 : 0;
	h->cmdbuf[h->cmdidx++] = 0;

	h_u32_to_le(&h->cmdbuf[4], frequency);

<<<<<<< HEAD
	return stlink_usb_xfer(handle, h->databuf, 8);
=======
	return stlink_usb_xfer_errcheck(handle, h->databuf, 8);
>>>>>>> 9de7d9c8
}

static int stlink_speed_v3(void *handle, bool is_jtag, int khz, bool query)
{
	struct stlink_usb_handle_s *h = handle;
	int speed_index;
	struct speed_map map[STLINK_V3_MAX_FREQ_NB];

	stlink_get_com_freq(h, is_jtag, map);

	speed_index = stlink_match_speed_map(map, ARRAY_SIZE(map), khz, query);

	if (!query) {
		int result = stlink_set_com_freq(h, is_jtag, map[speed_index].speed);
		if (result != ERROR_OK) {
			LOG_ERROR("Unable to set adapter speed");
			return khz;
		}
	}
	return map[speed_index].speed;
}

static int stlink_speed(void *handle, int khz, bool query)
{
	struct stlink_usb_handle_s *h = handle;

	if (!handle)
		return khz;

	switch (h->transport) {
	case HL_TRANSPORT_SWIM:
		return stlink_speed_swim(handle, khz, query);
		break;
	case HL_TRANSPORT_SWD:
		if (h->version.jtag_api == STLINK_JTAG_API_V3)
			return stlink_speed_v3(handle, false, khz, query);
		else
			return stlink_speed_swd(handle, khz, query);
		break;
	case HL_TRANSPORT_JTAG:
		if (h->version.jtag_api == STLINK_JTAG_API_V3)
			return stlink_speed_v3(handle, true, khz, query);
		else
			return stlink_speed_jtag(handle, khz, query);
		break;
	default:
		break;
	}

	return khz;
}

/** */
static int stlink_usb_close(void *handle)
{
	int res;
	uint8_t mode;
	enum stlink_mode emode;
	struct stlink_usb_handle_s *h = handle;

	if (h && h->fd)
		res = stlink_usb_current_mode(handle, &mode);
	else
		res = ERROR_FAIL;
	/* do not exit if return code != ERROR_OK,
	   it prevents us from closing jtag_libusb */

	if (res == ERROR_OK) {
		/* try to exit current mode */
		switch (mode) {
			case STLINK_DEV_DFU_MODE:
				emode = STLINK_MODE_DFU;
				break;
			case STLINK_DEV_DEBUG_MODE:
				emode = STLINK_MODE_DEBUG_SWD;
				break;
			case STLINK_DEV_SWIM_MODE:
				emode = STLINK_MODE_DEBUG_SWIM;
				break;
			case STLINK_DEV_BOOTLOADER_MODE:
			case STLINK_DEV_MASS_MODE:
			default:
				emode = STLINK_MODE_UNKNOWN;
				break;
		}

		if (emode != STLINK_MODE_UNKNOWN)
			stlink_usb_mode_leave(handle, emode);
			/* do not check return code, it prevent
			us from closing jtag_libusb */
	}

	if (h && h->fd)
		jtag_libusb_close(h->fd);

	free(h);

	return ERROR_OK;
}

/** */
static int stlink_usb_open(struct hl_interface_param_s *param, void **fd)
{
	int err, retry_count = 1;
	struct stlink_usb_handle_s *h;

	LOG_DEBUG("stlink_usb_open");

	h = calloc(1, sizeof(struct stlink_usb_handle_s));

	if (h == 0) {
		LOG_DEBUG("malloc failed");
		return ERROR_FAIL;
	}

	h->transport = param->transport;

	for (unsigned i = 0; param->vid[i]; i++) {
		LOG_DEBUG("transport: %d vid: 0x%04x pid: 0x%04x serial: %s",
			  param->transport, param->vid[i], param->pid[i],
			  param->serial ? param->serial : "");
	}

	/*
	  On certain host USB configurations(e.g. MacBook Air)
	  STLINKv2 dongle seems to have its FW in a funky state if,
	  after plugging it in, you try to use openocd with it more
	  then once (by launching and closing openocd). In cases like
	  that initial attempt to read the FW info via
	  stlink_usb_version will fail and the device has to be reset
	  in order to become operational.
	 */
	do {
		if (jtag_libusb_open(param->vid, param->pid, param->serial, &h->fd) != ERROR_OK) {
			LOG_ERROR("open failed");
			goto error_open;
		}

		jtag_libusb_set_configuration(h->fd, 0);

		if (jtag_libusb_claim_interface(h->fd, 0) != ERROR_OK) {
			LOG_DEBUG("claim interface failed");
			goto error_open;
		}

		/* RX EP is common for all versions */
		h->rx_ep = STLINK_RX_EP;

		uint16_t pid;
		if (jtag_libusb_get_pid(jtag_libusb_get_device(h->fd), &pid) != ERROR_OK) {
			LOG_DEBUG("libusb_get_pid failed");
			goto error_open;
		}

		/* wrap version for first read */
		switch (pid) {
			case STLINK_V1_PID:
				h->version.stlink = 1;
				h->tx_ep = STLINK_TX_EP;
				break;
			case STLINK_V3_USBLOADER_PID:
			case STLINK_V3E_PID:
			case STLINK_V3S_PID:
			case STLINK_V3_2VCP_PID:
				h->version.stlink = 3;
				h->tx_ep = STLINK_V2_1_TX_EP;
				h->trace_ep = STLINK_V2_1_TRACE_EP;
				break;
			case STLINK_V2_1_PID:
			case STLINK_V2_1_NO_MSD_PID:
				h->version.stlink = 2;
				h->tx_ep = STLINK_V2_1_TX_EP;
				h->trace_ep = STLINK_V2_1_TRACE_EP;
				break;
			default:
			/* fall through - we assume V2 to be the default version*/
			case STLINK_V2_PID:
				h->version.stlink = 2;
				h->tx_ep = STLINK_TX_EP;
				h->trace_ep = STLINK_TRACE_EP;
				break;
		}

		/* get the device version */
		err = stlink_usb_version(h);

		if (err == ERROR_OK) {
			break;
		} else if (h->version.stlink == 1 ||
			   retry_count == 0) {
			LOG_ERROR("read version failed");
			goto error_open;
		} else {
			err = jtag_libusb_release_interface(h->fd, 0);
			if (err != ERROR_OK) {
				LOG_ERROR("release interface failed");
				goto error_open;
			}

			err = jtag_libusb_reset_device(h->fd);
			if (err != ERROR_OK) {
				LOG_ERROR("reset device failed");
				goto error_open;
			}

			jtag_libusb_close(h->fd);
			/*
			  Give the device one second to settle down and
			  reenumerate.
			 */
			usleep(1 * 1000 * 1000);
			retry_count--;
		}
	} while (1);

	/* check if mode is supported */
	err = ERROR_OK;

	switch (h->transport) {
		case HL_TRANSPORT_SWD:
			if (h->version.jtag_api == STLINK_JTAG_API_V1)
				err = ERROR_FAIL;
			/* fall-through */
		case HL_TRANSPORT_JTAG:
			if (h->version.jtag == 0)
				err = ERROR_FAIL;
			break;
		case HL_TRANSPORT_SWIM:
			if (h->version.swim == 0)
				err = ERROR_FAIL;
			break;
		default:
			err = ERROR_FAIL;
			break;
	}

	if (err != ERROR_OK) {
		LOG_ERROR("mode (transport) not supported by device");
		goto error_open;
	}

	/* initialize the debug hardware */
	err = stlink_usb_init_mode(h, param->connect_under_reset, param->initial_interface_speed);

	if (err != ERROR_OK) {
		LOG_ERROR("init mode failed (unable to connect to the target)");
		goto error_open;
	}

	if (h->transport == HL_TRANSPORT_SWIM) {
		err = stlink_swim_enter(h);
		if (err != ERROR_OK) {
			LOG_ERROR("stlink_swim_enter_failed (unable to connect to the target)");
			goto error_open;
		}
		*fd = h;
		h->max_mem_packet = STLINK_DATA_SIZE;
		return ERROR_OK;
<<<<<<< HEAD
	}

	if (h->transport == HL_TRANSPORT_JTAG) {
		if (h->version.flags & STLINK_F_HAS_JTAG_SET_FREQ) {
			stlink_dump_speed_map(stlink_khz_to_speed_map_jtag, ARRAY_SIZE(stlink_khz_to_speed_map_jtag));
			stlink_speed(h, param->initial_interface_speed, false);
		}
	} else if (h->transport == HL_TRANSPORT_SWD) {
		if (h->version.flags & STLINK_F_HAS_SWD_SET_FREQ) {
			stlink_dump_speed_map(stlink_khz_to_speed_map_swd, ARRAY_SIZE(stlink_khz_to_speed_map_swd));
			stlink_speed(h, param->initial_interface_speed, false);
		}
	}

	if (h->version.jtag_api == STLINK_JTAG_API_V3) {
		struct speed_map map[STLINK_V3_MAX_FREQ_NB];

		stlink_get_com_freq(h, (h->transport == HL_TRANSPORT_JTAG), map);
		stlink_dump_speed_map(map, ARRAY_SIZE(map));
		stlink_speed(h, param->initial_interface_speed, false);
=======
>>>>>>> 9de7d9c8
	}

	/* get cpuid, so we can determine the max page size
	 * start with a safe default */
	h->max_mem_packet = (1 << 10);

	uint8_t buffer[4];
	err = stlink_usb_read_mem32(h, CPUID, 4, buffer);
	if (err == ERROR_OK) {
		uint32_t cpuid = le_to_h_u32(buffer);
		int i = (cpuid >> 4) & 0xf;
		if (i == 4 || i == 3) {
			/* Cortex-M3/M4 has 4096 bytes autoincrement range */
			h->max_mem_packet = (1 << 12);
		}
	}

	LOG_DEBUG("Using TAR autoincrement: %" PRIu32, h->max_mem_packet);

	*fd = h;

	return ERROR_OK;

error_open:
	stlink_usb_close(h);

	return ERROR_FAIL;
}

int stlink_config_trace(void *handle, bool enabled, enum tpiu_pin_protocol pin_protocol,
			uint32_t port_size, unsigned int *trace_freq)
{
	struct stlink_usb_handle_s *h = handle;

	if (enabled && (!(h->version.flags & STLINK_F_HAS_TRACE) ||
			pin_protocol != TPIU_PIN_PROTOCOL_ASYNC_UART)) {
		LOG_ERROR("The attached ST-LINK version doesn't support this trace mode");
		return ERROR_FAIL;
	}

	if (!enabled) {
		stlink_usb_trace_disable(h);
		return ERROR_OK;
	}

	if (*trace_freq > STLINK_TRACE_MAX_HZ) {
		LOG_ERROR("ST-LINK doesn't support SWO frequency higher than %u",
			  STLINK_TRACE_MAX_HZ);
		return ERROR_FAIL;
	}

	stlink_usb_trace_disable(h);

	if (!*trace_freq)
		*trace_freq = STLINK_TRACE_MAX_HZ;
	h->trace.source_hz = *trace_freq;

	return stlink_usb_trace_enable(h);
}

/** */
struct hl_layout_api_s stlink_usb_layout_api = {
	/** */
	.open = stlink_usb_open,
	/** */
	.close = stlink_usb_close,
	/** */
	.idcode = stlink_usb_idcode,
	/** */
	.state = stlink_usb_state,
	/** */
	.reset = stlink_usb_reset,
	/** */
	.assert_srst = stlink_usb_assert_srst,
	/** */
	.run = stlink_usb_run,
	/** */
	.halt = stlink_usb_halt,
	/** */
	.step = stlink_usb_step,
	/** */
	.read_regs = stlink_usb_read_regs,
	/** */
	.read_reg = stlink_usb_read_reg,
	/** */
	.write_reg = stlink_usb_write_reg,
	/** */
	.read_mem = stlink_usb_read_mem,
	/** */
	.write_mem = stlink_usb_write_mem,
	/** */
	.write_debug_reg = stlink_usb_write_debug_reg,
	/** */
	.override_target = stlink_usb_override_target,
	/** */
	.speed = stlink_speed,
	/** */
	.config_trace = stlink_config_trace,
	/** */
	.poll_trace = stlink_usb_trace_read,
};<|MERGE_RESOLUTION|>--- conflicted
+++ resolved
@@ -344,12 +344,9 @@
 
 static void stlink_usb_init_buffer(void *handle, uint8_t direction, uint32_t size);
 static int stlink_swim_status(void *handle);
-<<<<<<< HEAD
-=======
 void stlink_dump_speed_map(const struct speed_map *map, unsigned int map_size);
 static int stlink_get_com_freq(void *handle, bool is_jtag, struct speed_map *map);
 static int stlink_speed(void *handle, int khz, bool query);
->>>>>>> 9de7d9c8
 
 /** */
 static unsigned int stlink_usb_block(void *handle)
@@ -650,14 +647,9 @@
 	transfers block in cmdbuf
 	<size> indicates number of bytes in the following
 	data phase.
-<<<<<<< HEAD
-*/
-static int stlink_usb_xfer(void *handle, const uint8_t *buf, int size)
-=======
 	Ignore the (eventual) error code in the received packet.
 */
 static int stlink_usb_xfer_noerrcheck(void *handle, const uint8_t *buf, int size)
->>>>>>> 9de7d9c8
 {
 	int err, cmdsize = STLINK_CMD_SIZE_V2;
 	struct stlink_usb_handle_s *h = handle;
@@ -810,11 +802,7 @@
 
 	while (1) {
 		if ((h->transport != HL_TRANSPORT_SWIM) || !retries) {
-<<<<<<< HEAD
-			res = stlink_usb_xfer(handle, buf, size);
-=======
 			res = stlink_usb_xfer_noerrcheck(handle, buf, size);
->>>>>>> 9de7d9c8
 			if (res != ERROR_OK)
 				return res;
 		}
@@ -959,11 +947,7 @@
 
 		h->cmdbuf[h->cmdidx++] = STLINK_APIV3_GET_VERSION_EX;
 
-<<<<<<< HEAD
-		res = stlink_usb_xfer(handle, h->databuf, 12);
-=======
 		res = stlink_usb_xfer_noerrcheck(handle, h->databuf, 12);
->>>>>>> 9de7d9c8
 		if (res != ERROR_OK)
 			return res;
 
@@ -993,7 +977,6 @@
 	case 2:
 		/* all ST-LINK/V2 and ST-Link/V2.1 use api-v2 */
 		h->version.jtag_api = STLINK_JTAG_API_V2;
-<<<<<<< HEAD
 
 		/* API for trace from J13 */
 		/* API for target voltage from J13 */
@@ -1012,26 +995,6 @@
 		if (h->version.jtag >= 24)
 			flags |= STLINK_F_HAS_JTAG_SET_FREQ;
 
-=======
-
-		/* API for trace from J13 */
-		/* API for target voltage from J13 */
-		if (h->version.jtag >= 13)
-			flags |= STLINK_F_HAS_TRACE;
-
-		/* preferred API to get last R/W status from J15 */
-		if (h->version.jtag >= 15)
-			flags |= STLINK_F_HAS_GETLASTRWSTATUS2;
-
-		/* API to set SWD frequency from J22 */
-		if (h->version.jtag >= 22)
-			flags |= STLINK_F_HAS_SWD_SET_FREQ;
-
-		/* API to set JTAG frequency from J24 */
-		if (h->version.jtag >= 24)
-			flags |= STLINK_F_HAS_JTAG_SET_FREQ;
-
->>>>>>> 9de7d9c8
 		/* API to read/write memory at 16 bit from J26 */
 		if (h->version.jtag >= 26)
 			flags |= STLINK_F_HAS_MEM_16BIT;
@@ -1068,11 +1031,7 @@
 	if (bridge)
 		p += sprintf(p, "B%d", bridge);
 	if (swim || !msd)
-<<<<<<< HEAD
-		p += sprintf(p, "S%d", swim);
-=======
 		sprintf(p, "S%d", swim);
->>>>>>> 9de7d9c8
 
 	LOG_INFO("STLINK %s (API v%d) VID:PID %04X:%04X",
 		v_str,
@@ -1367,6 +1326,27 @@
 		return ERROR_FAIL;
 	}
 
+	/* set the speed before entering the mode, as the chip discovery phase should be done at this speed too */
+	if (h->transport == HL_TRANSPORT_JTAG) {
+		if (h->version.flags & STLINK_F_HAS_JTAG_SET_FREQ) {
+			stlink_dump_speed_map(stlink_khz_to_speed_map_jtag, ARRAY_SIZE(stlink_khz_to_speed_map_jtag));
+			stlink_speed(h, initial_interface_speed, false);
+		}
+	} else if (h->transport == HL_TRANSPORT_SWD) {
+		if (h->version.flags & STLINK_F_HAS_SWD_SET_FREQ) {
+			stlink_dump_speed_map(stlink_khz_to_speed_map_swd, ARRAY_SIZE(stlink_khz_to_speed_map_swd));
+			stlink_speed(h, initial_interface_speed, false);
+		}
+	}
+
+	if (h->version.jtag_api == STLINK_JTAG_API_V3) {
+		struct speed_map map[STLINK_V3_MAX_FREQ_NB];
+
+		stlink_get_com_freq(h, (h->transport == HL_TRANSPORT_JTAG), map);
+		stlink_dump_speed_map(map, ARRAY_SIZE(map));
+		stlink_speed(h, initial_interface_speed, false);
+	}
+
 	/* preliminary SRST assert:
 	 * We want SRST is asserted before activating debug signals (mode_enter).
 	 * As the required mode has not been set, the adapter may not know what pin to use.
@@ -1409,7 +1389,8 @@
 	stlink_usb_init_buffer(handle, h->rx_ep, 4);
 	h->cmdbuf[h->cmdidx++] = STLINK_SWIM_COMMAND;
 	h->cmdbuf[h->cmdidx++] = STLINK_SWIM_READSTATUS;
-	res = stlink_usb_xfer(handle, h->databuf, 4);
+	/* error is checked by the caller */
+	res = stlink_usb_xfer_noerrcheck(handle, h->databuf, 4);
 	if (res != ERROR_OK)
 		return res;
 	return ERROR_OK;
@@ -1429,7 +1410,7 @@
 	h->cmdbuf[h->cmdidx++] = STLINK_SWIM_COMMAND;
 	h->cmdbuf[h->cmdidx++] = STLINK_SWIM_READ_CAP;
 	h->cmdbuf[h->cmdidx++] = 0x01;
-	res = stlink_usb_xfer(handle, h->databuf, 8);
+	res = stlink_usb_xfer_noerrcheck(handle, h->databuf, 8);
 	if (res != ERROR_OK)
 		return res;
 	memcpy(cap, h->databuf, 8);
@@ -1539,209 +1520,9 @@
 	if (len > STLINK_DATA_SIZE)
 		return ERROR_FAIL;
 
-<<<<<<< HEAD
 	if (h->version.stlink == 1)
 		cmdsize = STLINK_SG_SIZE;
 
-=======
-	/* set the speed before entering the mode, as the chip discovery phase should be done at this speed too */
-	if (h->transport == HL_TRANSPORT_JTAG) {
-		if (h->version.flags & STLINK_F_HAS_JTAG_SET_FREQ) {
-			stlink_dump_speed_map(stlink_khz_to_speed_map_jtag, ARRAY_SIZE(stlink_khz_to_speed_map_jtag));
-			stlink_speed(h, initial_interface_speed, false);
-		}
-	} else if (h->transport == HL_TRANSPORT_SWD) {
-		if (h->version.flags & STLINK_F_HAS_SWD_SET_FREQ) {
-			stlink_dump_speed_map(stlink_khz_to_speed_map_swd, ARRAY_SIZE(stlink_khz_to_speed_map_swd));
-			stlink_speed(h, initial_interface_speed, false);
-		}
-	}
-
-	if (h->version.jtag_api == STLINK_JTAG_API_V3) {
-		struct speed_map map[STLINK_V3_MAX_FREQ_NB];
-
-		stlink_get_com_freq(h, (h->transport == HL_TRANSPORT_JTAG), map);
-		stlink_dump_speed_map(map, ARRAY_SIZE(map));
-		stlink_speed(h, initial_interface_speed, false);
-	}
-
-	/* preliminary SRST assert:
-	 * We want SRST is asserted before activating debug signals (mode_enter).
-	 * As the required mode has not been set, the adapter may not know what pin to use.
-	 * Tested firmware STLINK v2 JTAG v29 API v2 SWIM v0 uses T_NRST pin by default
-	 * Tested firmware STLINK v2 JTAG v27 API v2 SWIM v6 uses T_NRST pin by default
-	 * after power on, SWIM_RST stays unchanged */
-	if (connect_under_reset && emode != STLINK_MODE_DEBUG_SWIM)
-		stlink_usb_assert_srst(handle, 0);
-		/* do not check the return status here, we will
-		   proceed and enter the desired mode below
-		   and try asserting srst again. */
-
-	res = stlink_usb_mode_enter(handle, emode);
-	if (res != ERROR_OK)
-		return res;
-
-	/* assert SRST again: a little bit late but now the adapter knows for sure what pin to use */
-	if (connect_under_reset) {
-		res = stlink_usb_assert_srst(handle, 0);
-		if (res != ERROR_OK)
-			return res;
-	}
-
-	res = stlink_usb_current_mode(handle, &mode);
-
-	if (res != ERROR_OK)
-		return res;
-
-	LOG_DEBUG("MODE: 0x%02X", mode);
-
-	return ERROR_OK;
-}
-
-/* request status from last swim request */
-static int stlink_swim_status(void *handle)
-{
-	struct stlink_usb_handle_s *h = handle;
-	int res;
-
-	stlink_usb_init_buffer(handle, h->rx_ep, 4);
-	h->cmdbuf[h->cmdidx++] = STLINK_SWIM_COMMAND;
-	h->cmdbuf[h->cmdidx++] = STLINK_SWIM_READSTATUS;
-	/* error is checked by the caller */
-	res = stlink_usb_xfer_noerrcheck(handle, h->databuf, 4);
-	if (res != ERROR_OK)
-		return res;
-	return ERROR_OK;
-}
-/*
-	the purpose of this function is unknown...
-	capabilites? anyway for swim v6 it returns
-	0001020600000000
-*/
-__attribute__((unused))
-static int stlink_swim_cap(void *handle, uint8_t *cap)
-{
-	struct stlink_usb_handle_s *h = handle;
-	int res;
-
-	stlink_usb_init_buffer(handle, h->rx_ep, 8);
-	h->cmdbuf[h->cmdidx++] = STLINK_SWIM_COMMAND;
-	h->cmdbuf[h->cmdidx++] = STLINK_SWIM_READ_CAP;
-	h->cmdbuf[h->cmdidx++] = 0x01;
-	res = stlink_usb_xfer_noerrcheck(handle, h->databuf, 8);
-	if (res != ERROR_OK)
-		return res;
-	memcpy(cap, h->databuf, 8);
-	return ERROR_OK;
-}
-
-/*	debug dongle assert/deassert sreset line */
-static int stlink_swim_assert_reset(void *handle, int reset)
-{
-	struct stlink_usb_handle_s *h = handle;
-	int res;
-
-	stlink_usb_init_buffer(handle, h->rx_ep, 0);
-	h->cmdbuf[h->cmdidx++] = STLINK_SWIM_COMMAND;
-	if (!reset)
-		h->cmdbuf[h->cmdidx++] = STLINK_SWIM_ASSERT_RESET;
-	else
-		h->cmdbuf[h->cmdidx++] = STLINK_SWIM_DEASSERT_RESET;
-	res = stlink_cmd_allow_retry(handle, h->databuf, 0);
-	if (res != ERROR_OK)
-		return res;
-	return ERROR_OK;
-}
-
-/*
-	send swim enter seq
-	1.3ms low then 750Hz then 1.5kHz
-*/
-static int stlink_swim_enter(void *handle)
-{
-	struct stlink_usb_handle_s *h = handle;
-	int res;
-
-	stlink_usb_init_buffer(handle, h->rx_ep, 0);
-	h->cmdbuf[h->cmdidx++] = STLINK_SWIM_COMMAND;
-	h->cmdbuf[h->cmdidx++] = STLINK_SWIM_ENTER_SEQ;
-	res = stlink_cmd_allow_retry(handle, h->databuf, 0);
-	if (res != ERROR_OK)
-		return res;
-	return ERROR_OK;
-}
-
-/*	switch high/low speed swim */
-static int stlink_swim_speed(void *handle, int speed)
-{
-	struct stlink_usb_handle_s *h = handle;
-	int res;
-
-	stlink_usb_init_buffer(handle, h->rx_ep, 0);
-	h->cmdbuf[h->cmdidx++] = STLINK_SWIM_COMMAND;
-	h->cmdbuf[h->cmdidx++] = STLINK_SWIM_SPEED;
-	if (speed)
-		h->cmdbuf[h->cmdidx++] = 1;
-	else
-		h->cmdbuf[h->cmdidx++] = 0;
-	res = stlink_cmd_allow_retry(handle, h->databuf, 0);
-	if (res != ERROR_OK)
-		return res;
-	return ERROR_OK;
-}
-
-/*
-	initiate srst from swim.
-	nrst is pulled low for 50us.
-*/
-static int stlink_swim_generate_rst(void *handle)
-{
-	struct stlink_usb_handle_s *h = handle;
-	int res;
-
-	stlink_usb_init_buffer(handle, h->rx_ep, 0);
-	h->cmdbuf[h->cmdidx++] = STLINK_SWIM_COMMAND;
-	h->cmdbuf[h->cmdidx++] = STLINK_SWIM_GEN_RST;
-	res = stlink_cmd_allow_retry(handle, h->databuf, 0);
-	if (res != ERROR_OK)
-		return res;
-	return ERROR_OK;
-}
-
-/*
-	send resyncronize sequence
-	swim is pulled low for 16us
-	reply is 64 clks low
-*/
-static int stlink_swim_resync(void *handle)
-{
-	struct stlink_usb_handle_s *h = handle;
-	int res;
-
-	stlink_usb_init_buffer(handle, h->rx_ep, 0);
-	h->cmdbuf[h->cmdidx++] = STLINK_SWIM_COMMAND;
-	h->cmdbuf[h->cmdidx++] = STLINK_SWIM_RESET;
-	res = stlink_cmd_allow_retry(handle, h->databuf, 0);
-	if (res != ERROR_OK)
-		return res;
-	return ERROR_OK;
-}
-
-static int stlink_swim_writebytes(void *handle, uint32_t addr, uint32_t len, const uint8_t *data)
-{
-	struct stlink_usb_handle_s *h = handle;
-	int res;
-	unsigned int i;
-	unsigned int datalen = 0;
-	int cmdsize = STLINK_CMD_SIZE_V2;
-
-	if (len > STLINK_DATA_SIZE)
-		return ERROR_FAIL;
-
-	if (h->version.stlink == 1)
-		cmdsize = STLINK_SG_SIZE;
-
->>>>>>> 9de7d9c8
 	stlink_usb_init_buffer(handle, h->tx_ep, 0);
 	h->cmdbuf[h->cmdidx++] = STLINK_SWIM_COMMAND;
 	h->cmdbuf[h->cmdidx++] = STLINK_SWIM_WRITEMEM;
@@ -1768,17 +1549,10 @@
 {
 	struct stlink_usb_handle_s *h = handle;
 	int res;
-<<<<<<< HEAD
 
 	if (len > STLINK_DATA_SIZE)
 		return ERROR_FAIL;
 
-=======
-
-	if (len > STLINK_DATA_SIZE)
-		return ERROR_FAIL;
-
->>>>>>> 9de7d9c8
 	stlink_usb_init_buffer(handle, h->rx_ep, 0);
 	h->cmdbuf[h->cmdidx++] = STLINK_SWIM_COMMAND;
 	h->cmdbuf[h->cmdidx++] = STLINK_SWIM_READMEM;
@@ -1793,11 +1567,7 @@
 	stlink_usb_init_buffer(handle, h->rx_ep, len);
 	h->cmdbuf[h->cmdidx++] = STLINK_SWIM_COMMAND;
 	h->cmdbuf[h->cmdidx++] = STLINK_SWIM_READBUF;
-<<<<<<< HEAD
-	res = stlink_usb_xfer(handle, data, len);
-=======
 	res = stlink_usb_xfer_noerrcheck(handle, data, len);
->>>>>>> 9de7d9c8
 	if (res != ERROR_OK)
 		return res;
 
@@ -1818,11 +1588,7 @@
 		return ERROR_OK;
 	}
 
-<<<<<<< HEAD
-	stlink_usb_init_buffer(handle, h->rx_ep, 4);
-=======
 	stlink_usb_init_buffer(handle, h->rx_ep, 12);
->>>>>>> 9de7d9c8
 
 	h->cmdbuf[h->cmdidx++] = STLINK_DEBUG_COMMAND;
 	if (h->version.jtag_api == STLINK_JTAG_API_V1) {
@@ -2182,12 +1948,8 @@
 	stlink_usb_init_buffer(handle, h->rx_ep, 88);
 
 	h->cmdbuf[h->cmdidx++] = STLINK_DEBUG_COMMAND;
-<<<<<<< HEAD
-	if (h->version.jtag_api == STLINK_JTAG_API_V1)
-=======
 	if (h->version.jtag_api == STLINK_JTAG_API_V1) {
 
->>>>>>> 9de7d9c8
 		h->cmdbuf[h->cmdidx++] = STLINK_DEBUG_APIV1_READALLREGS;
 		res = stlink_usb_xfer_noerrcheck(handle, h->databuf, 84);
 		/* regs data from offset 0 */
@@ -2218,11 +1980,7 @@
 	h->cmdbuf[h->cmdidx++] = num;
 
 	if (h->version.jtag_api == STLINK_JTAG_API_V1) {
-<<<<<<< HEAD
-		res = stlink_usb_xfer(handle, h->databuf, 4);
-=======
 		res = stlink_usb_xfer_noerrcheck(handle, h->databuf, 4);
->>>>>>> 9de7d9c8
 		if (res != ERROR_OK)
 			return res;
 		*val = le_to_h_u32(h->databuf);
@@ -2271,26 +2029,11 @@
 	h->cmdbuf[h->cmdidx++] = STLINK_DEBUG_COMMAND;
 	if (h->version.flags & STLINK_F_HAS_GETLASTRWSTATUS2) {
 		h->cmdbuf[h->cmdidx++] = STLINK_DEBUG_APIV2_GETLASTRWSTATUS2;
-<<<<<<< HEAD
-
-		res = stlink_usb_xfer(handle, h->databuf, 12);
-	} else {
-		h->cmdbuf[h->cmdidx++] = STLINK_DEBUG_APIV2_GETLASTRWSTATUS;
-
-		res = stlink_usb_xfer(handle, h->databuf, 2);
-	}
-
-	if (res != ERROR_OK)
-		return res;
-
-	return stlink_usb_error_check(h);
-=======
 		return stlink_usb_xfer_errcheck(handle, h->databuf, 12);
 	} else {
 		h->cmdbuf[h->cmdidx++] = STLINK_DEBUG_APIV2_GETLASTRWSTATUS;
 		return stlink_usb_xfer_errcheck(handle, h->databuf, 2);
 	}
->>>>>>> 9de7d9c8
 }
 
 /** */
@@ -2429,78 +2172,6 @@
 	h->cmdidx += 2;
 
 	res = stlink_usb_xfer_noerrcheck(handle, buffer, len);
-
-	if (res != ERROR_OK)
-		return res;
-
-	return stlink_usb_get_rw_status(handle);
-}
-
-/** */
-static int stlink_usb_read_mem16(void *handle, uint32_t addr, uint16_t len,
-			  uint8_t *buffer)
-{
-	int res;
-	struct stlink_usb_handle_s *h = handle;
-
-	assert(handle != NULL);
-
-	if (!(h->version.flags & STLINK_F_HAS_MEM_16BIT))
-		return ERROR_COMMAND_NOTFOUND;
-
-	/* data must be a multiple of 2 and half-word aligned */
-	if (len % 2 || addr % 2) {
-		LOG_DEBUG("Invalid data alignment");
-		return ERROR_TARGET_UNALIGNED_ACCESS;
-	}
-
-	stlink_usb_init_buffer(handle, h->rx_ep, len);
-
-	h->cmdbuf[h->cmdidx++] = STLINK_DEBUG_COMMAND;
-	h->cmdbuf[h->cmdidx++] = STLINK_DEBUG_APIV2_READMEM_16BIT;
-	h_u32_to_le(h->cmdbuf+h->cmdidx, addr);
-	h->cmdidx += 4;
-	h_u16_to_le(h->cmdbuf+h->cmdidx, len);
-	h->cmdidx += 2;
-
-	res = stlink_usb_xfer(handle, h->databuf, len);
-
-	if (res != ERROR_OK)
-		return res;
-
-	memcpy(buffer, h->databuf, len);
-
-	return stlink_usb_get_rw_status(handle);
-}
-
-/** */
-static int stlink_usb_write_mem16(void *handle, uint32_t addr, uint16_t len,
-			   const uint8_t *buffer)
-{
-	int res;
-	struct stlink_usb_handle_s *h = handle;
-
-	assert(handle != NULL);
-
-	if (!(h->version.flags & STLINK_F_HAS_MEM_16BIT))
-		return ERROR_COMMAND_NOTFOUND;
-
-	/* data must be a multiple of 2 and half-word aligned */
-	if (len % 2 || addr % 2) {
-		LOG_DEBUG("Invalid data alignment");
-		return ERROR_TARGET_UNALIGNED_ACCESS;
-	}
-
-	stlink_usb_init_buffer(handle, h->tx_ep, len);
-
-	h->cmdbuf[h->cmdidx++] = STLINK_DEBUG_COMMAND;
-	h->cmdbuf[h->cmdidx++] = STLINK_DEBUG_APIV2_WRITEMEM_16BIT;
-	h_u32_to_le(h->cmdbuf+h->cmdidx, addr);
-	h->cmdidx += 4;
-	h_u16_to_le(h->cmdbuf+h->cmdidx, len);
-	h->cmdidx += 2;
-
-	res = stlink_usb_xfer(handle, buffer, len);
 
 	if (res != ERROR_OK)
 		return res;
@@ -2887,11 +2558,7 @@
 	h->cmdbuf[h->cmdidx++] = STLINK_APIV3_GET_COM_FREQ;
 	h->cmdbuf[h->cmdidx++] = is_jtag ? 1 : 0;
 
-<<<<<<< HEAD
-	int res = stlink_usb_xfer(handle, h->databuf, 52);
-=======
 	int res = stlink_usb_xfer_errcheck(handle, h->databuf, 52);
->>>>>>> 9de7d9c8
 
 	int size = h->databuf[8];
 
@@ -2928,11 +2595,7 @@
 
 	h_u32_to_le(&h->cmdbuf[4], frequency);
 
-<<<<<<< HEAD
-	return stlink_usb_xfer(handle, h->databuf, 8);
-=======
 	return stlink_usb_xfer_errcheck(handle, h->databuf, 8);
->>>>>>> 9de7d9c8
 }
 
 static int stlink_speed_v3(void *handle, bool is_jtag, int khz, bool query)
@@ -3191,29 +2854,6 @@
 		*fd = h;
 		h->max_mem_packet = STLINK_DATA_SIZE;
 		return ERROR_OK;
-<<<<<<< HEAD
-	}
-
-	if (h->transport == HL_TRANSPORT_JTAG) {
-		if (h->version.flags & STLINK_F_HAS_JTAG_SET_FREQ) {
-			stlink_dump_speed_map(stlink_khz_to_speed_map_jtag, ARRAY_SIZE(stlink_khz_to_speed_map_jtag));
-			stlink_speed(h, param->initial_interface_speed, false);
-		}
-	} else if (h->transport == HL_TRANSPORT_SWD) {
-		if (h->version.flags & STLINK_F_HAS_SWD_SET_FREQ) {
-			stlink_dump_speed_map(stlink_khz_to_speed_map_swd, ARRAY_SIZE(stlink_khz_to_speed_map_swd));
-			stlink_speed(h, param->initial_interface_speed, false);
-		}
-	}
-
-	if (h->version.jtag_api == STLINK_JTAG_API_V3) {
-		struct speed_map map[STLINK_V3_MAX_FREQ_NB];
-
-		stlink_get_com_freq(h, (h->transport == HL_TRANSPORT_JTAG), map);
-		stlink_dump_speed_map(map, ARRAY_SIZE(map));
-		stlink_speed(h, param->initial_interface_speed, false);
-=======
->>>>>>> 9de7d9c8
 	}
 
 	/* get cpuid, so we can determine the max page size
