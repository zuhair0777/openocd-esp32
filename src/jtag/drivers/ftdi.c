/**************************************************************************
*   Copyright (C) 2012 by Andreas Fritiofson                              *
*   andreas.fritiofson@gmail.com                                          *
*                                                                         *
*   This program is free software; you can redistribute it and/or modify  *
*   it under the terms of the GNU General Public License as published by  *
*   the Free Software Foundation; either version 2 of the License, or     *
*   (at your option) any later version.                                   *
*                                                                         *
*   This program is distributed in the hope that it will be useful,       *
*   but WITHOUT ANY WARRANTY; without even the implied warranty of        *
*   MERCHANTABILITY or FITNESS FOR A PARTICULAR PURPOSE.  See the         *
*   GNU General Public License for more details.                          *
*                                                                         *
*   You should have received a copy of the GNU General Public License     *
*   along with this program.  If not, see <http://www.gnu.org/licenses/>. *
***************************************************************************/

/**
 * @file
 * JTAG adapters based on the FT2232 full and high speed USB parts are
 * popular low cost JTAG debug solutions.  Many FT2232 based JTAG adapters
 * are discrete, but development boards may integrate them as alternatives
 * to more capable (and expensive) third party JTAG pods.
 *
 * JTAG uses only one of the two communications channels ("MPSSE engines")
 * on these devices.  Adapters based on FT4232 parts have four ports/channels
 * (A/B/C/D), instead of just two (A/B).
 *
 * Especially on development boards integrating one of these chips (as
 * opposed to discrete pods/dongles), the additional channels can be used
 * for a variety of purposes, but OpenOCD only uses one channel at a time.
 *
 *  - As a USB-to-serial adapter for the target's console UART ...
 *    which may be able to support ROM boot loaders that load initial
 *    firmware images to flash (or SRAM).
 *
 *  - On systems which support ARM's SWD in addition to JTAG, or instead
 *    of it, that second port can be used for reading SWV/SWO trace data.
 *
 *  - Additional JTAG links, e.g. to a CPLD or * FPGA.
 *
 * FT2232 based JTAG adapters are "dumb" not "smart", because most JTAG
 * request/response interactions involve round trips over the USB link.
 * A "smart" JTAG adapter has intelligence close to the scan chain, so it
 * can for example poll quickly for a status change (usually taking on the
 * order of microseconds not milliseconds) before beginning a queued
 * transaction which require the previous one to have completed.
 *
 * There are dozens of adapters of this type, differing in details which
 * this driver needs to understand.  Those "layout" details are required
 * as part of FT2232 driver configuration.
 *
 * This code uses information contained in the MPSSE specification which was
 * found here:
 * https://www.ftdichip.com/Support/Documents/AppNotes/AN2232C-01_MPSSE_Cmnd.pdf
 * Hereafter this is called the "MPSSE Spec".
 *
 * The datasheet for the ftdichip.com's FT2232H part is here:
 * https://www.ftdichip.com/Support/Documents/DataSheets/ICs/DS_FT2232H.pdf
 *
 * Also note the issue with code 0x4b (clock data to TMS) noted in
 * http://developer.intra2net.com/mailarchive/html/libftdi/2009/msg00292.html
 * which can affect longer JTAG state paths.
 */

#ifdef HAVE_CONFIG_H
#include "config.h"
#endif

/* project specific includes */
#include <jtag/drivers/jtag_usb_common.h>
#include <jtag/interface.h>
#include <jtag/swd.h>
#include <transport/transport.h>
#include <helper/time_support.h>

#if IS_CYGWIN == 1
#include <windows.h>
#endif

#include <assert.h>

/* FTDI access library includes */
#include "mpsse.h"

#define JTAG_MODE (LSB_FIRST | POS_EDGE_IN | NEG_EDGE_OUT)
#define JTAG_MODE_ALT (LSB_FIRST | NEG_EDGE_IN | NEG_EDGE_OUT)
#define SWD_MODE (LSB_FIRST | POS_EDGE_IN | NEG_EDGE_OUT)

static char *ftdi_device_desc;
static char *ftdi_serial;
static uint8_t ftdi_channel;
static uint8_t ftdi_jtag_mode = JTAG_MODE;

static bool swd_mode;

#define MAX_USB_IDS 8
/* vid = pid = 0 marks the end of the list */
static uint16_t ftdi_vid[MAX_USB_IDS + 1] = { 0 };
static uint16_t ftdi_pid[MAX_USB_IDS + 1] = { 0 };

static struct mpsse_ctx *mpsse_ctx;

struct signal {
	const char *name;
	uint16_t data_mask;
	uint16_t input_mask;
	uint16_t oe_mask;
	bool invert_data;
	bool invert_input;
	bool invert_oe;
	struct signal *next;
};

static struct signal *signals;

/* FIXME: Where to store per-instance data? We need an SWD context. */
static struct swd_cmd_queue_entry {
	uint8_t cmd;
	uint32_t *dst;
	uint8_t trn_ack_data_parity_trn[DIV_ROUND_UP(4 + 3 + 32 + 1 + 4, 8)];
} *swd_cmd_queue;
static size_t swd_cmd_queue_length;
static size_t swd_cmd_queue_alloced;
static int queued_retval;
static int freq;

static uint16_t output;
static uint16_t direction;
static uint16_t jtag_output_init;
static uint16_t jtag_direction_init;

static int ftdi_swd_switch_seq(enum swd_special_seq seq);

static struct signal *find_signal_by_name(const char *name)
{
	for (struct signal *sig = signals; sig; sig = sig->next) {
		if (strcmp(name, sig->name) == 0)
			return sig;
	}
	return NULL;
}

static struct signal *create_signal(const char *name)
{
	struct signal **psig = &signals;
	while (*psig)
		psig = &(*psig)->next;

	*psig = calloc(1, sizeof(**psig));
	if (*psig == NULL)
		return NULL;

	(*psig)->name = strdup(name);
	if ((*psig)->name == NULL) {
		free(*psig);
		*psig = NULL;
	}
	return *psig;
}

static int ftdi_set_signal(const struct signal *s, char value)
{
	bool data;
	bool oe;

	if (s->data_mask == 0 && s->oe_mask == 0) {
		LOG_ERROR("interface doesn't provide signal '%s'", s->name);
		return ERROR_FAIL;
	}
	switch (value) {
	case '0':
		data = s->invert_data;
		oe = !s->invert_oe;
		break;
	case '1':
		if (s->data_mask == 0) {
			LOG_ERROR("interface can't drive '%s' high", s->name);
			return ERROR_FAIL;
		}
		data = !s->invert_data;
		oe = !s->invert_oe;
		break;
	case 'z':
	case 'Z':
		if (s->oe_mask == 0) {
			LOG_ERROR("interface can't tri-state '%s'", s->name);
			return ERROR_FAIL;
		}
		data = s->invert_data;
		oe = s->invert_oe;
		break;
	default:
		assert(0 && "invalid signal level specifier");
		return ERROR_FAIL;
	}

	uint16_t old_output = output;
	uint16_t old_direction = direction;

	output = data ? output | s->data_mask : output & ~s->data_mask;
	if (s->oe_mask == s->data_mask)
		direction = oe ? direction | s->oe_mask : direction & ~s->oe_mask;
	else
		output = oe ? output | s->oe_mask : output & ~s->oe_mask;

	if ((output & 0xff) != (old_output & 0xff) || (direction & 0xff) != (old_direction & 0xff))
		mpsse_set_data_bits_low_byte(mpsse_ctx, output & 0xff, direction & 0xff);
	if ((output >> 8 != old_output >> 8) || (direction >> 8 != old_direction >> 8))
		mpsse_set_data_bits_high_byte(mpsse_ctx, output >> 8, direction >> 8);

	return ERROR_OK;
}

static int ftdi_get_signal(const struct signal *s, uint16_t * value_out)
{
	uint8_t data_low = 0;
	uint8_t data_high = 0;

	if (s->input_mask == 0) {
		LOG_ERROR("interface doesn't provide signal '%s'", s->name);
		return ERROR_FAIL;
	}

	if (s->input_mask & 0xff)
		mpsse_read_data_bits_low_byte(mpsse_ctx, &data_low);
	if (s->input_mask >> 8)
		mpsse_read_data_bits_high_byte(mpsse_ctx, &data_high);

	mpsse_flush(mpsse_ctx);

	*value_out = (((uint16_t)data_high) << 8) | data_low;

	if (s->invert_input)
		*value_out = ~(*value_out);

	*value_out &= s->input_mask;

	return ERROR_OK;
}

/**
 * Function move_to_state
 * moves the TAP controller from the current state to a
 * \a goal_state through a path given by tap_get_tms_path().  State transition
 * logging is performed by delegation to clock_tms().
 *
 * @param goal_state is the destination state for the move.
 */
static void move_to_state(tap_state_t goal_state)
{
	tap_state_t start_state = tap_get_state();

	/*	goal_state is 1/2 of a tuple/pair of states which allow convenient
		lookup of the required TMS pattern to move to this state from the
		start state.
	*/

	/* do the 2 lookups */
	uint8_t tms_bits  = tap_get_tms_path(start_state, goal_state);
	int tms_count = tap_get_tms_path_len(start_state, goal_state);
	assert(tms_count <= 8);

	LOG_DEBUG_IO("start=%s goal=%s", tap_state_name(start_state), tap_state_name(goal_state));

	/* Track state transitions step by step */
	for (int i = 0; i < tms_count; i++)
		tap_set_state(tap_state_transition(tap_get_state(), (tms_bits >> i) & 1));

	mpsse_clock_tms_cs_out(mpsse_ctx,
		&tms_bits,
		0,
		tms_count,
		false,
		ftdi_jtag_mode);
}

static int ftdi_speed(int speed)
{
	int retval;
	retval = mpsse_set_frequency(mpsse_ctx, speed);

	if (retval < 0) {
		LOG_ERROR("couldn't set FTDI TCK speed");
		return retval;
	}

	if (!swd_mode && speed >= 10000000 && ftdi_jtag_mode != JTAG_MODE_ALT)
		LOG_INFO("ftdi: if you experience problems at higher adapter clocks, try "
			 "the command \"ftdi_tdo_sample_edge falling\"");
	return ERROR_OK;
}

static int ftdi_speed_div(int speed, int *khz)
{
	*khz = speed / 1000;
	return ERROR_OK;
}

static int ftdi_khz(int khz, int *jtag_speed)
{
	if (khz == 0 && !mpsse_is_high_speed(mpsse_ctx)) {
		LOG_DEBUG("RCLK not supported");
		return ERROR_FAIL;
	}

	*jtag_speed = khz * 1000;
	return ERROR_OK;
}

static void ftdi_end_state(tap_state_t state)
{
	if (tap_is_state_stable(state))
		tap_set_end_state(state);
	else {
		LOG_ERROR("BUG: %s is not a stable end state", tap_state_name(state));
		exit(-1);
	}
}

static void ftdi_execute_runtest(struct jtag_command *cmd)
{
	int i;
	uint8_t zero = 0;

	LOG_DEBUG_IO("runtest %i cycles, end in %s",
		cmd->cmd.runtest->num_cycles,
		tap_state_name(cmd->cmd.runtest->end_state));

	if (tap_get_state() != TAP_IDLE)
		move_to_state(TAP_IDLE);

	/* TODO: Reuse ftdi_execute_stableclocks */
	i = cmd->cmd.runtest->num_cycles;
	while (i > 0) {
		/* there are no state transitions in this code, so omit state tracking */
		unsigned this_len = i > 7 ? 7 : i;
		mpsse_clock_tms_cs_out(mpsse_ctx, &zero, 0, this_len, false, ftdi_jtag_mode);
		i -= this_len;
	}

	ftdi_end_state(cmd->cmd.runtest->end_state);

	if (tap_get_state() != tap_get_end_state())
		move_to_state(tap_get_end_state());

	LOG_DEBUG_IO("runtest: %i, end in %s",
		cmd->cmd.runtest->num_cycles,
		tap_state_name(tap_get_end_state()));
}

static void ftdi_execute_statemove(struct jtag_command *cmd)
{
	LOG_DEBUG_IO("statemove end in %s",
		tap_state_name(cmd->cmd.statemove->end_state));

	ftdi_end_state(cmd->cmd.statemove->end_state);

	/* shortest-path move to desired end state */
	if (tap_get_state() != tap_get_end_state() || tap_get_end_state() == TAP_RESET)
		move_to_state(tap_get_end_state());
}

/**
 * Clock a bunch of TMS (or SWDIO) transitions, to change the JTAG
 * (or SWD) state machine. REVISIT: Not the best method, perhaps.
 */
static void ftdi_execute_tms(struct jtag_command *cmd)
{
	LOG_DEBUG_IO("TMS: %d bits", cmd->cmd.tms->num_bits);

	/* TODO: Missing tap state tracking, also missing from ft2232.c! */
	mpsse_clock_tms_cs_out(mpsse_ctx,
		cmd->cmd.tms->bits,
		0,
		cmd->cmd.tms->num_bits,
		false,
		ftdi_jtag_mode);
}

static void ftdi_execute_pathmove(struct jtag_command *cmd)
{
	tap_state_t *path = cmd->cmd.pathmove->path;
	int num_states  = cmd->cmd.pathmove->num_states;

	LOG_DEBUG_IO("pathmove: %i states, current: %s  end: %s", num_states,
		tap_state_name(tap_get_state()),
		tap_state_name(path[num_states-1]));

	int state_count = 0;
	unsigned bit_count = 0;
	uint8_t tms_byte = 0;

	LOG_DEBUG_IO("-");

	/* this loop verifies that the path is legal and logs each state in the path */
	while (num_states--) {

		/* either TMS=0 or TMS=1 must work ... */
		if (tap_state_transition(tap_get_state(), false)
		    == path[state_count])
			buf_set_u32(&tms_byte, bit_count++, 1, 0x0);
		else if (tap_state_transition(tap_get_state(), true)
			 == path[state_count]) {
			buf_set_u32(&tms_byte, bit_count++, 1, 0x1);

			/* ... or else the caller goofed BADLY */
		} else {
			LOG_ERROR("BUG: %s -> %s isn't a valid "
				"TAP state transition",
				tap_state_name(tap_get_state()),
				tap_state_name(path[state_count]));
			exit(-1);
		}

		tap_set_state(path[state_count]);
		state_count++;

		if (bit_count == 7 || num_states == 0) {
			mpsse_clock_tms_cs_out(mpsse_ctx,
					&tms_byte,
					0,
					bit_count,
					false,
					ftdi_jtag_mode);
			bit_count = 0;
		}
	}
	tap_set_end_state(tap_get_state());
}

static void ftdi_execute_scan(struct jtag_command *cmd)
{
	LOG_DEBUG_IO("%s type:%d", cmd->cmd.scan->ir_scan ? "IRSCAN" : "DRSCAN",
		jtag_scan_type(cmd->cmd.scan));

	/* Make sure there are no trailing fields with num_bits == 0, or the logic below will fail. */
	while (cmd->cmd.scan->num_fields > 0
			&& cmd->cmd.scan->fields[cmd->cmd.scan->num_fields - 1].num_bits == 0) {
		cmd->cmd.scan->num_fields--;
<<<<<<< HEAD
		DEBUG_JTAG_IO("discarding trailing empty field");
	}

	if (cmd->cmd.scan->num_fields == 0) {
		DEBUG_JTAG_IO("empty scan, doing nothing");
=======
		LOG_DEBUG_IO("discarding trailing empty field");
	}

	if (cmd->cmd.scan->num_fields == 0) {
		LOG_DEBUG_IO("empty scan, doing nothing");
>>>>>>> 9de7d9c8
		return;
	}

	if (cmd->cmd.scan->ir_scan) {
		if (tap_get_state() != TAP_IRSHIFT)
			move_to_state(TAP_IRSHIFT);
	} else {
		if (tap_get_state() != TAP_DRSHIFT)
			move_to_state(TAP_DRSHIFT);
	}

	ftdi_end_state(cmd->cmd.scan->end_state);

	struct scan_field *field = cmd->cmd.scan->fields;
	unsigned scan_size = 0;

	for (int i = 0; i < cmd->cmd.scan->num_fields; i++, field++) {
		scan_size += field->num_bits;
		LOG_DEBUG_IO("%s%s field %d/%d %d bits",
			field->in_value ? "in" : "",
			field->out_value ? "out" : "",
			i,
			cmd->cmd.scan->num_fields,
			field->num_bits);

		if (i == cmd->cmd.scan->num_fields - 1 && tap_get_state() != tap_get_end_state()) {
			/* Last field, and we're leaving IRSHIFT/DRSHIFT. Clock last bit during tap
			 * movement. This last field can't have length zero, it was checked above. */
			mpsse_clock_data(mpsse_ctx,
				field->out_value,
				0,
				field->in_value,
				0,
				field->num_bits - 1,
				ftdi_jtag_mode);
			uint8_t last_bit = 0;
			if (field->out_value)
				bit_copy(&last_bit, 0, field->out_value, field->num_bits - 1, 1);
			uint8_t tms_bits = 0x01;
			mpsse_clock_tms_cs(mpsse_ctx,
					&tms_bits,
					0,
					field->in_value,
					field->num_bits - 1,
					1,
					last_bit,
					ftdi_jtag_mode);
			tap_set_state(tap_state_transition(tap_get_state(), 1));
			mpsse_clock_tms_cs_out(mpsse_ctx,
					&tms_bits,
					1,
					1,
					last_bit,
					ftdi_jtag_mode);
			tap_set_state(tap_state_transition(tap_get_state(), 0));
		} else
			mpsse_clock_data(mpsse_ctx,
				field->out_value,
				0,
				field->in_value,
				0,
				field->num_bits,
				ftdi_jtag_mode);
	}

	if (tap_get_state() != tap_get_end_state())
		move_to_state(tap_get_end_state());

	LOG_DEBUG_IO("%s scan, %i bits, end in %s",
		(cmd->cmd.scan->ir_scan) ? "IR" : "DR", scan_size,
		tap_state_name(tap_get_end_state()));
}

static void ftdi_execute_reset(struct jtag_command *cmd)
{
	LOG_DEBUG_IO("reset trst: %i srst %i",
		cmd->cmd.reset->trst, cmd->cmd.reset->srst);

	if (cmd->cmd.reset->trst == 1
	    || (cmd->cmd.reset->srst
		&& (jtag_get_reset_config() & RESET_SRST_PULLS_TRST)))
		tap_set_state(TAP_RESET);

	struct signal *trst = find_signal_by_name("nTRST");
	if (cmd->cmd.reset->trst == 1) {
		if (trst)
			ftdi_set_signal(trst, '0');
		else
			LOG_ERROR("Can't assert TRST: nTRST signal is not defined");
	} else if (trst && jtag_get_reset_config() & RESET_HAS_TRST &&
			cmd->cmd.reset->trst == 0) {
		if (jtag_get_reset_config() & RESET_TRST_OPEN_DRAIN)
			ftdi_set_signal(trst, 'z');
		else
			ftdi_set_signal(trst, '1');
	}

	struct signal *srst = find_signal_by_name("nSRST");
	if (cmd->cmd.reset->srst == 1) {
		if (srst)
			ftdi_set_signal(srst, '0');
		else
			LOG_ERROR("Can't assert SRST: nSRST signal is not defined");
	} else if (srst && jtag_get_reset_config() & RESET_HAS_SRST &&
			cmd->cmd.reset->srst == 0) {
		if (jtag_get_reset_config() & RESET_SRST_PUSH_PULL)
			ftdi_set_signal(srst, '1');
		else
			ftdi_set_signal(srst, 'z');
	}

	LOG_DEBUG_IO("trst: %i, srst: %i",
		cmd->cmd.reset->trst, cmd->cmd.reset->srst);
}

static void ftdi_execute_sleep(struct jtag_command *cmd)
{
	LOG_DEBUG_IO("sleep %" PRIi32, cmd->cmd.sleep->us);

	mpsse_flush(mpsse_ctx);
	jtag_sleep(cmd->cmd.sleep->us);
	LOG_DEBUG_IO("sleep %" PRIi32 " usec while in %s",
		cmd->cmd.sleep->us,
		tap_state_name(tap_get_state()));
}

static void ftdi_execute_stableclocks(struct jtag_command *cmd)
{
	/* this is only allowed while in a stable state.  A check for a stable
	 * state was done in jtag_add_clocks()
	 */
	int num_cycles = cmd->cmd.stableclocks->num_cycles;

	/* 7 bits of either ones or zeros. */
	uint8_t tms = tap_get_state() == TAP_RESET ? 0x7f : 0x00;

	/* TODO: Use mpsse_clock_data with in=out=0 for this, if TMS can be set to
	 * the correct level and remain there during the scan */
	while (num_cycles > 0) {
		/* there are no state transitions in this code, so omit state tracking */
		unsigned this_len = num_cycles > 7 ? 7 : num_cycles;
		mpsse_clock_tms_cs_out(mpsse_ctx, &tms, 0, this_len, false, ftdi_jtag_mode);
		num_cycles -= this_len;
	}

	LOG_DEBUG_IO("clocks %i while in %s",
		cmd->cmd.stableclocks->num_cycles,
		tap_state_name(tap_get_state()));
}

static void ftdi_execute_command(struct jtag_command *cmd)
{
	switch (cmd->type) {
		case JTAG_RESET:
			ftdi_execute_reset(cmd);
			break;
		case JTAG_RUNTEST:
			ftdi_execute_runtest(cmd);
			break;
		case JTAG_TLR_RESET:
			ftdi_execute_statemove(cmd);
			break;
		case JTAG_PATHMOVE:
			ftdi_execute_pathmove(cmd);
			break;
		case JTAG_SCAN:
			ftdi_execute_scan(cmd);
			break;
		case JTAG_SLEEP:
			ftdi_execute_sleep(cmd);
			break;
		case JTAG_STABLECLOCKS:
			ftdi_execute_stableclocks(cmd);
			break;
		case JTAG_TMS:
			ftdi_execute_tms(cmd);
			break;
		default:
			LOG_ERROR("BUG: unknown JTAG command type encountered: %d", cmd->type);
			break;
	}
}

static int ftdi_execute_queue(void)
{
	/* blink, if the current layout has that feature */
	struct signal *led = find_signal_by_name("LED");
	if (led)
		ftdi_set_signal(led, '1');

	for (struct jtag_command *cmd = jtag_command_queue; cmd; cmd = cmd->next) {
		/* fill the write buffer with the desired command */
		ftdi_execute_command(cmd);
	}

	if (led)
		ftdi_set_signal(led, '0');

	int retval = mpsse_flush(mpsse_ctx);
	if (retval != ERROR_OK)
		LOG_ERROR("error while flushing MPSSE queue: %d", retval);

	return retval;
}

static int ftdi_initialize(void)
{
	if (tap_get_tms_path_len(TAP_IRPAUSE, TAP_IRPAUSE) == 7)
		LOG_DEBUG("ftdi interface using 7 step jtag state transitions");
	else
		LOG_DEBUG("ftdi interface using shortest path jtag state transitions");

	for (int i = 0; ftdi_vid[i] || ftdi_pid[i]; i++) {
		mpsse_ctx = mpsse_open(&ftdi_vid[i], &ftdi_pid[i], ftdi_device_desc,
				ftdi_serial, jtag_usb_get_location(), ftdi_channel);
		if (mpsse_ctx)
			break;
	}

	if (!mpsse_ctx)
		return ERROR_JTAG_INIT_FAILED;

	output = jtag_output_init;
	direction = jtag_direction_init;

	if (swd_mode) {
		struct signal *sig = find_signal_by_name("SWD_EN");
		if (!sig) {
			LOG_ERROR("SWD mode is active but SWD_EN signal is not defined");
			return ERROR_JTAG_INIT_FAILED;
		}
		/* A dummy SWD_EN would have zero mask */
		if (sig->data_mask)
			ftdi_set_signal(sig, '1');
	}

	mpsse_set_data_bits_low_byte(mpsse_ctx, output & 0xff, direction & 0xff);
	mpsse_set_data_bits_high_byte(mpsse_ctx, output >> 8, direction >> 8);

	mpsse_loopback_config(mpsse_ctx, false);

	freq = mpsse_set_frequency(mpsse_ctx, jtag_get_speed_khz() * 1000);

	return mpsse_flush(mpsse_ctx);
}

static int ftdi_quit(void)
{
	mpsse_close(mpsse_ctx);

	struct signal *sig = signals;
	while (sig) {
		struct signal *next = sig->next;
		free((void *)sig->name);
		free(sig);
		sig = next;
	}

	free(ftdi_device_desc);
	free(ftdi_serial);
<<<<<<< HEAD
	free(ftdi_location);
=======
>>>>>>> 9de7d9c8

	free(swd_cmd_queue);

	return ERROR_OK;
}

COMMAND_HANDLER(ftdi_handle_device_desc_command)
{
	if (CMD_ARGC == 1) {
		if (ftdi_device_desc)
			free(ftdi_device_desc);
		ftdi_device_desc = strdup(CMD_ARGV[0]);
	} else {
		LOG_ERROR("expected exactly one argument to ftdi_device_desc <description>");
	}

	return ERROR_OK;
}

COMMAND_HANDLER(ftdi_handle_serial_command)
{
	if (CMD_ARGC == 1) {
		if (ftdi_serial)
			free(ftdi_serial);
		ftdi_serial = strdup(CMD_ARGV[0]);
	} else {
		return ERROR_COMMAND_SYNTAX_ERROR;
	}

	return ERROR_OK;
}

COMMAND_HANDLER(ftdi_handle_channel_command)
{
	if (CMD_ARGC == 1)
		COMMAND_PARSE_NUMBER(u8, CMD_ARGV[0], ftdi_channel);
	else
		return ERROR_COMMAND_SYNTAX_ERROR;

	return ERROR_OK;
}

COMMAND_HANDLER(ftdi_handle_layout_init_command)
{
	if (CMD_ARGC != 2)
		return ERROR_COMMAND_SYNTAX_ERROR;

	COMMAND_PARSE_NUMBER(u16, CMD_ARGV[0], jtag_output_init);
	COMMAND_PARSE_NUMBER(u16, CMD_ARGV[1], jtag_direction_init);

	return ERROR_OK;
}

COMMAND_HANDLER(ftdi_handle_layout_signal_command)
{
	if (CMD_ARGC < 1)
		return ERROR_COMMAND_SYNTAX_ERROR;

	bool invert_data = false;
	uint16_t data_mask = 0;
	bool invert_input = false;
	uint16_t input_mask = 0;
	bool invert_oe = false;
	uint16_t oe_mask = 0;
	for (unsigned i = 1; i < CMD_ARGC; i += 2) {
		if (strcmp("-data", CMD_ARGV[i]) == 0) {
			invert_data = false;
			COMMAND_PARSE_NUMBER(u16, CMD_ARGV[i + 1], data_mask);
		} else if (strcmp("-ndata", CMD_ARGV[i]) == 0) {
			invert_data = true;
			COMMAND_PARSE_NUMBER(u16, CMD_ARGV[i + 1], data_mask);
		} else if (strcmp("-input", CMD_ARGV[i]) == 0) {
			invert_input = false;
			COMMAND_PARSE_NUMBER(u16, CMD_ARGV[i + 1], input_mask);
		} else if (strcmp("-ninput", CMD_ARGV[i]) == 0) {
			invert_input = true;
			COMMAND_PARSE_NUMBER(u16, CMD_ARGV[i + 1], input_mask);
		} else if (strcmp("-oe", CMD_ARGV[i]) == 0) {
			invert_oe = false;
			COMMAND_PARSE_NUMBER(u16, CMD_ARGV[i + 1], oe_mask);
		} else if (strcmp("-noe", CMD_ARGV[i]) == 0) {
			invert_oe = true;
			COMMAND_PARSE_NUMBER(u16, CMD_ARGV[i + 1], oe_mask);
		} else if (!strcmp("-alias", CMD_ARGV[i]) ||
			   !strcmp("-nalias", CMD_ARGV[i])) {
			if (!strcmp("-nalias", CMD_ARGV[i])) {
				invert_data = true;
				invert_input = true;
			}
			struct signal *sig = find_signal_by_name(CMD_ARGV[i + 1]);
			if (!sig) {
				LOG_ERROR("signal %s is not defined", CMD_ARGV[i + 1]);
				return ERROR_FAIL;
			}
			data_mask = sig->data_mask;
			input_mask = sig->input_mask;
			oe_mask = sig->oe_mask;
			invert_input ^= sig->invert_input;
			invert_oe = sig->invert_oe;
			invert_data ^= sig->invert_data;
		} else {
			LOG_ERROR("unknown option '%s'", CMD_ARGV[i]);
			return ERROR_COMMAND_SYNTAX_ERROR;
		}
	}

	struct signal *sig;
	sig = find_signal_by_name(CMD_ARGV[0]);
	if (!sig)
		sig = create_signal(CMD_ARGV[0]);
	if (!sig) {
		LOG_ERROR("failed to create signal %s", CMD_ARGV[0]);
		return ERROR_FAIL;
	}

	sig->invert_data = invert_data;
	sig->data_mask = data_mask;
	sig->invert_input = invert_input;
	sig->input_mask = input_mask;
	sig->invert_oe = invert_oe;
	sig->oe_mask = oe_mask;

	return ERROR_OK;
}

COMMAND_HANDLER(ftdi_handle_set_signal_command)
{
	if (CMD_ARGC < 2)
		return ERROR_COMMAND_SYNTAX_ERROR;

	struct signal *sig;
	sig = find_signal_by_name(CMD_ARGV[0]);
	if (!sig) {
		LOG_ERROR("interface configuration doesn't define signal '%s'", CMD_ARGV[0]);
		return ERROR_FAIL;
	}

	switch (*CMD_ARGV[1]) {
	case '0':
	/* Falls through */
	case '1':
	/* Falls through */
	case 'z':
	/* Falls through */
	case 'Z':
		/* single character level specifier only */
		if (CMD_ARGV[1][1] == '\0') {
			ftdi_set_signal(sig, *CMD_ARGV[1]);
			break;
		}
		/* fallthrough */
	default:
		LOG_ERROR("unknown signal level '%s', use 0, 1 or z", CMD_ARGV[1]);
		return ERROR_COMMAND_SYNTAX_ERROR;
	}

	return mpsse_flush(mpsse_ctx);
}

COMMAND_HANDLER(ftdi_handle_get_signal_command)
{
	if (CMD_ARGC < 1)
		return ERROR_COMMAND_SYNTAX_ERROR;

	struct signal *sig;
	uint16_t sig_data = 0;
	sig = find_signal_by_name(CMD_ARGV[0]);
	if (!sig) {
		LOG_ERROR("interface configuration doesn't define signal '%s'", CMD_ARGV[0]);
		return ERROR_FAIL;
	}

	int ret = ftdi_get_signal(sig, &sig_data);
	if (ret != ERROR_OK)
		return ret;

	LOG_USER("Signal %s = %#06x", sig->name, sig_data);

	return ERROR_OK;
}

COMMAND_HANDLER(ftdi_handle_vid_pid_command)
{
	if (CMD_ARGC > MAX_USB_IDS * 2) {
		LOG_WARNING("ignoring extra IDs in ftdi_vid_pid "
			"(maximum is %d pairs)", MAX_USB_IDS);
		CMD_ARGC = MAX_USB_IDS * 2;
	}
	if (CMD_ARGC < 2 || (CMD_ARGC & 1)) {
		LOG_WARNING("incomplete ftdi_vid_pid configuration directive");
		if (CMD_ARGC < 2)
			return ERROR_COMMAND_SYNTAX_ERROR;
		/* remove the incomplete trailing id */
		CMD_ARGC -= 1;
	}

	unsigned i;
	for (i = 0; i < CMD_ARGC; i += 2) {
		COMMAND_PARSE_NUMBER(u16, CMD_ARGV[i], ftdi_vid[i >> 1]);
		COMMAND_PARSE_NUMBER(u16, CMD_ARGV[i + 1], ftdi_pid[i >> 1]);
	}

	/*
	 * Explicitly terminate, in case there are multiples instances of
	 * ftdi_vid_pid.
	 */
	ftdi_vid[i >> 1] = ftdi_pid[i >> 1] = 0;

	return ERROR_OK;
}

COMMAND_HANDLER(ftdi_handle_tdo_sample_edge_command)
{
	Jim_Nvp *n;
	static const Jim_Nvp nvp_ftdi_jtag_modes[] = {
		{ .name = "rising", .value = JTAG_MODE },
		{ .name = "falling", .value = JTAG_MODE_ALT },
		{ .name = NULL, .value = -1 },
	};

	if (CMD_ARGC > 0) {
		n = Jim_Nvp_name2value_simple(nvp_ftdi_jtag_modes, CMD_ARGV[0]);
		if (n->name == NULL)
			return ERROR_COMMAND_SYNTAX_ERROR;
		ftdi_jtag_mode = n->value;

	}

	n = Jim_Nvp_value2name_simple(nvp_ftdi_jtag_modes, ftdi_jtag_mode);
	command_print(CMD, "ftdi samples TDO on %s edge of TCK", n->name);

	return ERROR_OK;
}

static const struct command_registration ftdi_command_handlers[] = {
	{
		.name = "ftdi_device_desc",
		.handler = &ftdi_handle_device_desc_command,
		.mode = COMMAND_CONFIG,
		.help = "set the USB device description of the FTDI device",
		.usage = "description_string",
	},
	{
		.name = "ftdi_serial",
		.handler = &ftdi_handle_serial_command,
		.mode = COMMAND_CONFIG,
		.help = "set the serial number of the FTDI device",
		.usage = "serial_string",
	},
	{
		.name = "ftdi_channel",
		.handler = &ftdi_handle_channel_command,
		.mode = COMMAND_CONFIG,
		.help = "set the channel of the FTDI device that is used as JTAG",
		.usage = "(0-3)",
	},
	{
		.name = "ftdi_layout_init",
		.handler = &ftdi_handle_layout_init_command,
		.mode = COMMAND_CONFIG,
		.help = "initialize the FTDI GPIO signals used "
			"to control output-enables and reset signals",
		.usage = "data direction",
	},
	{
		.name = "ftdi_layout_signal",
		.handler = &ftdi_handle_layout_signal_command,
		.mode = COMMAND_ANY,
		.help = "define a signal controlled by one or more FTDI GPIO as data "
			"and/or output enable",
		.usage = "name [-data mask|-ndata mask] [-oe mask|-noe mask] [-alias|-nalias name]",
	},
	{
		.name = "ftdi_set_signal",
		.handler = &ftdi_handle_set_signal_command,
		.mode = COMMAND_EXEC,
		.help = "control a layout-specific signal",
		.usage = "name (1|0|z)",
	},
	{
		.name = "ftdi_get_signal",
		.handler = &ftdi_handle_get_signal_command,
		.mode = COMMAND_EXEC,
		.help = "read the value of a layout-specific signal",
		.usage = "name",
	},
	{
		.name = "ftdi_vid_pid",
		.handler = &ftdi_handle_vid_pid_command,
		.mode = COMMAND_CONFIG,
		.help = "the vendor ID and product ID of the FTDI device",
		.usage = "(vid pid)* ",
	},
	{
		.name = "ftdi_tdo_sample_edge",
		.handler = &ftdi_handle_tdo_sample_edge_command,
		.mode = COMMAND_ANY,
		.help = "set which TCK clock edge is used for sampling TDO "
			"- default is rising-edge (Setting to falling-edge may "
			"allow signalling speed increase)",
		.usage = "(rising|falling)",
	},
	COMMAND_REGISTRATION_DONE
};

static int create_default_signal(const char *name, uint16_t data_mask)
{
	struct signal *sig = create_signal(name);
	if (!sig) {
		LOG_ERROR("failed to create signal %s", name);
		return ERROR_FAIL;
	}
	sig->invert_data = false;
	sig->data_mask = data_mask;
	sig->invert_oe = false;
	sig->oe_mask = 0;

	return ERROR_OK;
}

static int create_signals(void)
{
	if (create_default_signal("TCK", 0x01) != ERROR_OK)
		return ERROR_FAIL;
	if (create_default_signal("TDI", 0x02) != ERROR_OK)
		return ERROR_FAIL;
	if (create_default_signal("TDO", 0x04) != ERROR_OK)
		return ERROR_FAIL;
	if (create_default_signal("TMS", 0x08) != ERROR_OK)
		return ERROR_FAIL;
	return ERROR_OK;
}

static int ftdi_swd_init(void)
{
	LOG_INFO("FTDI SWD mode enabled");
	swd_mode = true;

	if (create_signals() != ERROR_OK)
		return ERROR_FAIL;

	swd_cmd_queue_alloced = 10;
	swd_cmd_queue = malloc(swd_cmd_queue_alloced * sizeof(*swd_cmd_queue));

	return swd_cmd_queue != NULL ? ERROR_OK : ERROR_FAIL;
}

static void ftdi_swd_swdio_en(bool enable)
{
	struct signal *oe = find_signal_by_name("SWDIO_OE");
	if (oe) {
		if (oe->data_mask)
			ftdi_set_signal(oe, enable ? '1' : '0');
		else {
<<<<<<< HEAD
			/* Sets TDI/DO pin (pin 2) to input during rx when both pins are connected
=======
			/* Sets TDI/DO pin to input during rx when both pins are connected
>>>>>>> 9de7d9c8
			   to SWDIO */
			if (enable)
				direction |= jtag_direction_init & 0x0002U;
			else
				direction &= ~0x0002U;
			mpsse_set_data_bits_low_byte(mpsse_ctx, output & 0xff, direction & 0xff);
		}
	}
}

/**
 * Flush the MPSSE queue and process the SWD transaction queue
 * @param dap
 * @return
 */
static int ftdi_swd_run_queue(void)
{
	LOG_DEBUG_IO("Executing %zu queued transactions", swd_cmd_queue_length);
	int retval;
	struct signal *led = find_signal_by_name("LED");

	if (queued_retval != ERROR_OK) {
		LOG_DEBUG_IO("Skipping due to previous errors: %d", queued_retval);
		goto skip;
	}

	/* A transaction must be followed by another transaction or at least 8 idle cycles to
	 * ensure that data is clocked through the AP. */
	mpsse_clock_data_out(mpsse_ctx, NULL, 0, 8, SWD_MODE);

	/* Terminate the "blink", if the current layout has that feature */
	if (led)
		ftdi_set_signal(led, '0');

	queued_retval = mpsse_flush(mpsse_ctx);
	if (queued_retval != ERROR_OK) {
		LOG_ERROR("MPSSE failed");
		goto skip;
	}

	for (size_t i = 0; i < swd_cmd_queue_length; i++) {
		int ack = buf_get_u32(swd_cmd_queue[i].trn_ack_data_parity_trn, 1, 3);

		LOG_DEBUG_IO("%s %s %s reg %X = %08"PRIx32,
				ack == SWD_ACK_OK ? "OK" : ack == SWD_ACK_WAIT ? "WAIT" : ack == SWD_ACK_FAULT ? "FAULT" : "JUNK",
				swd_cmd_queue[i].cmd & SWD_CMD_APnDP ? "AP" : "DP",
				swd_cmd_queue[i].cmd & SWD_CMD_RnW ? "read" : "write",
				(swd_cmd_queue[i].cmd & SWD_CMD_A32) >> 1,
				buf_get_u32(swd_cmd_queue[i].trn_ack_data_parity_trn,
						1 + 3 + (swd_cmd_queue[i].cmd & SWD_CMD_RnW ? 0 : 1), 32));

		if (ack != SWD_ACK_OK) {
			queued_retval = ack == SWD_ACK_WAIT ? ERROR_WAIT : ERROR_FAIL;
			goto skip;

		} else if (swd_cmd_queue[i].cmd & SWD_CMD_RnW) {
			uint32_t data = buf_get_u32(swd_cmd_queue[i].trn_ack_data_parity_trn, 1 + 3, 32);
			int parity = buf_get_u32(swd_cmd_queue[i].trn_ack_data_parity_trn, 1 + 3 + 32, 1);

			if (parity != parity_u32(data)) {
				LOG_ERROR("SWD Read data parity mismatch");
				queued_retval = ERROR_FAIL;
				goto skip;
			}

			if (swd_cmd_queue[i].dst != NULL)
				*swd_cmd_queue[i].dst = data;
		}
	}

skip:
	swd_cmd_queue_length = 0;
	retval = queued_retval;
	queued_retval = ERROR_OK;

	/* Queue a new "blink" */
	if (led && retval == ERROR_OK)
		ftdi_set_signal(led, '1');

	return retval;
}

static void ftdi_swd_queue_cmd(uint8_t cmd, uint32_t *dst, uint32_t data, uint32_t ap_delay_clk)
{
	if (swd_cmd_queue_length >= swd_cmd_queue_alloced) {
		/* Not enough room in the queue. Run the queue and increase its size for next time.
		 * Note that it's not possible to avoid running the queue here, because mpsse contains
		 * pointers into the queue which may be invalid after the realloc. */
		queued_retval = ftdi_swd_run_queue();
		struct swd_cmd_queue_entry *q = realloc(swd_cmd_queue, swd_cmd_queue_alloced * 2 * sizeof(*swd_cmd_queue));
		if (q != NULL) {
			swd_cmd_queue = q;
			swd_cmd_queue_alloced *= 2;
			LOG_DEBUG("Increased SWD command queue to %zu elements", swd_cmd_queue_alloced);
		}
	}

	if (queued_retval != ERROR_OK)
		return;

	size_t i = swd_cmd_queue_length++;
	swd_cmd_queue[i].cmd = cmd | SWD_CMD_START | SWD_CMD_PARK;

	mpsse_clock_data_out(mpsse_ctx, &swd_cmd_queue[i].cmd, 0, 8, SWD_MODE);

	if (swd_cmd_queue[i].cmd & SWD_CMD_RnW) {
		/* Queue a read transaction */
		swd_cmd_queue[i].dst = dst;

		ftdi_swd_swdio_en(false);
		mpsse_clock_data_in(mpsse_ctx, swd_cmd_queue[i].trn_ack_data_parity_trn,
				0, 1 + 3 + 32 + 1 + 1, SWD_MODE);
		ftdi_swd_swdio_en(true);
	} else {
		/* Queue a write transaction */
		ftdi_swd_swdio_en(false);

		mpsse_clock_data_in(mpsse_ctx, swd_cmd_queue[i].trn_ack_data_parity_trn,
				0, 1 + 3 + 1, SWD_MODE);

		ftdi_swd_swdio_en(true);

		buf_set_u32(swd_cmd_queue[i].trn_ack_data_parity_trn, 1 + 3 + 1, 32, data);
		buf_set_u32(swd_cmd_queue[i].trn_ack_data_parity_trn, 1 + 3 + 1 + 32, 1, parity_u32(data));

		mpsse_clock_data_out(mpsse_ctx, swd_cmd_queue[i].trn_ack_data_parity_trn,
				1 + 3 + 1, 32 + 1, SWD_MODE);
	}

	/* Insert idle cycles after AP accesses to avoid WAIT */
	if (cmd & SWD_CMD_APnDP)
		mpsse_clock_data_out(mpsse_ctx, NULL, 0, ap_delay_clk, SWD_MODE);

}

static void ftdi_swd_read_reg(uint8_t cmd, uint32_t *value, uint32_t ap_delay_clk)
{
	assert(cmd & SWD_CMD_RnW);
	ftdi_swd_queue_cmd(cmd, value, 0, ap_delay_clk);
}

static void ftdi_swd_write_reg(uint8_t cmd, uint32_t value, uint32_t ap_delay_clk)
{
	assert(!(cmd & SWD_CMD_RnW));
	ftdi_swd_queue_cmd(cmd, NULL, value, ap_delay_clk);
}

static int ftdi_swd_switch_seq(enum swd_special_seq seq)
{
	switch (seq) {
	case LINE_RESET:
		LOG_DEBUG("SWD line reset");
		ftdi_swd_swdio_en(true);
		mpsse_clock_data_out(mpsse_ctx, swd_seq_line_reset, 0, swd_seq_line_reset_len, SWD_MODE);
		break;
	case JTAG_TO_SWD:
		LOG_DEBUG("JTAG-to-SWD");
		ftdi_swd_swdio_en(true);
		mpsse_clock_data_out(mpsse_ctx, swd_seq_jtag_to_swd, 0, swd_seq_jtag_to_swd_len, SWD_MODE);
		break;
	case SWD_TO_JTAG:
		LOG_DEBUG("SWD-to-JTAG");
		ftdi_swd_swdio_en(true);
		mpsse_clock_data_out(mpsse_ctx, swd_seq_swd_to_jtag, 0, swd_seq_swd_to_jtag_len, SWD_MODE);
		break;
	default:
		LOG_ERROR("Sequence %d not supported", seq);
		return ERROR_FAIL;
	}

	return ERROR_OK;
}

static const struct swd_driver ftdi_swd = {
	.init = ftdi_swd_init,
	.switch_seq = ftdi_swd_switch_seq,
	.read_reg = ftdi_swd_read_reg,
	.write_reg = ftdi_swd_write_reg,
	.run = ftdi_swd_run_queue,
};

static const char * const ftdi_transports[] = { "jtag", "swd", NULL };

struct jtag_interface ftdi_interface = {
	.name = "ftdi",
	.supported = DEBUG_CAP_TMS_SEQ,
	.commands = ftdi_command_handlers,
	.transports = ftdi_transports,
	.swd = &ftdi_swd,

	.init = ftdi_initialize,
	.quit = ftdi_quit,
	.speed = ftdi_speed,
	.speed_div = ftdi_speed_div,
	.khz = ftdi_khz,
	.execute_queue = ftdi_execute_queue,
};<|MERGE_RESOLUTION|>--- conflicted
+++ resolved
@@ -439,19 +439,11 @@
 	while (cmd->cmd.scan->num_fields > 0
 			&& cmd->cmd.scan->fields[cmd->cmd.scan->num_fields - 1].num_bits == 0) {
 		cmd->cmd.scan->num_fields--;
-<<<<<<< HEAD
-		DEBUG_JTAG_IO("discarding trailing empty field");
-	}
-
-	if (cmd->cmd.scan->num_fields == 0) {
-		DEBUG_JTAG_IO("empty scan, doing nothing");
-=======
 		LOG_DEBUG_IO("discarding trailing empty field");
 	}
 
 	if (cmd->cmd.scan->num_fields == 0) {
 		LOG_DEBUG_IO("empty scan, doing nothing");
->>>>>>> 9de7d9c8
 		return;
 	}
 
@@ -712,10 +704,6 @@
 
 	free(ftdi_device_desc);
 	free(ftdi_serial);
-<<<<<<< HEAD
-	free(ftdi_location);
-=======
->>>>>>> 9de7d9c8
 
 	free(swd_cmd_queue);
 
@@ -1070,11 +1058,7 @@
 		if (oe->data_mask)
 			ftdi_set_signal(oe, enable ? '1' : '0');
 		else {
-<<<<<<< HEAD
-			/* Sets TDI/DO pin (pin 2) to input during rx when both pins are connected
-=======
 			/* Sets TDI/DO pin to input during rx when both pins are connected
->>>>>>> 9de7d9c8
 			   to SWDIO */
 			if (enable)
 				direction |= jtag_direction_init & 0x0002U;
