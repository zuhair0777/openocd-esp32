noinst_LTLIBRARIES += %D%/libocdjtagdrivers.la
%C%_libocdjtagdrivers_la_LIBADD =

%C%_libocdjtagdrivers_la_SOURCES = \
	$(DRIVERFILES) \
	$(DRIVERHEADERS)

%C%_libocdjtagdrivers_la_CPPFLAGS = $(AM_CPPFLAGS)

ULINK_FIRMWARE = %D%/OpenULINK

EXTRA_DIST += $(ULINK_FIRMWARE) \
	%D%/usb_blaster/README.CheapClone \
	%D%/Makefile.rlink \
	%D%/rlink_call.m4 \
	%D%/rlink_init.m4

DRIVERFILES =

# Standard Driver: common files
DRIVERFILES += %D%/driver.c
<<<<<<< HEAD
=======
DRIVERFILES += %D%/jtag_usb_common.c
>>>>>>> 9de7d9c8

if USE_LIBUSB1
DRIVERFILES += %D%/libusb1_common.c
%C%_libocdjtagdrivers_la_CPPFLAGS += $(LIBUSB1_CFLAGS)
%C%_libocdjtagdrivers_la_LIBADD += $(LIBUSB1_LIBS)
endif

if USE_LIBUSB0
DRIVERFILES += %D%/usb_common.c
%C%_libocdjtagdrivers_la_CPPFLAGS += $(LIBUSB0_CFLAGS)
%C%_libocdjtagdrivers_la_LIBADD += $(LIBUSB0_LIBS)
if !USE_LIBUSB1
DRIVERFILES += %D%/libusb0_common.c
endif
endif

if USE_LIBFTDI
%C%_libocdjtagdrivers_la_CPPFLAGS += $(LIBFTDI_CFLAGS)
%C%_libocdjtagdrivers_la_LIBADD += $(LIBFTDI_LIBS)
endif

if USE_HIDAPI
%C%_libocdjtagdrivers_la_CPPFLAGS += $(HIDAPI_CFLAGS)
%C%_libocdjtagdrivers_la_LIBADD += $(HIDAPI_LIBS)
endif

if USE_LIBJAYLINK
%C%_libocdjtagdrivers_la_CPPFLAGS += $(LIBJAYLINK_CFLAGS)
%C%_libocdjtagdrivers_la_LIBADD += $(LIBJAYLINK_LIBS)
endif

if JLINK
DRIVERFILES += %D%/jlink.c
if INTERNAL_LIBJAYLINK
SUBDIRS += %D%/libjaylink
DIST_SUBDIRS += %D%/libjaylink

%C%_libocdjtagdrivers_la_LIBADD += %D%/libjaylink/libjaylink/libjaylink.la
%C%_libocdjtagdrivers_la_CPPFLAGS += -I$(builddir)/%D%/libjaylink/libjaylink -I$(srcdir)/%D%/libjaylink
endif
endif

if BITBANG
DRIVERFILES += %D%/bitbang.c
endif
if PARPORT
DRIVERFILES += %D%/parport.c
endif
if DUMMY
DRIVERFILES += %D%/dummy.c
endif
if FTDI
DRIVERFILES += %D%/ftdi.c %D%/mpsse.c
endif
if JTAG_VPI
DRIVERFILES += %D%/jtag_vpi.c
endif
if USB_BLASTER_DRIVER
%C%_libocdjtagdrivers_la_LIBADD += %D%/usb_blaster/libocdusbblaster.la
include %D%/usb_blaster/Makefile.am
endif
if FT232R
DRIVERFILES += %D%/ft232r.c
endif
if AMTJTAGACCEL
DRIVERFILES += %D%/amt_jtagaccel.c
endif
if EP93XX
DRIVERFILES += %D%/ep93xx.c
endif
if AT91RM9200
DRIVERFILES += %D%/at91rm9200.c
endif
if GW16012
DRIVERFILES += %D%/gw16012.c
endif
if BITQ
DRIVERFILES += %D%/bitq.c
endif
if PRESTO
DRIVERFILES += %D%/presto.c
endif
if USBPROG
DRIVERFILES += %D%/usbprog.c
endif
if RLINK
DRIVERFILES += %D%/rlink.c %D%/rlink_speed_table.c
endif
if ULINK
DRIVERFILES += %D%/ulink.c
ulinkdir = $(pkgdatadir)/OpenULINK
dist_ulink_DATA = $(ULINK_FIRMWARE)/ulink_firmware.hex
%C%_libocdjtagdrivers_la_LIBADD += -lm
endif
if VSLLINK
DRIVERFILES += %D%/versaloon/usbtoxxx/usbtogpio.c
DRIVERFILES += %D%/versaloon/usbtoxxx/usbtojtagraw.c
DRIVERFILES += %D%/versaloon/usbtoxxx/usbtoswd.c
DRIVERFILES += %D%/versaloon/usbtoxxx/usbtopwr.c
DRIVERFILES += %D%/versaloon/usbtoxxx/usbtoxxx.c
DRIVERFILES += %D%/versaloon/versaloon.c
DRIVERFILES += %D%/vsllink.c
endif
if ARMJTAGEW
DRIVERFILES += %D%/arm-jtag-ew.c
endif
if BUSPIRATE
DRIVERFILES += %D%/buspirate.c
endif
if REMOTE_BITBANG
DRIVERFILES += %D%/remote_bitbang.c
endif
if HLADAPTER
DRIVERFILES += %D%/stlink_usb.c
DRIVERFILES += %D%/ti_icdi_usb.c
endif
if OSBDM
DRIVERFILES += %D%/osbdm.c
endif
if OPENDOUS
DRIVERFILES += %D%/opendous.c
endif
if SYSFSGPIO
DRIVERFILES += %D%/sysfsgpio.c
endif
if BCM2835GPIO
DRIVERFILES += %D%/bcm2835gpio.c
endif
if OPENJTAG
DRIVERFILES += %D%/openjtag.c
endif
if CMSIS_DAP
DRIVERFILES += %D%/cmsis_dap_usb.c
endif
if IMX_GPIO
DRIVERFILES += %D%/imx_gpio.c
endif
if KITPROG
DRIVERFILES += %D%/kitprog.c
endif
if XDS110
DRIVERFILES += %D%/xds110.c
endif

DRIVERHEADERS = \
	%D%/bitbang.h \
	%D%/bitq.h \
<<<<<<< HEAD
=======
	%D%/jtag_usb_common.h \
>>>>>>> 9de7d9c8
	%D%/libusb0_common.h \
	%D%/libusb1_common.h \
	%D%/libusb_common.h \
	%D%/minidriver_imp.h \
	%D%/mpsse.h \
	%D%/rlink.h \
	%D%/rlink_dtc_cmd.h \
	%D%/rlink_ep1_cmd.h \
	%D%/rlink_st7.h \
	%D%/usb_common.h \
	%D%/versaloon/usbtoxxx/usbtoxxx.h \
	%D%/versaloon/usbtoxxx/usbtoxxx_internal.h \
	%D%/versaloon/versaloon.h \
	%D%/versaloon/versaloon_include.h \
	%D%/versaloon/versaloon_internal.h
<|MERGE_RESOLUTION|>--- conflicted
+++ resolved
@@ -19,10 +19,7 @@
 
 # Standard Driver: common files
 DRIVERFILES += %D%/driver.c
-<<<<<<< HEAD
-=======
 DRIVERFILES += %D%/jtag_usb_common.c
->>>>>>> 9de7d9c8
 
 if USE_LIBUSB1
 DRIVERFILES += %D%/libusb1_common.c
@@ -170,10 +167,7 @@
 DRIVERHEADERS = \
 	%D%/bitbang.h \
 	%D%/bitq.h \
-<<<<<<< HEAD
-=======
 	%D%/jtag_usb_common.h \
->>>>>>> 9de7d9c8
 	%D%/libusb0_common.h \
 	%D%/libusb1_common.h \
 	%D%/libusb_common.h \
