/***************************************************************************
 *                                                                         *
 *   Copyright (C) 2009 by Cahya Wirawan <cahya@gmx.at>                    *
 *   Based on opendous driver by Vladimir Fonov                            *
 *                                                                         *
 *   Copyright (C) 2009 by Vladimir Fonov <vladimir.fonov@gmai.com>        *
 *   Based on J-link driver by  Juergen Stuber                             *
 *                                                                         *
 *   Copyright (C) 2007 by Juergen Stuber <juergen@jstuber.net>            *
 *   based on Dominic Rath's and Benedikt Sauter's usbprog.c               *
 *                                                                         *
 *   Copyright (C) 2008 by Spencer Oliver                                  *
 *   spen@spen-soft.co.uk                                                  *
 *                                                                         *
 *   This program is free software; you can redistribute it and/or modify  *
 *   it under the terms of the GNU General Public License as published by  *
 *   the Free Software Foundation; either version 2 of the License, or     *
 *   (at your option) any later version.                                   *
 *                                                                         *
 *   This program is distributed in the hope that it will be useful,       *
 *   but WITHOUT ANY WARRANTY; without even the implied warranty of        *
 *   MERCHANTABILITY or FITNESS FOR A PARTICULAR PURPOSE.  See the         *
 *   GNU General Public License for more details.                          *
 *                                                                         *
 *   You should have received a copy of the GNU General Public License     *
 *   along with this program.  If not, see <http://www.gnu.org/licenses/>. *
 ***************************************************************************/

#ifdef HAVE_CONFIG_H
#include "config.h"
#endif

#include <jtag/interface.h>
#include <jtag/commands.h>
#include "libusb_helper.h"
#include <string.h>
#include <time.h>

#define OPENDOUS_MAX_VIDS_PIDS 4
/* define some probes with similar interface */
struct opendous_probe {
	const char *name;
	uint16_t VID[OPENDOUS_MAX_VIDS_PIDS];
	uint16_t PID[OPENDOUS_MAX_VIDS_PIDS];
	uint8_t READ_EP;
	uint8_t WRITE_EP;
	uint8_t CONTROL_TRANSFER;
	int BUFFERSIZE;
};

static const struct opendous_probe opendous_probes[] = {
	{"usbprog-jtag",	{0x1781, 0},			{0x0C63, 0},			0x82, 0x02, 0x00, 510 },
	{"opendous",		{0x1781, 0x03EB, 0},	{0xC0C0, 0x204F, 0},	0x81, 0x02, 0x00, 360 },
	{"usbvlab",			{0x16C0, 0},			{0x05DC, 0},			0x81, 0x02, 0x01, 360 },
	{NULL,				{0x0000},				{0x0000},				0x00, 0x00, 0x00,   0 }
};

#define OPENDOUS_WRITE_ENDPOINT   (opendous_probe->WRITE_EP)
#define OPENDOUS_READ_ENDPOINT    (opendous_probe->READ_EP)

static unsigned int opendous_hw_jtag_version = 1;

#define OPENDOUS_USB_TIMEOUT      1000

#define OPENDOUS_USB_BUFFER_SIZE  (opendous_probe->BUFFERSIZE)
#define OPENDOUS_IN_BUFFER_SIZE   (OPENDOUS_USB_BUFFER_SIZE)
#define OPENDOUS_OUT_BUFFER_SIZE  (OPENDOUS_USB_BUFFER_SIZE)

/* Global USB buffers */
static uint8_t *usb_in_buffer;
static uint8_t *usb_out_buffer;

/* Constants for OPENDOUS command */

#define OPENDOUS_MAX_SPEED			66
#define OPENDOUS_MAX_TAP_TRANSMIT	((opendous_probe->BUFFERSIZE)-10)
#define OPENDOUS_MAX_INPUT_DATA		(OPENDOUS_MAX_TAP_TRANSMIT*4)

/* TAP */
#define OPENDOUS_TAP_BUFFER_SIZE 65536

struct pending_scan_result {
	int first;	/* First bit position in tdo_buffer to read */
	int length; /* Number of bits to read */
	struct scan_command *command; /* Corresponding scan command */
	uint8_t *buffer;
};

static int pending_scan_results_length;
static struct pending_scan_result *pending_scan_results_buffer;

#define MAX_PENDING_SCAN_RESULTS (OPENDOUS_MAX_INPUT_DATA)

/* JTAG usb commands */
#define JTAG_CMD_TAP_OUTPUT		0x0
#define JTAG_CMD_SET_TRST		0x1
#define JTAG_CMD_SET_SRST		0x2
#define JTAG_CMD_READ_INPUT		0x3
#define JTAG_CMD_TAP_OUTPUT_EMU	0x4
#define JTAG_CMD_SET_DELAY		0x5
#define JTAG_CMD_SET_SRST_TRST	0x6
#define JTAG_CMD_READ_CONFIG	0x7

/* usbvlab control transfer */
#define FUNC_START_BOOTLOADER 30
#define FUNC_WRITE_DATA       0x50
#define FUNC_READ_DATA        0x51

static char *opendous_type;
static const struct opendous_probe *opendous_probe;

/* External interface functions */
static int opendous_execute_queue(void);
static int opendous_init(void);
static int opendous_quit(void);

/* Queue command functions */
static void opendous_end_state(tap_state_t state);
static void opendous_state_move(void);
static void opendous_path_move(int num_states, tap_state_t *path);
static void opendous_runtest(int num_cycles);
static void opendous_scan(int ir_scan, enum scan_type type, uint8_t *buffer,
		int scan_size, struct scan_command *command);
static void opendous_reset(int trst, int srst);
static void opendous_simple_command(uint8_t command, uint8_t _data);
static int opendous_get_status(void);

/* opendous tap buffer functions */
static void opendous_tap_init(void);
static int opendous_tap_execute(void);
static void opendous_tap_ensure_space(int scans, int bits);
static void opendous_tap_append_step(int tms, int tdi);
static void opendous_tap_append_scan(int length, uint8_t *buffer, struct scan_command *command);

/* opendous lowlevel functions */
struct opendous_jtag {
	struct libusb_device_handle *usb_handle;
};

static struct opendous_jtag *opendous_usb_open(void);
static void opendous_usb_close(struct opendous_jtag *opendous_jtag);
static int opendous_usb_message(struct opendous_jtag *opendous_jtag, int out_length, int in_length);
static int opendous_usb_write(struct opendous_jtag *opendous_jtag, int out_length);
static int opendous_usb_read(struct opendous_jtag *opendous_jtag);

/* helper functions */
static int opendous_get_version_info(void);

#ifdef _DEBUG_USB_COMMS_
static void opendous_debug_buffer(uint8_t *buffer, int length);
#endif

static struct opendous_jtag *opendous_jtag_handle;

/***************************************************************************/
/* External interface implementation */

COMMAND_HANDLER(opendous_handle_opendous_type_command)
{
	if (CMD_ARGC == 0)
		return ERROR_OK;

	/* only if the cable name wasn't overwritten by cmdline */
	if (!opendous_type) {
		/* REVISIT first verify that it's listed in cables[] ... */
		opendous_type = strdup(CMD_ARGV[0]);
	}

	/* REVISIT it's probably worth returning the current value ... */

	return ERROR_OK;
}

COMMAND_HANDLER(opendous_handle_opendous_info_command)
{
	if (opendous_get_version_info() == ERROR_OK) {
		/* attempt to get status */
		opendous_get_status();
	}

	return ERROR_OK;
}

COMMAND_HANDLER(opendous_handle_opendous_hw_jtag_command)
{
	switch (CMD_ARGC) {
		case 0:
			command_print(CMD, "opendous hw jtag  %i", opendous_hw_jtag_version);
			break;

		case 1: {
			int request_version = atoi(CMD_ARGV[0]);
			switch (request_version) {
				case 2:
				case 3:
					opendous_hw_jtag_version = request_version;
					break;

			default:
				return ERROR_COMMAND_SYNTAX_ERROR;
			}
			break;
		}

		default:
			return ERROR_COMMAND_SYNTAX_ERROR;
	}

	return ERROR_OK;
}

static const struct command_registration opendous_command_handlers[] = {
	{
		.name = "opendous_info",
		.handler = &opendous_handle_opendous_info_command,
		.mode = COMMAND_EXEC,
		.help = "show opendous info",
		.usage = "",
	},
	{
		.name = "opendous_hw_jtag",
		.handler = &opendous_handle_opendous_hw_jtag_command,
		.mode = COMMAND_EXEC,
		.help = "access opendous HW JTAG command version",
		.usage = "[2|3]",
	},
	{
		.name = "opendous_type",
		.handler = &opendous_handle_opendous_type_command,
		.mode = COMMAND_CONFIG,
		.help = "set opendous type",
		.usage = "[usbvlab|usbprog-jtag|opendous]",
	},
	COMMAND_REGISTRATION_DONE
};

static struct jtag_interface opendous_interface = {
	.execute_queue = opendous_execute_queue,
};

struct adapter_driver opendous_adapter_driver = {
	.name = "opendous",
	.transports = jtag_only,
	.commands = opendous_command_handlers,

	.init = opendous_init,
	.quit = opendous_quit,

	.jtag_ops = &opendous_interface,
};

static int opendous_execute_queue(void)
{
	struct jtag_command *cmd = jtag_command_queue;
	int scan_size;
	enum scan_type type;
	uint8_t *buffer;

	while (cmd) {
		switch (cmd->type) {
			case JTAG_RUNTEST:
				LOG_DEBUG_IO("runtest %i cycles, end in %i", cmd->cmd.runtest->num_cycles,
					cmd->cmd.runtest->end_state);

				if (cmd->cmd.runtest->end_state != -1)
					opendous_end_state(cmd->cmd.runtest->end_state);
				opendous_runtest(cmd->cmd.runtest->num_cycles);
				break;

			case JTAG_TLR_RESET:
				LOG_DEBUG_IO("statemove end in %i", cmd->cmd.statemove->end_state);

				if (cmd->cmd.statemove->end_state != -1)
					opendous_end_state(cmd->cmd.statemove->end_state);
				opendous_state_move();
				break;

			case JTAG_PATHMOVE:
				LOG_DEBUG_IO("pathmove: %i states, end in %i",
					cmd->cmd.pathmove->num_states,
					cmd->cmd.pathmove->path[cmd->cmd.pathmove->num_states - 1]);

				opendous_path_move(cmd->cmd.pathmove->num_states, cmd->cmd.pathmove->path);
				break;

			case JTAG_SCAN:
				LOG_DEBUG_IO("scan end in %i", cmd->cmd.scan->end_state);

				if (cmd->cmd.scan->end_state != -1)
					opendous_end_state(cmd->cmd.scan->end_state);

				scan_size = jtag_build_buffer(cmd->cmd.scan, &buffer);
				LOG_DEBUG_IO("scan input, length = %d", scan_size);

#ifdef _DEBUG_USB_COMMS_
				opendous_debug_buffer(buffer, (scan_size + 7) / 8);
#endif
				type = jtag_scan_type(cmd->cmd.scan);
				opendous_scan(cmd->cmd.scan->ir_scan, type, buffer, scan_size, cmd->cmd.scan);
				break;

			case JTAG_RESET:
				LOG_DEBUG_IO("reset trst: %i srst %i", cmd->cmd.reset->trst, cmd->cmd.reset->srst);

				opendous_tap_execute();

				if (cmd->cmd.reset->trst == 1)
					tap_set_state(TAP_RESET);
				opendous_reset(cmd->cmd.reset->trst, cmd->cmd.reset->srst);
				break;

			case JTAG_SLEEP:
				LOG_DEBUG_IO("sleep %" PRIu32, cmd->cmd.sleep->us);
				opendous_tap_execute();
				jtag_sleep(cmd->cmd.sleep->us);
				break;

			default:
				LOG_ERROR("BUG: unknown JTAG command type encountered");
				exit(-1);
		}
		cmd = cmd->next;
	}
	return opendous_tap_execute();
}

static int opendous_init(void)
{
	int check_cnt;
	const struct opendous_probe *cur_opendous_probe;

	cur_opendous_probe = opendous_probes;

	if (!opendous_type) {
		opendous_type = strdup("opendous");
		LOG_WARNING("No opendous_type specified, using default 'opendous'");
	}

	while (cur_opendous_probe->name) {
		if (strcmp(cur_opendous_probe->name, opendous_type) == 0) {
			opendous_probe = cur_opendous_probe;
			break;
		}
		cur_opendous_probe++;
	}

	if (!opendous_probe) {
		LOG_ERROR("No matching cable found for %s", opendous_type);
		return ERROR_JTAG_INIT_FAILED;
	}


	usb_in_buffer = malloc(opendous_probe->BUFFERSIZE);
	usb_out_buffer = malloc(opendous_probe->BUFFERSIZE);

	pending_scan_results_buffer = malloc(
			MAX_PENDING_SCAN_RESULTS * sizeof(*pending_scan_results_buffer));

	opendous_jtag_handle = opendous_usb_open();

	if (opendous_jtag_handle == 0) {
		LOG_ERROR("Cannot find opendous Interface! Please check connection and permissions.");
		return ERROR_JTAG_INIT_FAILED;
	}

	check_cnt = 0;
	while (check_cnt < 3) {
		if (opendous_get_version_info() == ERROR_OK) {
			/* attempt to get status */
			opendous_get_status();
			break;
		}

		check_cnt++;
	}

	LOG_INFO("opendous JTAG Interface ready");

	opendous_reset(0, 0);
	opendous_tap_init();

	return ERROR_OK;
}

static int opendous_quit(void)
{
	opendous_usb_close(opendous_jtag_handle);

	free(usb_out_buffer);
	usb_out_buffer = NULL;

	free(usb_in_buffer);
	usb_in_buffer = NULL;

	free(pending_scan_results_buffer);
	pending_scan_results_buffer = NULL;

	free(opendous_type);
	opendous_type = NULL;

	return ERROR_OK;
}

/***************************************************************************/
/* Queue command implementations */

void opendous_end_state(tap_state_t state)
{
	if (tap_is_state_stable(state))
		tap_set_end_state(state);
	else {
		LOG_ERROR("BUG: %i is not a valid end state", state);
		exit(-1);
	}
}

/* Goes to the end state. */
void opendous_state_move(void)
{
	int i;
	int tms = 0;
	uint8_t tms_scan = tap_get_tms_path(tap_get_state(), tap_get_end_state());
	uint8_t tms_scan_bits = tap_get_tms_path_len(tap_get_state(), tap_get_end_state());

	for (i = 0; i < tms_scan_bits; i++) {
		tms = (tms_scan >> i) & 1;
		opendous_tap_append_step(tms, 0);
	}

	tap_set_state(tap_get_end_state());
}

void opendous_path_move(int num_states, tap_state_t *path)
{
	int i;

	for (i = 0; i < num_states; i++) {
		if (path[i] == tap_state_transition(tap_get_state(), false))
			opendous_tap_append_step(0, 0);
		else if (path[i] == tap_state_transition(tap_get_state(), true))
			opendous_tap_append_step(1, 0);
		else {
			LOG_ERROR("BUG: %s -> %s isn't a valid TAP transition",
					tap_state_name(tap_get_state()), tap_state_name(path[i]));
			exit(-1);
		}

		tap_set_state(path[i]);
	}

	tap_set_end_state(tap_get_state());
}

void opendous_runtest(int num_cycles)
{
	int i;

	tap_state_t saved_end_state = tap_get_end_state();

	/* only do a state_move when we're not already in IDLE */
	if (tap_get_state() != TAP_IDLE) {
		opendous_end_state(TAP_IDLE);
		opendous_state_move();
	}

	/* execute num_cycles */
	for (i = 0; i < num_cycles; i++)
		opendous_tap_append_step(0, 0);

	/* finish in end_state */
	opendous_end_state(saved_end_state);
	if (tap_get_state() != tap_get_end_state())
		opendous_state_move();
}

void opendous_scan(int ir_scan, enum scan_type type, uint8_t *buffer, int scan_size, struct scan_command *command)
{
	tap_state_t saved_end_state;

	opendous_tap_ensure_space(1, scan_size + 8);

	saved_end_state = tap_get_end_state();

	/* Move to appropriate scan state */
	opendous_end_state(ir_scan ? TAP_IRSHIFT : TAP_DRSHIFT);

	if (tap_get_state() != tap_get_end_state())
		opendous_state_move();

	opendous_end_state(saved_end_state);

	/* Scan */
	opendous_tap_append_scan(scan_size, buffer, command);

	/* We are in Exit1, go to Pause */
	opendous_tap_append_step(0, 0);

	tap_set_state(ir_scan ? TAP_IRPAUSE : TAP_DRPAUSE);

	if (tap_get_state() != tap_get_end_state())
		opendous_state_move();
}

void opendous_reset(int trst, int srst)
{
	LOG_DEBUG("trst: %i, srst: %i", trst, srst);

	/* Signals are active low */
#if 0
	if (srst == 0)
		opendous_simple_command(JTAG_CMD_SET_SRST, 1);
	else if (srst == 1)
		opendous_simple_command(JTAG_CMD_SET_SRST, 0);

	if (trst == 0)
		opendous_simple_command(JTAG_CMD_SET_TRST, 1);
	else if (trst == 1)
		opendous_simple_command(JTAG_CMD_SET_TRST, 0);
#endif

	srst = srst ? 0 : 1;
	trst = trst ? 0 : 2;
	opendous_simple_command(JTAG_CMD_SET_SRST_TRST, srst | trst);
}

void opendous_simple_command(uint8_t command, uint8_t _data)
{
	int result;

	LOG_DEBUG_IO("0x%02x 0x%02x", command, _data);

	usb_out_buffer[0] = 2;
	usb_out_buffer[1] = 0;
	usb_out_buffer[2] = command;
	usb_out_buffer[3] = _data;

	result = opendous_usb_message(opendous_jtag_handle, 4, 1);
	if (result != 1)
		LOG_ERROR("opendous command 0x%02x failed (%d)", command, result);
}

int opendous_get_status(void)
{
	return ERROR_OK;
}

static int opendous_get_version_info(void)
{
	return ERROR_OK;
}

/***************************************************************************/
/* Estick tap functions */

static int tap_length;
static uint8_t tms_buffer[OPENDOUS_TAP_BUFFER_SIZE];
static uint8_t tdo_buffer[OPENDOUS_TAP_BUFFER_SIZE];

static int last_tms;

void opendous_tap_init(void)
{
	tap_length = 0;
	pending_scan_results_length = 0;
}

void opendous_tap_ensure_space(int scans, int bits)
{
	int available_scans = MAX_PENDING_SCAN_RESULTS - pending_scan_results_length;
	int available_bits = OPENDOUS_TAP_BUFFER_SIZE / 2 - tap_length;

	if ((scans > available_scans) || (bits > available_bits))
		opendous_tap_execute();
}

void opendous_tap_append_step(int tms, int tdi)
{
	last_tms = tms;
	unsigned char _tms = tms ? 1 : 0;
	unsigned char _tdi = tdi ? 1 : 0;

	opendous_tap_ensure_space(0, 1);

	int tap_index =  tap_length / 4;
	int bits  = (tap_length % 4) * 2;

	if (tap_length < OPENDOUS_TAP_BUFFER_SIZE) {
		if (!bits)
			tms_buffer[tap_index] = 0;

		tms_buffer[tap_index] |= (_tdi << bits)|(_tms << (bits + 1));
		tap_length++;
	} else
		LOG_ERROR("opendous_tap_append_step, overflow");
}

void opendous_tap_append_scan(int length, uint8_t *buffer, struct scan_command *command)
{
	LOG_DEBUG_IO("append scan, length = %d", length);

	struct pending_scan_result *pending_scan_result = &pending_scan_results_buffer[pending_scan_results_length];
	int i;

	pending_scan_result->first = tap_length;
	pending_scan_result->length = length;
	pending_scan_result->command = command;
	pending_scan_result->buffer = buffer;

	for (i = 0; i < length; i++)
		opendous_tap_append_step((i < length-1 ? 0 : 1), (buffer[i / 8] >> (i % 8)) & 1);
	pending_scan_results_length++;
}

/* Pad and send a tap sequence to the device, and receive the answer.
 * For the purpose of padding we assume that we are in idle or pause state. */
int opendous_tap_execute(void)
{
	int byte_length;
	int i, j;
	int result;

#ifdef _DEBUG_USB_COMMS_
	int byte_length_out;
#endif

	if (tap_length > 0) {

		/* memset(tdo_buffer,0,OPENDOUS_TAP_BUFFER_SIZE); */
		/* LOG_INFO("OPENDOUS tap execute %d",tap_length); */
		byte_length = (tap_length + 3) / 4;

#ifdef _DEBUG_USB_COMMS_
		byte_length_out = (tap_length + 7) / 8;
		LOG_DEBUG("opendous is sending %d bytes", byte_length);
#endif

		for (j = 0, i = 0; j <  byte_length;) {

			int receive;
			int transmit = byte_length - j;
			if (transmit > OPENDOUS_MAX_TAP_TRANSMIT) {
				transmit = OPENDOUS_MAX_TAP_TRANSMIT;
				receive = (OPENDOUS_MAX_TAP_TRANSMIT) / 2;
				usb_out_buffer[2] = JTAG_CMD_TAP_OUTPUT;
			} else {
				usb_out_buffer[2] = JTAG_CMD_TAP_OUTPUT | ((tap_length % 4) << 4);
				receive = (transmit + 1) / 2;
			}
			usb_out_buffer[0] = (transmit + 1) & 0xff;
			usb_out_buffer[1] = ((transmit + 1) >> 8) & 0xff;

			memmove(usb_out_buffer + 3, tms_buffer + j, transmit);
			result = opendous_usb_message(opendous_jtag_handle, 3 + transmit, receive);
			if (result != receive) {
				LOG_ERROR("opendous_tap_execute, wrong result %d, expected %d", result, receive);
				return ERROR_JTAG_QUEUE_FAILED;
			}

			memmove(tdo_buffer + i, usb_in_buffer, receive);
			i += receive;
			j += transmit;
		}

#ifdef _DEBUG_USB_COMMS_
		LOG_DEBUG("opendous tap result %d", byte_length_out);
		opendous_debug_buffer(tdo_buffer, byte_length_out);
#endif

		/* LOG_INFO("eStick tap execute %d",tap_length); */
		for (i = 0; i < pending_scan_results_length; i++) {

			struct pending_scan_result *pending_scan_result = &pending_scan_results_buffer[i];
			uint8_t *buffer = pending_scan_result->buffer;
			int length = pending_scan_result->length;
			int first = pending_scan_result->first;
			struct scan_command *command = pending_scan_result->command;

			/* Copy to buffer */
			buf_set_buf(tdo_buffer, first, buffer, 0, length);

			LOG_DEBUG_IO("pending scan result, length = %d", length);

#ifdef _DEBUG_USB_COMMS_
			opendous_debug_buffer(buffer, byte_length_out);
#endif

			if (jtag_read_buffer(buffer, command) != ERROR_OK) {
				opendous_tap_init();
				return ERROR_JTAG_QUEUE_FAILED;
			}

			free(pending_scan_result->buffer);
		}

		opendous_tap_init();
	}

	return ERROR_OK;
}

/*****************************************************************************/
/* Estick USB low-level functions */

struct opendous_jtag *opendous_usb_open(void)
{
	struct opendous_jtag *result;

	struct libusb_device_handle *devh;
<<<<<<< HEAD
	if (jtag_libusb_open(opendous_probe->VID, opendous_probe->PID, NULL, &devh, NULL) != ERROR_OK)
=======
	if (jtag_libusb_open(opendous_probe->VID, opendous_probe->PID, &devh, NULL) != ERROR_OK)
>>>>>>> 25488359
		return NULL;

	jtag_libusb_set_configuration(devh, 0);
	libusb_claim_interface(devh, 0);

	result = malloc(sizeof(*result));
	result->usb_handle = devh;
	return result;
}

void opendous_usb_close(struct opendous_jtag *opendous_jtag)
{
	jtag_libusb_close(opendous_jtag->usb_handle);
	free(opendous_jtag);
}

/* Send a message and receive the reply. */
int opendous_usb_message(struct opendous_jtag *opendous_jtag, int out_length, int in_length)
{
	int result;

	result = opendous_usb_write(opendous_jtag, out_length);
	if (result == out_length) {
		result = opendous_usb_read(opendous_jtag);
		if (result == in_length)
			return result;
		else {
			LOG_ERROR("usb_bulk_read failed (requested=%d, result=%d)", in_length, result);
			return -1;
		}
	} else {
		LOG_ERROR("usb_bulk_write failed (requested=%d, result=%d)", out_length, result);
		return -1;
	}
}

/* Write data from out_buffer to USB. */
int opendous_usb_write(struct opendous_jtag *opendous_jtag, int out_length)
{
	int result;

	if (out_length > OPENDOUS_OUT_BUFFER_SIZE) {
		LOG_ERROR("opendous_jtag_write illegal out_length=%d (max=%d)", out_length, OPENDOUS_OUT_BUFFER_SIZE);
		return -1;
	}

#ifdef _DEBUG_USB_COMMS_
	LOG_DEBUG("USB write begin");
#endif
	if (opendous_probe->CONTROL_TRANSFER) {
		result = jtag_libusb_control_transfer(opendous_jtag->usb_handle,
			LIBUSB_REQUEST_TYPE_VENDOR | LIBUSB_RECIPIENT_DEVICE | LIBUSB_ENDPOINT_OUT,
			FUNC_WRITE_DATA, 0, 0, (char *) usb_out_buffer, out_length, OPENDOUS_USB_TIMEOUT);
	} else {
		jtag_libusb_bulk_write(opendous_jtag->usb_handle, OPENDOUS_WRITE_ENDPOINT,
			(char *)usb_out_buffer, out_length, OPENDOUS_USB_TIMEOUT, &result);
	}
#ifdef _DEBUG_USB_COMMS_
	LOG_DEBUG("USB write end: %d bytes", result);
#endif

	LOG_DEBUG_IO("opendous_usb_write, out_length = %d, result = %d", out_length, result);

#ifdef _DEBUG_USB_COMMS_
	opendous_debug_buffer(usb_out_buffer, out_length);
#endif
	return result;
}

/* Read data from USB into in_buffer. */
int opendous_usb_read(struct opendous_jtag *opendous_jtag)
{
#ifdef _DEBUG_USB_COMMS_
	LOG_DEBUG("USB read begin");
#endif
	int result;
	if (opendous_probe->CONTROL_TRANSFER) {
		result = jtag_libusb_control_transfer(opendous_jtag->usb_handle,
			LIBUSB_REQUEST_TYPE_VENDOR | LIBUSB_RECIPIENT_DEVICE | LIBUSB_ENDPOINT_IN,
			FUNC_READ_DATA, 0, 0, (char *) usb_in_buffer, OPENDOUS_IN_BUFFER_SIZE, OPENDOUS_USB_TIMEOUT);
	} else {
		jtag_libusb_bulk_read(opendous_jtag->usb_handle, OPENDOUS_READ_ENDPOINT,
			(char *)usb_in_buffer, OPENDOUS_IN_BUFFER_SIZE, OPENDOUS_USB_TIMEOUT, &result);
	}
#ifdef _DEBUG_USB_COMMS_
	LOG_DEBUG("USB read end: %d bytes", result);
#endif
	LOG_DEBUG_IO("opendous_usb_read, result = %d", result);

#ifdef _DEBUG_USB_COMMS_
	opendous_debug_buffer(usb_in_buffer, result);
#endif
	return result;
}

#ifdef _DEBUG_USB_COMMS_
#define BYTES_PER_LINE  16

void opendous_debug_buffer(uint8_t *buffer, int length)
{
	char line[81];
	char s[4];
	int i;
	int j;

	for (i = 0; i < length; i += BYTES_PER_LINE) {
		snprintf(line, 5, "%04x", i);
		for (j = i; j < i + BYTES_PER_LINE && j < length; j++) {
			snprintf(s, 4, " %02x", buffer[j]);
			strcat(line, s);
		}
		LOG_DEBUG("%s", line);
	}
}
#endif<|MERGE_RESOLUTION|>--- conflicted
+++ resolved
@@ -706,11 +706,7 @@
 	struct opendous_jtag *result;
 
 	struct libusb_device_handle *devh;
-<<<<<<< HEAD
-	if (jtag_libusb_open(opendous_probe->VID, opendous_probe->PID, NULL, &devh, NULL) != ERROR_OK)
-=======
 	if (jtag_libusb_open(opendous_probe->VID, opendous_probe->PID, &devh, NULL) != ERROR_OK)
->>>>>>> 25488359
 		return NULL;
 
 	jtag_libusb_set_configuration(devh, 0);
