--- conflicted
+++ resolved
@@ -536,8 +536,6 @@
 	return 0;
 }
 
-<<<<<<< HEAD
-=======
 static bool jlink_usb_location_equal(struct jaylink_device *dev)
 {
 	int retval;
@@ -563,7 +561,6 @@
 }
 
 
->>>>>>> 9de7d9c8
 static int jlink_init(void)
 {
 	int ret;
@@ -616,7 +613,6 @@
 		jaylink_exit(jayctx);
 		return ERROR_JTAG_INIT_FAILED;
 	}
-<<<<<<< HEAD
 
 	ret = jaylink_get_devices(jayctx, &devs, &num_devices);
 
@@ -626,21 +622,9 @@
 		return ERROR_JTAG_INIT_FAILED;
 	}
 
-	if (!use_serial_number && !use_usb_address && num_devices > 1) {
-=======
-
-	ret = jaylink_get_devices(jayctx, &devs, &num_devices);
-
-	if (ret != JAYLINK_OK) {
-		LOG_ERROR("jaylink_get_devices() failed: %s.", jaylink_strerror(ret));
-		jaylink_exit(jayctx);
-		return ERROR_JTAG_INIT_FAILED;
-	}
-
 	use_usb_location = (jtag_usb_get_location() != NULL);
 
 	if (!use_serial_number && !use_usb_address && !use_usb_location && num_devices > 1) {
->>>>>>> 9de7d9c8
 		LOG_ERROR("Multiple devices found, specify the desired device.");
 		jaylink_free_devices(devs, true);
 		jaylink_exit(jayctx);
@@ -1007,19 +991,11 @@
 	ret = jaylink_parse_serial_number(CMD_ARGV[0], &serial_number);
 
 	if (ret == JAYLINK_ERR) {
-<<<<<<< HEAD
-		command_print(CMD_CTX, "Invalid serial number: %s.", CMD_ARGV[0]);
-=======
 		command_print(CMD, "Invalid serial number: %s.", CMD_ARGV[0]);
 		return ERROR_FAIL;
 	} else if (ret != JAYLINK_OK) {
 		command_print(CMD, "jaylink_parse_serial_number() failed: %s.",
 			jaylink_strerror(ret));
->>>>>>> 9de7d9c8
-		return ERROR_FAIL;
-	} else if (ret != JAYLINK_OK) {
-		command_print(CMD_CTX, "jaylink_parse_serial_number() failed: %s.",
-			jaylink_strerror(ret));
 		return ERROR_FAIL;
 	}
 
@@ -1037,11 +1013,7 @@
 	ret = jaylink_get_hardware_status(devh, &status);
 
 	if (ret != JAYLINK_OK) {
-<<<<<<< HEAD
-		command_print(CMD_CTX, "jaylink_get_hardware_status() failed: %s.",
-=======
 		command_print(CMD, "jaylink_get_hardware_status() failed: %s.",
->>>>>>> 9de7d9c8
 			jaylink_strerror(ret));
 		return ERROR_FAIL;
 	}
@@ -1073,11 +1045,7 @@
 	ret = jaylink_get_free_memory(devh, &tmp);
 
 	if (ret != JAYLINK_OK) {
-<<<<<<< HEAD
-		command_print(CMD_CTX, "jaylink_get_free_memory() failed: %s.",
-=======
 		command_print(CMD, "jaylink_get_free_memory() failed: %s.",
->>>>>>> 9de7d9c8
 			jaylink_strerror(ret));
 		return ERROR_FAIL;
 	}
@@ -1159,11 +1127,7 @@
 	ret = jaylink_set_target_power(devh, enable);
 
 	if (ret != JAYLINK_OK) {
-<<<<<<< HEAD
-		command_print(CMD_CTX, "jaylink_set_target_power() failed: %s.",
-=======
 		command_print(CMD, "jaylink_set_target_power() failed: %s.",
->>>>>>> 9de7d9c8
 			jaylink_strerror(ret));
 		return ERROR_FAIL;
 	}
@@ -1803,123 +1767,6 @@
 	}
 
 	command_print(CMD, "%s", buf + length);
-	free(buf);
-
-	return ERROR_OK;
-}
-
-COMMAND_HANDLER(jlink_handle_emucom_write_command)
-{
-	int ret;
-	size_t tmp;
-	uint32_t channel;
-	uint32_t length;
-	uint8_t *buf;
-	size_t dummy;
-
-	if (CMD_ARGC != 2)
-		return ERROR_COMMAND_SYNTAX_ERROR;
-
-	if (!jaylink_has_cap(caps, JAYLINK_DEV_CAP_EMUCOM)) {
-		LOG_ERROR("Device does not support EMUCOM.");
-		return ERROR_FAIL;
-	}
-
-	COMMAND_PARSE_NUMBER(u32, CMD_ARGV[0], channel);
-
-	tmp = strlen(CMD_ARGV[1]);
-
-	if (tmp % 2 != 0) {
-		LOG_ERROR("Data must be encoded as hexadecimal pairs.");
-		return ERROR_COMMAND_ARGUMENT_INVALID;
-	}
-
-	buf = malloc(tmp / 2);
-
-	if (!buf) {
-		LOG_ERROR("Failed to allocate buffer.");
-		return ERROR_FAIL;
-	}
-
-	dummy = unhexify(buf, CMD_ARGV[1], tmp / 2);
-
-	if (dummy != (tmp / 2)) {
-		LOG_ERROR("Data must be encoded as hexadecimal pairs.");
-		free(buf);
-		return ERROR_COMMAND_ARGUMENT_INVALID;
-	}
-
-	length = tmp / 2;
-	ret = jaylink_emucom_write(devh, channel, buf, &length);
-
-	free(buf);
-
-	if (ret == JAYLINK_ERR_DEV_NOT_SUPPORTED) {
-		LOG_ERROR("Channel not supported by the device.");
-		return ERROR_FAIL;
-	} else if (ret != JAYLINK_OK) {
-		LOG_ERROR("Failed to write to channel: %s.", jaylink_strerror(ret));
-		return ERROR_FAIL;
-	}
-
-	if (length != (tmp / 2))
-		LOG_WARNING("Only %" PRIu32 " bytes written to the channel.", length);
-
-	return ERROR_OK;
-}
-
-COMMAND_HANDLER(jlink_handle_emucom_read_command)
-{
-	int ret;
-	uint32_t channel;
-	uint32_t length;
-	uint8_t *buf;
-	size_t tmp;
-
-	if (CMD_ARGC != 2)
-		return ERROR_COMMAND_SYNTAX_ERROR;
-
-	if (!jaylink_has_cap(caps, JAYLINK_DEV_CAP_EMUCOM)) {
-		LOG_ERROR("Device does not support EMUCOM.");
-		return ERROR_FAIL;
-	}
-
-	COMMAND_PARSE_NUMBER(u32, CMD_ARGV[0], channel);
-	COMMAND_PARSE_NUMBER(u32, CMD_ARGV[1], length);
-
-	buf = malloc(length * 3 + 1);
-
-	if (!buf) {
-		LOG_ERROR("Failed to allocate buffer.");
-		return ERROR_FAIL;
-	}
-
-	ret = jaylink_emucom_read(devh, channel, buf, &length);
-
-	if (ret == JAYLINK_ERR_DEV_NOT_SUPPORTED) {
-		LOG_ERROR("Channel is not supported by the device.");
-		free(buf);
-		return ERROR_FAIL;
-	} else if (ret == JAYLINK_ERR_DEV_NOT_AVAILABLE) {
-		LOG_ERROR("Channel is not available for the requested amount of data. "
-			"%" PRIu32 " bytes are avilable.", length);
-		free(buf);
-		return ERROR_FAIL;
-	} else if (ret != JAYLINK_OK) {
-		LOG_ERROR("Failed to read from channel: %s.", jaylink_strerror(ret));
-		free(buf);
-		return ERROR_FAIL;
-	}
-
-	tmp = hexify((char *)buf + length, buf, length, 2 * length + 1);
-
-	if (tmp != 2 * length) {
-		LOG_ERROR("Failed to convert data into hexadecimal string.");
-		free(buf);
-		return ERROR_FAIL;
-	}
-
-	command_print(CMD_CTX, "%s", buf + length);
 	free(buf);
 
 	return ERROR_OK;
@@ -1968,24 +1815,6 @@
 		.mode = COMMAND_EXEC,
 		.help = "write configuration to the device",
 		.usage = "",
-	},
-	COMMAND_REGISTRATION_DONE
-};
-
-static const struct command_registration jlink_emucom_subcommand_handlers[] = {
-	{
-		.name = "write",
-		.handler = &jlink_handle_emucom_write_command,
-		.mode = COMMAND_EXEC,
-		.help = "write to a channel",
-		.usage = "<channel> <data>",
-	},
-	{
-		.name = "read",
-		.handler = &jlink_handle_emucom_read_command,
-		.mode = COMMAND_EXEC,
-		.help = "read from a channel",
-		.usage = "<channel> <length>"
 	},
 	COMMAND_REGISTRATION_DONE
 };
@@ -2067,12 +1896,6 @@
 		.chain = jlink_emucom_subcommand_handlers,
 		.usage = "",
 	},
-	{
-		.name = "emucom",
-		.mode = COMMAND_EXEC,
-		.help = "access EMUCOM channel",
-		.chain = jlink_emucom_subcommand_handlers
-	},
 	COMMAND_REGISTRATION_DONE
 };
 
