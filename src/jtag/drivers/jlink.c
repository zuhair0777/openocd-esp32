--- conflicted
+++ resolved
@@ -38,12 +38,8 @@
 #include <jtag/interface.h>
 #include <jtag/swd.h>
 #include <jtag/commands.h>
-<<<<<<< HEAD
-#include <jtag/drivers/jtag_usb_common.h>
-=======
 #include <jtag/adapter.h>
 #include <helper/replacements.h>
->>>>>>> 25488359
 #include <target/cortex_m.h>
 
 #include <libjaylink/libjaylink.h>
@@ -483,11 +479,7 @@
 	}
 
 	if (tmp < 143) {
-<<<<<<< HEAD
-		LOG_ERROR("Not enough free device internal memory: %" PRIu32 " bytes.", tmp);
-=======
 		LOG_ERROR("Not enough free device internal memory: %" PRIu32 " bytes", tmp);
->>>>>>> 25488359
 		return false;
 	}
 
@@ -564,11 +556,7 @@
 {
 	int ret = jaylink_discovery_scan(jayctx, ifaces);
 	if (ret != JAYLINK_OK) {
-<<<<<<< HEAD
-		LOG_ERROR("jaylink_discovery_scan() failed: %s.", jaylink_strerror(ret));
-=======
 		LOG_ERROR("jaylink_discovery_scan() failed: %s", jaylink_strerror(ret));
->>>>>>> 25488359
 		jaylink_exit(jayctx);
 		return ERROR_JTAG_INIT_FAILED;
 	}
@@ -655,48 +643,30 @@
 	struct jaylink_hardware_status hwstatus;
 	size_t length;
 
-<<<<<<< HEAD
-	LOG_DEBUG("Using libjaylink %s (compiled with %s).",
-		jaylink_version_package_get_string(), JAYLINK_VERSION_PACKAGE_STRING);
-
-	if (!jaylink_library_has_cap(JAYLINK_CAP_HIF_USB) && use_usb_address) {
-		LOG_ERROR("J-Link driver does not support USB devices.");
-=======
 	LOG_DEBUG("Using libjaylink %s (compiled with %s)",
 		jaylink_version_package_get_string(), JAYLINK_VERSION_PACKAGE_STRING);
 
 	if (!jaylink_library_has_cap(JAYLINK_CAP_HIF_USB) && use_usb_address) {
 		LOG_ERROR("J-Link driver does not support USB devices");
->>>>>>> 25488359
 		return ERROR_JTAG_INIT_FAILED;
 	}
 
 	ret = jaylink_init(&jayctx);
 
 	if (ret != JAYLINK_OK) {
-<<<<<<< HEAD
-		LOG_ERROR("jaylink_init() failed: %s.", jaylink_strerror(ret));
-=======
 		LOG_ERROR("jaylink_init() failed: %s", jaylink_strerror(ret));
->>>>>>> 25488359
 		return ERROR_JTAG_INIT_FAILED;
 	}
 
 	ret = jaylink_log_set_callback(jayctx, &jaylink_log_handler, NULL);
 
 	if (ret != JAYLINK_OK) {
-<<<<<<< HEAD
-		LOG_ERROR("jaylink_log_set_callback() failed: %s.",
-=======
 		LOG_ERROR("jaylink_log_set_callback() failed: %s",
->>>>>>> 25488359
 			jaylink_strerror(ret));
 		jaylink_exit(jayctx);
 		return ERROR_JTAG_INIT_FAILED;
 	}
 
-<<<<<<< HEAD
-=======
 	const char *serial = adapter_get_required_serial();
 	if (serial) {
 		ret = jaylink_parse_serial_number(serial, &serial_number);
@@ -714,7 +684,6 @@
 		use_usb_address = false;
 	}
 
->>>>>>> 25488359
 	bool found_device;
 	ret = jlink_open_device(JAYLINK_HIF_USB, &found_device);
 	if (ret != ERROR_OK)
@@ -1075,11 +1044,7 @@
 		return ERROR_FAIL;
 	}
 
-<<<<<<< HEAD
-	command_print(CMD, "Device has %" PRIu32 " bytes of free memory.", tmp);
-=======
 	command_print(CMD, "Device has %" PRIu32 " bytes of free memory", tmp);
->>>>>>> 25488359
 
 	return ERROR_OK;
 }
@@ -1356,11 +1321,7 @@
 		if (!enabled)
 			return ERROR_OK;
 
-<<<<<<< HEAD
-		LOG_ERROR("Trace capturing is not supported by the device.");
-=======
 		LOG_ERROR("Trace capturing is not supported by the device");
->>>>>>> 25488359
 		return ERROR_FAIL;
 	}
 
@@ -1383,11 +1344,7 @@
 	}
 
 	if (pin_protocol != TPIU_PIN_PROTOCOL_ASYNC_UART) {
-<<<<<<< HEAD
-		LOG_ERROR("Selected pin protocol is not supported.");
-=======
 		LOG_ERROR("Selected pin protocol is not supported");
->>>>>>> 25488359
 		return ERROR_FAIL;
 	}
 
@@ -1412,48 +1369,17 @@
 		max_freq = speed.freq / speed.min_div;
 
 		if (*trace_freq > max_freq) {
-<<<<<<< HEAD
-			LOG_INFO("Given SWO frequency too high, using %" PRIu32 " Hz instead.",
-				max_freq);
-			*trace_freq = max_freq;
-		} else if (*trace_freq < min_freq) {
-			LOG_INFO("Given SWO frequency too low, using %" PRIu32 " Hz instead.",
-=======
 			LOG_INFO("Given SWO frequency too high, using %" PRIu32 " Hz instead",
 				max_freq);
 			*trace_freq = max_freq;
 		} else if (*trace_freq < min_freq) {
 			LOG_INFO("Given SWO frequency too low, using %" PRIu32 " Hz instead",
->>>>>>> 25488359
 				min_freq);
 			*trace_freq = min_freq;
 		} else if (*trace_freq != speed.freq / divider) {
 			*trace_freq = speed.freq / divider;
 
 			LOG_INFO("Given SWO frequency is not supported by the device, "
-<<<<<<< HEAD
-				"using %u Hz instead.", *trace_freq);
-		}
-
-		if (!calculate_swo_prescaler(traceclkin_freq, *trace_freq,
-				prescaler)) {
-			LOG_ERROR("SWO frequency is not suitable. Please choose a "
-				"different frequency or use auto-detection.");
-			return ERROR_FAIL;
-		}
-	} else {
-		LOG_INFO("Trying to auto-detect SWO frequency.");
-
-		if (!detect_swo_freq_and_prescaler(speed, traceclkin_freq, trace_freq,
-				prescaler)) {
-			LOG_ERROR("Maximum permitted frequency deviation of %.02f %% "
-				"could not be achieved.", SWO_MAX_FREQ_DEV);
-			LOG_ERROR("Auto-detection of SWO frequency failed.");
-			return ERROR_FAIL;
-		}
-
-		LOG_INFO("Using SWO frequency of %u Hz.", *trace_freq);
-=======
 				"using %u Hz instead", *trace_freq);
 		}
 
@@ -1475,7 +1401,6 @@
 		}
 
 		LOG_INFO("Using SWO frequency of %u Hz", *trace_freq);
->>>>>>> 25488359
 	}
 
 	ret = jaylink_swo_start(devh, JAYLINK_SWO_MODE_UART, *trace_freq,
@@ -1486,11 +1411,7 @@
 		return ERROR_FAIL;
 	}
 
-<<<<<<< HEAD
-	LOG_DEBUG("Using %" PRIu32 " bytes device memory for trace capturing.",
-=======
 	LOG_DEBUG("Using %" PRIu32 " bytes device memory for trace capturing",
->>>>>>> 25488359
 		buffer_size);
 
 	/*
@@ -1875,11 +1796,7 @@
 		return ERROR_FAIL;
 	} else if (ret == JAYLINK_ERR_DEV_NOT_AVAILABLE) {
 		LOG_ERROR("Channel is not available for the requested amount of data. "
-<<<<<<< HEAD
-			"%" PRIu32 " bytes are available.", length);
-=======
 			"%" PRIu32 " bytes are available", length);
->>>>>>> 25488359
 		free(buf);
 		return ERROR_FAIL;
 	} else if (ret != JAYLINK_OK) {
