/***************************************************************************
 *   Copyright (C) 2005 by Dominic Rath                                    *
 *   Dominic.Rath@gmx.de                                                   *
 *                                                                         *
 *   Copyright (C) 2007,2008 Øyvind Harboe                                 *
 *   oyvind.harboe@zylin.com                                               *
 *                                                                         *
 *   This program is free software; you can redistribute it and/or modify  *
 *   it under the terms of the GNU General Public License as published by  *
 *   the Free Software Foundation; either version 2 of the License, or     *
 *   (at your option) any later version.                                   *
 *                                                                         *
 *   This program is distributed in the hope that it will be useful,       *
 *   but WITHOUT ANY WARRANTY; without even the implied warranty of        *
 *   MERCHANTABILITY or FITNESS FOR A PARTICULAR PURPOSE.  See the         *
 *   GNU General Public License for more details.                          *
 *                                                                         *
 *   You should have received a copy of the GNU General Public License     *
 *   along with this program.  If not, see <http://www.gnu.org/licenses/>. *
 ***************************************************************************/

/* 2014-12: Addition of the SWD protocol support is based on the initial work
 * by Paul Fertser and modifications by Jean-Christian de Rivaz. */

#ifdef HAVE_CONFIG_H
#include "config.h"
#endif

#include "bitbang.h"
#include <jtag/interface.h>
#include <jtag/commands.h>

/**
 * Function bitbang_stableclocks
 * issues a number of clock cycles while staying in a stable state.
 * Because the TMS value required to stay in the RESET state is a 1, whereas
 * the TMS value required to stay in any of the other stable states is a 0,
 * this function checks the current stable state to decide on the value of TMS
 * to use.
 */
static int bitbang_stableclocks(int num_cycles);

static void bitbang_swd_write_reg(uint8_t cmd, uint32_t value, uint32_t ap_delay_clk);

struct bitbang_interface *bitbang_interface;

/* DANGER!!!! clock absolutely *MUST* be 0 in idle or reset won't work!
 *
 * Set this to 1 and str912 reset halt will fail.
 *
 * If someone can submit a patch with an explanation it will be greatly
 * appreciated, but as far as I can tell (ØH) DCLK is generated upon
 * clk = 0 in TAP_IDLE. Good luck deducing that from the ARM documentation!
 * The ARM documentation uses the term "DCLK is asserted while in the TAP_IDLE
 * state". With hardware there is no such thing as *while* in a state. There
 * are only edges. So clk => 0 is in fact a very subtle state transition that
 * happens *while* in the TAP_IDLE state. "#&¤"#¤&"#&"#&
 *
 * For "reset halt" the last thing that happens before srst is asserted
 * is that the breakpoint is set up. If DCLK is not wiggled one last
 * time before the reset, then the breakpoint is not set up and
 * "reset halt" will fail to halt.
 *
 */
#define CLOCK_IDLE() 0

/* The bitbang driver leaves the TCK 0 when in idle */
static void bitbang_end_state(tap_state_t state)
{
	assert(tap_is_state_stable(state));
	tap_set_end_state(state);
}

static int bitbang_state_move(int skip)
{
	int i = 0, tms = 0;
	uint8_t tms_scan = tap_get_tms_path(tap_get_state(), tap_get_end_state());
	int tms_count = tap_get_tms_path_len(tap_get_state(), tap_get_end_state());

	for (i = skip; i < tms_count; i++) {
		tms = (tms_scan >> i) & 1;
		if (bitbang_interface->write(0, tms, 0) != ERROR_OK)
			return ERROR_FAIL;
		if (bitbang_interface->write(1, tms, 0) != ERROR_OK)
			return ERROR_FAIL;
	}
	if (bitbang_interface->write(CLOCK_IDLE(), tms, 0) != ERROR_OK)
		return ERROR_FAIL;

	tap_set_state(tap_get_end_state());
	return ERROR_OK;
}

/**
 * Clock a bunch of TMS (or SWDIO) transitions, to change the JTAG
 * (or SWD) state machine.
 */
static int bitbang_execute_tms(struct jtag_command *cmd)
{
	unsigned num_bits = cmd->cmd.tms->num_bits;
	const uint8_t *bits = cmd->cmd.tms->bits;

	LOG_DEBUG_IO("TMS: %d bits", num_bits);

	int tms = 0;
	for (unsigned i = 0; i < num_bits; i++) {
		tms = ((bits[i/8] >> (i % 8)) & 1);
		if (bitbang_interface->write(0, tms, 0) != ERROR_OK)
			return ERROR_FAIL;
		if (bitbang_interface->write(1, tms, 0) != ERROR_OK)
			return ERROR_FAIL;
	}
	if (bitbang_interface->write(CLOCK_IDLE(), tms, 0) != ERROR_OK)
		return ERROR_FAIL;

	return ERROR_OK;
}

static int bitbang_path_move(struct pathmove_command *cmd)
{
	int num_states = cmd->num_states;
	int state_count;
	int tms = 0;

	state_count = 0;
	while (num_states) {
		if (tap_state_transition(tap_get_state(), false) == cmd->path[state_count])
			tms = 0;
		else if (tap_state_transition(tap_get_state(), true) == cmd->path[state_count])
			tms = 1;
		else {
			LOG_ERROR("BUG: %s -> %s isn't a valid TAP transition",
				tap_state_name(tap_get_state()),
				tap_state_name(cmd->path[state_count]));
			exit(-1);
		}

		if (bitbang_interface->write(0, tms, 0) != ERROR_OK)
			return ERROR_FAIL;
		if (bitbang_interface->write(1, tms, 0) != ERROR_OK)
			return ERROR_FAIL;

		tap_set_state(cmd->path[state_count]);
		state_count++;
		num_states--;
	}

	if (bitbang_interface->write(CLOCK_IDLE(), tms, 0) != ERROR_OK)
		return ERROR_FAIL;

	tap_set_end_state(tap_get_state());
	return ERROR_OK;
}

static int bitbang_runtest(int num_cycles)
{
	int i;

	tap_state_t saved_end_state = tap_get_end_state();

	/* only do a state_move when we're not already in IDLE */
	if (tap_get_state() != TAP_IDLE) {
		bitbang_end_state(TAP_IDLE);
		if (bitbang_state_move(0) != ERROR_OK)
			return ERROR_FAIL;
	}

	/* execute num_cycles */
	for (i = 0; i < num_cycles; i++) {
		if (bitbang_interface->write(0, 0, 0) != ERROR_OK)
			return ERROR_FAIL;
		if (bitbang_interface->write(1, 0, 0) != ERROR_OK)
			return ERROR_FAIL;
	}
	if (bitbang_interface->write(CLOCK_IDLE(), 0, 0) != ERROR_OK)
		return ERROR_FAIL;

	/* finish in end_state */
	bitbang_end_state(saved_end_state);
	if (tap_get_state() != tap_get_end_state())
		if (bitbang_state_move(0) != ERROR_OK)
			return ERROR_FAIL;

	return ERROR_OK;
}

static int bitbang_stableclocks(int num_cycles)
{
	int tms = (tap_get_state() == TAP_RESET ? 1 : 0);
	int i;

	/* send num_cycles clocks onto the cable */
	for (i = 0; i < num_cycles; i++) {
		if (bitbang_interface->write(1, tms, 0) != ERROR_OK)
			return ERROR_FAIL;
		if (bitbang_interface->write(0, tms, 0) != ERROR_OK)
			return ERROR_FAIL;
	}

	return ERROR_OK;
}

static int bitbang_scan(bool ir_scan, enum scan_type type, uint8_t *buffer,
		unsigned scan_size)
{
	tap_state_t saved_end_state = tap_get_end_state();
	unsigned bit_cnt;

	if (!((!ir_scan &&
			(tap_get_state() == TAP_DRSHIFT)) ||
			(ir_scan && (tap_get_state() == TAP_IRSHIFT)))) {
		if (ir_scan)
			bitbang_end_state(TAP_IRSHIFT);
		else
			bitbang_end_state(TAP_DRSHIFT);

		if (bitbang_state_move(0) != ERROR_OK)
			return ERROR_FAIL;
		bitbang_end_state(saved_end_state);
	}

	size_t buffered = 0;
	for (bit_cnt = 0; bit_cnt < scan_size; bit_cnt++) {
		int tms = (bit_cnt == scan_size-1) ? 1 : 0;
		int tdi;
		int bytec = bit_cnt/8;
		int bcval = 1 << (bit_cnt % 8);

		/* if we're just reading the scan, but don't care about the output
		 * default to outputting 'low', this also makes valgrind traces more readable,
		 * as it removes the dependency on an uninitialised value
		 */
		tdi = 0;
		if ((type != SCAN_IN) && (buffer[bytec] & bcval))
			tdi = 1;

		if (bitbang_interface->write(0, tms, tdi) != ERROR_OK)
			return ERROR_FAIL;

		if (type != SCAN_OUT) {
			if (bitbang_interface->buf_size) {
				if (bitbang_interface->sample() != ERROR_OK)
					return ERROR_FAIL;
				buffered++;
			} else {
				switch (bitbang_interface->read()) {
					case BB_LOW:
						buffer[bytec] &= ~bcval;
						break;
					case BB_HIGH:
						buffer[bytec] |= bcval;
						break;
					default:
						return ERROR_FAIL;
				}
			}
		}

		if (bitbang_interface->write(1, tms, tdi) != ERROR_OK)
			return ERROR_FAIL;

		if (type != SCAN_OUT && bitbang_interface->buf_size &&
				(buffered == bitbang_interface->buf_size ||
				 bit_cnt == scan_size - 1)) {
			for (unsigned i = bit_cnt + 1 - buffered; i <= bit_cnt; i++) {
				switch (bitbang_interface->read_sample()) {
					case BB_LOW:
						buffer[i/8] &= ~(1 << (i % 8));
						break;
					case BB_HIGH:
						buffer[i/8] |= 1 << (i % 8);
						break;
					default:
						return ERROR_FAIL;
				}
			}
			buffered = 0;
		}
	}

	if (tap_get_state() != tap_get_end_state()) {
		/* we *KNOW* the above loop transitioned out of
		 * the shift state, so we skip the first state
		 * and move directly to the end state.
		 */
		if (bitbang_state_move(1) != ERROR_OK)
			return ERROR_FAIL;
	}
	return ERROR_OK;
}

int bitbang_execute_queue(void)
{
	struct jtag_command *cmd = jtag_command_queue;	/* currently processed command */
	int scan_size;
	enum scan_type type;
	uint8_t *buffer;
	int retval;

	if (!bitbang_interface) {
		LOG_ERROR("BUG: Bitbang interface called, but not yet initialized");
		exit(-1);
	}

	/* return ERROR_OK, unless a jtag_read_buffer returns a failed check
	 * that wasn't handled by a caller-provided error handler
	 */
	retval = ERROR_OK;

	if (bitbang_interface->blink) {
		if (bitbang_interface->blink(1) != ERROR_OK)
			return ERROR_FAIL;
	}

	while (cmd) {
		switch (cmd->type) {
			case JTAG_RESET:
				LOG_DEBUG_IO("reset trst: %i srst %i",
						cmd->cmd.reset->trst,
						cmd->cmd.reset->srst);
				if ((cmd->cmd.reset->trst == 1) ||
						(cmd->cmd.reset->srst && (jtag_get_reset_config() & RESET_SRST_PULLS_TRST)))
					tap_set_state(TAP_RESET);
				if (bitbang_interface->reset(cmd->cmd.reset->trst,
							cmd->cmd.reset->srst) != ERROR_OK)
					return ERROR_FAIL;
				break;
			case JTAG_RUNTEST:
				LOG_DEBUG_IO("runtest %i cycles, end in %s",
						cmd->cmd.runtest->num_cycles,
						tap_state_name(cmd->cmd.runtest->end_state));
				bitbang_end_state(cmd->cmd.runtest->end_state);
				if (bitbang_runtest(cmd->cmd.runtest->num_cycles) != ERROR_OK)
					return ERROR_FAIL;
				break;

			case JTAG_STABLECLOCKS:
				/* this is only allowed while in a stable state.  A check for a stable
				 * state was done in jtag_add_clocks()
				 */
				if (bitbang_stableclocks(cmd->cmd.stableclocks->num_cycles) != ERROR_OK)
					return ERROR_FAIL;
				break;

			case JTAG_TLR_RESET:
				LOG_DEBUG_IO("statemove end in %s",
						tap_state_name(cmd->cmd.statemove->end_state));
				bitbang_end_state(cmd->cmd.statemove->end_state);
				if (bitbang_state_move(0) != ERROR_OK)
					return ERROR_FAIL;
				break;
			case JTAG_PATHMOVE:
				LOG_DEBUG_IO("pathmove: %i states, end in %s",
						cmd->cmd.pathmove->num_states,
						tap_state_name(cmd->cmd.pathmove->path[cmd->cmd.pathmove->num_states - 1]));
<<<<<<< HEAD
#endif
=======
>>>>>>> 9de7d9c8
				if (bitbang_path_move(cmd->cmd.pathmove) != ERROR_OK)
					return ERROR_FAIL;
				break;
			case JTAG_SCAN:
				bitbang_end_state(cmd->cmd.scan->end_state);
				scan_size = jtag_build_buffer(cmd->cmd.scan, &buffer);
<<<<<<< HEAD
#ifdef _DEBUG_JTAG_IO_
				LOG_DEBUG("%s scan %d bits; end in %s",
						(cmd->cmd.scan->ir_scan) ? "IR" : "DR",
						scan_size,
					tap_state_name(cmd->cmd.scan->end_state));
#endif
=======
				LOG_DEBUG_IO("%s scan %d bits; end in %s",
						(cmd->cmd.scan->ir_scan) ? "IR" : "DR",
						scan_size,
					tap_state_name(cmd->cmd.scan->end_state));
>>>>>>> 9de7d9c8
				type = jtag_scan_type(cmd->cmd.scan);
				if (bitbang_scan(cmd->cmd.scan->ir_scan, type, buffer,
							scan_size) != ERROR_OK)
					return ERROR_FAIL;
				if (jtag_read_buffer(buffer, cmd->cmd.scan) != ERROR_OK)
					retval = ERROR_JTAG_QUEUE_FAILED;
				if (buffer)
					free(buffer);
				break;
			case JTAG_SLEEP:
				LOG_DEBUG_IO("sleep %" PRIi32, cmd->cmd.sleep->us);
				jtag_sleep(cmd->cmd.sleep->us);
				break;
			case JTAG_TMS:
				retval = bitbang_execute_tms(cmd);
				break;
			default:
				LOG_ERROR("BUG: unknown JTAG command type encountered");
				exit(-1);
		}
		cmd = cmd->next;
	}
	if (bitbang_interface->blink) {
		if (bitbang_interface->blink(0) != ERROR_OK)
			return ERROR_FAIL;
	}

	return retval;
}


bool swd_mode;
static int queued_retval;

static int bitbang_swd_init(void)
{
	LOG_DEBUG("bitbang_swd_init");
	swd_mode = true;
	return ERROR_OK;
}

static void bitbang_exchange(bool rnw, uint8_t buf[], unsigned int offset, unsigned int bit_cnt)
{
	LOG_DEBUG("bitbang_exchange");
	int tdi;

	for (unsigned int i = offset; i < bit_cnt + offset; i++) {
		int bytec = i/8;
		int bcval = 1 << (i % 8);
		tdi = !rnw && (buf[bytec] & bcval);

		bitbang_interface->write(0, 0, tdi);

		if (rnw && buf) {
			if (bitbang_interface->swdio_read())
				buf[bytec] |= bcval;
			else
				buf[bytec] &= ~bcval;
		}

		bitbang_interface->write(1, 0, tdi);
	}
}

int bitbang_swd_switch_seq(enum swd_special_seq seq)
{
	LOG_DEBUG("bitbang_swd_switch_seq");

	switch (seq) {
	case LINE_RESET:
		LOG_DEBUG("SWD line reset");
		bitbang_exchange(false, (uint8_t *)swd_seq_line_reset, 0, swd_seq_line_reset_len);
		break;
	case JTAG_TO_SWD:
		LOG_DEBUG("JTAG-to-SWD");
		bitbang_exchange(false, (uint8_t *)swd_seq_jtag_to_swd, 0, swd_seq_jtag_to_swd_len);
		break;
	case SWD_TO_JTAG:
		LOG_DEBUG("SWD-to-JTAG");
		bitbang_exchange(false, (uint8_t *)swd_seq_swd_to_jtag, 0, swd_seq_swd_to_jtag_len);
		break;
	default:
		LOG_ERROR("Sequence %d not supported", seq);
		return ERROR_FAIL;
	}

	return ERROR_OK;
}

void bitbang_switch_to_swd(void)
{
	LOG_DEBUG("bitbang_switch_to_swd");
	bitbang_exchange(false, (uint8_t *)swd_seq_jtag_to_swd, 0, swd_seq_jtag_to_swd_len);
}

static void swd_clear_sticky_errors(void)
{
	bitbang_swd_write_reg(swd_cmd(false,  false, DP_ABORT),
		STKCMPCLR | STKERRCLR | WDERRCLR | ORUNERRCLR, 0);
}

static void bitbang_swd_read_reg(uint8_t cmd, uint32_t *value, uint32_t ap_delay_clk)
{
	LOG_DEBUG("bitbang_swd_read_reg");
	assert(cmd & SWD_CMD_RnW);

	if (queued_retval != ERROR_OK) {
		LOG_DEBUG("Skip bitbang_swd_read_reg because queued_retval=%d", queued_retval);
		return;
	}

	for (;;) {
		uint8_t trn_ack_data_parity_trn[DIV_ROUND_UP(4 + 3 + 32 + 1 + 4, 8)];

		cmd |= SWD_CMD_START | (1 << 7);
		bitbang_exchange(false, &cmd, 0, 8);

		bitbang_interface->swdio_drive(false);
		bitbang_exchange(true, trn_ack_data_parity_trn, 0, 1 + 3 + 32 + 1 + 1);
		bitbang_interface->swdio_drive(true);

		int ack = buf_get_u32(trn_ack_data_parity_trn, 1, 3);
		uint32_t data = buf_get_u32(trn_ack_data_parity_trn, 1 + 3, 32);
		int parity = buf_get_u32(trn_ack_data_parity_trn, 1 + 3 + 32, 1);

		LOG_DEBUG("%s %s %s reg %X = %08"PRIx32,
			  ack == SWD_ACK_OK ? "OK" : ack == SWD_ACK_WAIT ? "WAIT" : ack == SWD_ACK_FAULT ? "FAULT" : "JUNK",
			  cmd & SWD_CMD_APnDP ? "AP" : "DP",
			  cmd & SWD_CMD_RnW ? "read" : "write",
			  (cmd & SWD_CMD_A32) >> 1,
			  data);

		switch (ack) {
		 case SWD_ACK_OK:
			if (parity != parity_u32(data)) {
				LOG_DEBUG("Wrong parity detected");
				queued_retval = ERROR_FAIL;
				return;
			}
			if (value)
				*value = data;
			if (cmd & SWD_CMD_APnDP)
				bitbang_exchange(true, NULL, 0, ap_delay_clk);
			return;
		 case SWD_ACK_WAIT:
			LOG_DEBUG("SWD_ACK_WAIT");
			swd_clear_sticky_errors();
			break;
		 case SWD_ACK_FAULT:
			LOG_DEBUG("SWD_ACK_FAULT");
			queued_retval = ack;
			return;
		 default:
			LOG_DEBUG("No valid acknowledge: ack=%d", ack);
			queued_retval = ack;
			return;
		}
	}
}

static void bitbang_swd_write_reg(uint8_t cmd, uint32_t value, uint32_t ap_delay_clk)
{
	LOG_DEBUG("bitbang_swd_write_reg");
	assert(!(cmd & SWD_CMD_RnW));

	if (queued_retval != ERROR_OK) {
		LOG_DEBUG("Skip bitbang_swd_write_reg because queued_retval=%d", queued_retval);
		return;
	}

	for (;;) {
		uint8_t trn_ack_data_parity_trn[DIV_ROUND_UP(4 + 3 + 32 + 1 + 4, 8)];
		buf_set_u32(trn_ack_data_parity_trn, 1 + 3 + 1, 32, value);
		buf_set_u32(trn_ack_data_parity_trn, 1 + 3 + 1 + 32, 1, parity_u32(value));

		cmd |= SWD_CMD_START | (1 << 7);
		bitbang_exchange(false, &cmd, 0, 8);

		bitbang_interface->swdio_drive(false);
		bitbang_exchange(true, trn_ack_data_parity_trn, 0, 1 + 3 + 1);
		bitbang_interface->swdio_drive(true);
		bitbang_exchange(false, trn_ack_data_parity_trn, 1 + 3 + 1, 32 + 1);

		int ack = buf_get_u32(trn_ack_data_parity_trn, 1, 3);
		LOG_DEBUG("%s %s %s reg %X = %08"PRIx32,
			  ack == SWD_ACK_OK ? "OK" : ack == SWD_ACK_WAIT ? "WAIT" : ack == SWD_ACK_FAULT ? "FAULT" : "JUNK",
			  cmd & SWD_CMD_APnDP ? "AP" : "DP",
			  cmd & SWD_CMD_RnW ? "read" : "write",
			  (cmd & SWD_CMD_A32) >> 1,
			  buf_get_u32(trn_ack_data_parity_trn, 1 + 3 + 1, 32));

		switch (ack) {
		 case SWD_ACK_OK:
			if (cmd & SWD_CMD_APnDP)
				bitbang_exchange(true, NULL, 0, ap_delay_clk);
			return;
		 case SWD_ACK_WAIT:
			LOG_DEBUG("SWD_ACK_WAIT");
			swd_clear_sticky_errors();
			break;
		 case SWD_ACK_FAULT:
			LOG_DEBUG("SWD_ACK_FAULT");
			queued_retval = ack;
			return;
		 default:
			LOG_DEBUG("No valid acknowledge: ack=%d", ack);
			queued_retval = ack;
			return;
		}
	}
}

static int bitbang_swd_run_queue(void)
{
	LOG_DEBUG("bitbang_swd_run_queue");
	/* A transaction must be followed by another transaction or at least 8 idle cycles to
	 * ensure that data is clocked through the AP. */
	bitbang_exchange(true, NULL, 0, 8);

	int retval = queued_retval;
	queued_retval = ERROR_OK;
	LOG_DEBUG("SWD queue return value: %02x", retval);
	return retval;
}

const struct swd_driver bitbang_swd = {
	.init = bitbang_swd_init,
	.switch_seq = bitbang_swd_switch_seq,
	.read_reg = bitbang_swd_read_reg,
	.write_reg = bitbang_swd_write_reg,
	.run = bitbang_swd_run_queue,
};<|MERGE_RESOLUTION|>--- conflicted
+++ resolved
@@ -353,29 +353,16 @@
 				LOG_DEBUG_IO("pathmove: %i states, end in %s",
 						cmd->cmd.pathmove->num_states,
 						tap_state_name(cmd->cmd.pathmove->path[cmd->cmd.pathmove->num_states - 1]));
-<<<<<<< HEAD
-#endif
-=======
->>>>>>> 9de7d9c8
 				if (bitbang_path_move(cmd->cmd.pathmove) != ERROR_OK)
 					return ERROR_FAIL;
 				break;
 			case JTAG_SCAN:
 				bitbang_end_state(cmd->cmd.scan->end_state);
 				scan_size = jtag_build_buffer(cmd->cmd.scan, &buffer);
-<<<<<<< HEAD
-#ifdef _DEBUG_JTAG_IO_
-				LOG_DEBUG("%s scan %d bits; end in %s",
-						(cmd->cmd.scan->ir_scan) ? "IR" : "DR",
-						scan_size,
-					tap_state_name(cmd->cmd.scan->end_state));
-#endif
-=======
 				LOG_DEBUG_IO("%s scan %d bits; end in %s",
 						(cmd->cmd.scan->ir_scan) ? "IR" : "DR",
 						scan_size,
 					tap_state_name(cmd->cmd.scan->end_state));
->>>>>>> 9de7d9c8
 				type = jtag_scan_type(cmd->cmd.scan);
 				if (bitbang_scan(cmd->cmd.scan->ir_scan, type, buffer,
 							scan_size) != ERROR_OK)
