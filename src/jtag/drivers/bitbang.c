--- conflicted
+++ resolved
@@ -433,19 +433,14 @@
 	case JTAG_TO_SWD:
 		LOG_DEBUG("JTAG-to-SWD");
 		bitbang_swd_exchange(false, (uint8_t *)swd_seq_jtag_to_swd, 0, swd_seq_jtag_to_swd_len);
-<<<<<<< HEAD
-=======
 		break;
 	case JTAG_TO_DORMANT:
 		LOG_DEBUG("JTAG-to-DORMANT");
 		bitbang_swd_exchange(false, (uint8_t *)swd_seq_jtag_to_dormant, 0, swd_seq_jtag_to_dormant_len);
->>>>>>> 25488359
 		break;
 	case SWD_TO_JTAG:
 		LOG_DEBUG("SWD-to-JTAG");
 		bitbang_swd_exchange(false, (uint8_t *)swd_seq_swd_to_jtag, 0, swd_seq_swd_to_jtag_len);
-<<<<<<< HEAD
-=======
 		break;
 	case SWD_TO_DORMANT:
 		LOG_DEBUG("SWD-to-DORMANT");
@@ -458,7 +453,6 @@
 	case DORMANT_TO_JTAG:
 		LOG_DEBUG("DORMANT-to-JTAG");
 		bitbang_swd_exchange(false, (uint8_t *)swd_seq_dormant_to_jtag, 0, swd_seq_dormant_to_jtag_len);
->>>>>>> 25488359
 		break;
 	default:
 		LOG_ERROR("Sequence %d not supported", seq);
@@ -487,11 +481,7 @@
 	for (;;) {
 		uint8_t trn_ack_data_parity_trn[DIV_ROUND_UP(4 + 3 + 32 + 1 + 4, 8)];
 
-<<<<<<< HEAD
-		cmd |= SWD_CMD_START | (1 << 7);
-=======
 		cmd |= SWD_CMD_START | SWD_CMD_PARK;
->>>>>>> 25488359
 		bitbang_swd_exchange(false, &cmd, 0, 8);
 
 		bitbang_interface->swdio_drive(false);
@@ -508,24 +498,7 @@
 			  (cmd & SWD_CMD_A32) >> 1,
 			  data);
 
-<<<<<<< HEAD
-		switch (ack) {
-		 case SWD_ACK_OK:
-			if (parity != parity_u32(data)) {
-				LOG_DEBUG("Wrong parity detected");
-				queued_retval = ERROR_FAIL;
-				return;
-			}
-			if (value)
-				*value = data;
-			if (cmd & SWD_CMD_APnDP)
-				bitbang_swd_exchange(true, NULL, 0, ap_delay_clk);
-			return;
-		 case SWD_ACK_WAIT:
-			LOG_DEBUG("SWD_ACK_WAIT");
-=======
 		if (ack == SWD_ACK_WAIT) {
->>>>>>> 25488359
 			swd_clear_sticky_errors();
 			continue;
 		} else if (ack != SWD_ACK_OK) {
@@ -564,11 +537,7 @@
 		buf_set_u32(trn_ack_data_parity_trn, 1 + 3 + 1, 32, value);
 		buf_set_u32(trn_ack_data_parity_trn, 1 + 3 + 1 + 32, 1, parity_u32(value));
 
-<<<<<<< HEAD
-		cmd |= SWD_CMD_START | (1 << 7);
-=======
 		cmd |= SWD_CMD_START | SWD_CMD_PARK;
->>>>>>> 25488359
 		bitbang_swd_exchange(false, &cmd, 0, 8);
 
 		bitbang_interface->swdio_drive(false);
@@ -585,25 +554,6 @@
 			  (cmd & SWD_CMD_A32) >> 1,
 			  buf_get_u32(trn_ack_data_parity_trn, 1 + 3 + 1, 32));
 
-<<<<<<< HEAD
-		switch (ack) {
-		 case SWD_ACK_OK:
-			if (cmd & SWD_CMD_APnDP)
-				bitbang_swd_exchange(true, NULL, 0, ap_delay_clk);
-			return;
-		 case SWD_ACK_WAIT:
-			LOG_DEBUG("SWD_ACK_WAIT");
-			swd_clear_sticky_errors();
-			break;
-		 case SWD_ACK_FAULT:
-			LOG_DEBUG("SWD_ACK_FAULT");
-			queued_retval = ack;
-			return;
-		 default:
-			LOG_DEBUG("No valid acknowledge: ack=%d", ack);
-			queued_retval = ack;
-			return;
-=======
 		if (check_ack) {
 			if (ack == SWD_ACK_WAIT) {
 				swd_clear_sticky_errors();
@@ -612,7 +562,6 @@
 				queued_retval = swd_ack_to_error_code(ack);
 				return;
 			}
->>>>>>> 25488359
 		}
 
 		if (cmd & SWD_CMD_APNDP)
