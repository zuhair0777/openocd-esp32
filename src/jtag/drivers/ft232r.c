/***************************************************************************
 *   Copyright (C) 2010 Serge Vakulenko                                    *
 *   serge@vak.ru                                                          *
 *                                                                         *
 *   This program is free software; you can redistribute it and/or modify  *
 *   it under the terms of the GNU General Public License as published by  *
 *   the Free Software Foundation; either version 2 of the License, or     *
 *   (at your option) any later version.                                   *
 *                                                                         *
 *   This program is distributed in the hope that it will be useful,       *
 *   but WITHOUT ANY WARRANTY; without even the implied warranty of        *
 *   MERCHANTABILITY or FITNESS FOR A PARTICULAR PURPOSE.  See the         *
 *   GNU General Public License for more details.                          *
 *                                                                         *
 *   You should have received a copy of the GNU General Public License     *
 *   along with this program.  If not, see <http://www.gnu.org/licenses/>. *
 ***************************************************************************/

#ifdef HAVE_CONFIG_H
#include "config.h"
#endif

#if IS_CYGWIN == 1
#include "windows.h"
#undef LOG_ERROR
#endif

/* project specific includes */
#include <jtag/adapter.h>
#include <jtag/interface.h>
#include <jtag/commands.h>
#include <helper/time_support.h>
#include "libusb_helper.h"

/* system includes */
#include <string.h>
#include <stdlib.h>
#include <unistd.h>
#include <sys/time.h>
#include <time.h>

/*
 * Sync bit bang mode is implemented as described in FTDI Application
 * Note AN232R-01: "Bit Bang Modes for the FT232R and FT245R".
 */

/*
 * USB endpoints.
 */
#define IN_EP			0x02
#define OUT_EP			0x81

/* Requests */
#define SIO_RESET		0 /* Reset the port */
#define SIO_MODEM_CTRL		1 /* Set the modem control register */
#define SIO_SET_FLOW_CTRL	2 /* Set flow control register */
#define SIO_SET_BAUD_RATE	3 /* Set baud rate */
#define SIO_SET_DATA		4 /* Set the data characteristics of the port */
#define SIO_POLL_MODEM_STATUS	5
#define SIO_SET_EVENT_CHAR	6
#define SIO_SET_ERROR_CHAR	7
#define SIO_SET_LATENCY_TIMER	9
#define SIO_GET_LATENCY_TIMER	10
#define SIO_SET_BITMODE		11
#define SIO_READ_PINS		12
#define SIO_READ_EEPROM		0x90
#define SIO_WRITE_EEPROM	0x91
#define SIO_ERASE_EEPROM	0x92

#define FT232R_BUF_SIZE_EXTRA	4096

static uint16_t ft232r_vid = 0x0403; /* FTDI */
static uint16_t ft232r_pid = 0x6001; /* FT232R */
static struct libusb_device_handle *adapter;

static uint8_t *ft232r_output;
static size_t ft232r_output_len;

/**
 * FT232R GPIO bit number to RS232 name
 */
#define FT232R_BIT_COUNT 8
static char *ft232r_bit_name_array[FT232R_BIT_COUNT] = {
	"TXD", /* 0: pin 1  TCK output */
	"RXD", /* 1: pin 5  TDI output */
	"RTS", /* 2: pin 3  TDO input */
	"CTS", /* 3: pin 11 TMS output */
	"DTR", /* 4: pin 2  /TRST output */
	"DSR", /* 5: pin 9  unused */
	"DCD", /* 6: pin 10 /SYSRST output */
	"RI"   /* 7: pin 6  unused */
};

static int tck_gpio; /* initialized to 0 by default */
static int tdi_gpio = 1;
static int tdo_gpio = 2;
static int tms_gpio = 3;
static int ntrst_gpio = 4;
static int nsysrst_gpio = 6;
static size_t ft232r_buf_size = FT232R_BUF_SIZE_EXTRA;
/** 0xFFFF disables restore by default, after exit serial port will not work.
 *  0x15 sets TXD RTS DTR as outputs, after exit serial port will continue to work.
 */
static uint16_t ft232r_restore_bitmode = 0xFFFF;

/**
 * Perform sync bitbang output/input transaction.
 * Before call, an array ft232r_output[] should be filled with data to send.
 * Counter ft232r_output_len contains the number of bytes to send.
 * On return, received data is put back to array ft232r_output[].
 */
static int ft232r_send_recv(void)
{
	/* FIFO TX buffer has 128 bytes.
	 * FIFO RX buffer has 256 bytes.
	 * First two bytes of received packet contain contain modem
	 * and line status and are ignored.
	 * Unfortunately, transfer sizes bigger than 64 bytes
	 * frequently cause hang ups. */
	assert(ft232r_output_len > 0);

	size_t total_written = 0;
	size_t total_read = 0;
	int rxfifo_free = 128;

	while (total_read < ft232r_output_len) {
		/* Write */
		int bytes_to_write = ft232r_output_len - total_written;
		if (bytes_to_write > 64)
			bytes_to_write = 64;
		if (bytes_to_write > rxfifo_free)
			bytes_to_write = rxfifo_free;

		if (bytes_to_write) {
			int n;

			if (jtag_libusb_bulk_write(adapter, IN_EP,
						   (char *) ft232r_output + total_written,
						   bytes_to_write, 1000, &n) != ERROR_OK) {
				LOG_ERROR("usb bulk write failed");
				return ERROR_JTAG_DEVICE_ERROR;
			}

			total_written += n;
			rxfifo_free -= n;
		}

		/* Read */
		uint8_t reply[64];
		int n;

		if (jtag_libusb_bulk_read(adapter, OUT_EP, (char *) reply,
					  sizeof(reply), 1000, &n) != ERROR_OK) {
			LOG_ERROR("usb bulk read failed");
			return ERROR_JTAG_DEVICE_ERROR;
		}
		if (n > 2) {
			/* Copy data, ignoring first 2 bytes. */
			memcpy(ft232r_output + total_read, reply + 2, n - 2);
			int bytes_read = n - 2;
			total_read += bytes_read;
			rxfifo_free += bytes_read;
			if (total_read > total_written) {
				LOG_ERROR("read more bytes than wrote");
				return ERROR_JTAG_DEVICE_ERROR;
			}
		}
	}
	ft232r_output_len = 0;
	return ERROR_OK;
}

static void ft232r_increase_buf_size(size_t new_buf_size)
{
	uint8_t *new_buf_ptr;
	if (new_buf_size >= ft232r_buf_size) {
		new_buf_size += FT232R_BUF_SIZE_EXTRA;
		new_buf_ptr = realloc(ft232r_output, new_buf_size);
		if (new_buf_ptr) {
			ft232r_output = new_buf_ptr;
			ft232r_buf_size = new_buf_size;
		}
	}
}

/**
 * Add one TCK/TMS/TDI sample to send buffer.
 */
static void ft232r_write(int tck, int tms, int tdi)
{
	unsigned out_value = (1<<ntrst_gpio) | (1<<nsysrst_gpio);
	if (tck)
		out_value |= (1<<tck_gpio);
	if (tms)
		out_value |= (1<<tms_gpio);
	if (tdi)
		out_value |= (1<<tdi_gpio);

	ft232r_increase_buf_size(ft232r_output_len);

	if (ft232r_output_len >= ft232r_buf_size) {
		/* FIXME: should we just execute queue here? */
		LOG_ERROR("ft232r_write: buffer overflow");
		return;
	}
	ft232r_output[ft232r_output_len++] = out_value;
}

/**
 * Control /TRST and /SYSRST pins.
 * Perform immediate bitbang transaction.
 */
static void ft232r_reset(int trst, int srst)
{
	unsigned out_value = (1<<ntrst_gpio) | (1<<nsysrst_gpio);
	LOG_DEBUG("ft232r_reset(%d,%d)", trst, srst);

	if (trst == 1)
		out_value &= ~(1<<ntrst_gpio);		/* switch /TRST low */
	else if (trst == 0)
		out_value |= (1<<ntrst_gpio);			/* switch /TRST high */

	if (srst == 1)
		out_value &= ~(1<<nsysrst_gpio);		/* switch /SYSRST low */
	else if (srst == 0)
		out_value |= (1<<nsysrst_gpio);		/* switch /SYSRST high */

	ft232r_increase_buf_size(ft232r_output_len);

	if (ft232r_output_len >= ft232r_buf_size) {
		/* FIXME: should we just execute queue here? */
		LOG_ERROR("ft232r_write: buffer overflow");
		return;
	}

	ft232r_output[ft232r_output_len++] = out_value;
	ft232r_send_recv();
}

static int ft232r_speed(int divisor)
{
	int baud = (divisor == 0) ? 3000000 :
		(divisor == 1) ? 2000000 :
		3000000 / divisor;
	LOG_DEBUG("ft232r_speed(%d) rate %d bits/sec", divisor, baud);

	if (jtag_libusb_control_transfer(adapter,
		LIBUSB_REQUEST_TYPE_VENDOR | LIBUSB_RECIPIENT_DEVICE | LIBUSB_ENDPOINT_OUT,
		SIO_SET_BAUD_RATE, divisor, 0, 0, 0, 1000) != 0) {
		LOG_ERROR("cannot set baud rate");
		return ERROR_JTAG_DEVICE_ERROR;
	}
	return ERROR_OK;
}

static int ft232r_init(void)
{
	uint16_t avids[] = {ft232r_vid, 0};
	uint16_t apids[] = {ft232r_pid, 0};
<<<<<<< HEAD
	if (jtag_libusb_open(avids, apids, ft232r_serial_desc, &adapter, NULL)) {
=======
	if (jtag_libusb_open(avids, apids, &adapter, NULL)) {
		const char *ft232r_serial_desc = adapter_get_required_serial();
>>>>>>> 25488359
		LOG_ERROR("ft232r not found: vid=%04x, pid=%04x, serial=%s\n",
			ft232r_vid, ft232r_pid, (!ft232r_serial_desc) ? "[any]" : ft232r_serial_desc);
		return ERROR_JTAG_INIT_FAILED;
	}

	if (ft232r_restore_bitmode == 0xFFFF) /* serial port will not be restored after jtag: */
		libusb_detach_kernel_driver(adapter, 0);
	else /* serial port will be restored after jtag: */
		libusb_set_auto_detach_kernel_driver(adapter, 1); /* 1: DONT_DETACH_SIO_MODULE */

	if (libusb_claim_interface(adapter, 0)) {
		LOG_ERROR("unable to claim interface");
		return ERROR_JTAG_INIT_FAILED;
	}

	/* Reset the device. */
	if (jtag_libusb_control_transfer(adapter,
		LIBUSB_REQUEST_TYPE_VENDOR | LIBUSB_RECIPIENT_DEVICE | LIBUSB_ENDPOINT_OUT,
		SIO_RESET, 0, 0, 0, 0, 1000) != 0) {
		LOG_ERROR("unable to reset device");
		return ERROR_JTAG_INIT_FAILED;
	}

	/* Sync bit bang mode. */
	if (jtag_libusb_control_transfer(adapter,
		LIBUSB_REQUEST_TYPE_VENDOR | LIBUSB_RECIPIENT_DEVICE | LIBUSB_ENDPOINT_OUT,
		SIO_SET_BITMODE, (1<<tck_gpio) | (1<<tdi_gpio) | (1<<tms_gpio) | (1<<ntrst_gpio) | (1<<nsysrst_gpio) | 0x400,
		0, 0, 0, 1000) != 0) {
		LOG_ERROR("cannot set sync bitbang mode");
		return ERROR_JTAG_INIT_FAILED;
	}

	/* Exactly 500 nsec between updates. */
	unsigned divisor = 1;
	unsigned char latency_timer = 1;

	/* Frequency divisor is 14-bit non-zero value. */
	if (jtag_libusb_control_transfer(adapter,
		LIBUSB_REQUEST_TYPE_VENDOR | LIBUSB_RECIPIENT_DEVICE | LIBUSB_ENDPOINT_OUT,
		SIO_SET_BAUD_RATE, divisor,
		0, 0, 0, 1000) != 0) {
		LOG_ERROR("cannot set baud rate");
		return ERROR_JTAG_INIT_FAILED;
	}
	if (jtag_libusb_control_transfer(adapter,
		LIBUSB_REQUEST_TYPE_VENDOR | LIBUSB_RECIPIENT_DEVICE | LIBUSB_ENDPOINT_OUT,
		SIO_SET_LATENCY_TIMER, latency_timer, 0, 0, 0, 1000) != 0) {
		LOG_ERROR("unable to set latency timer");
		return ERROR_JTAG_INIT_FAILED;
	}

	ft232r_output = malloc(ft232r_buf_size);
	if (!ft232r_output) {
		LOG_ERROR("Unable to allocate memory for the buffer");
		return ERROR_JTAG_INIT_FAILED;
	}

	return ERROR_OK;
}

static int ft232r_quit(void)
{
	/* to restore serial port: set TXD RTS DTR as outputs, others as inputs, disable sync bit bang mode. */
	if (ft232r_restore_bitmode != 0xFFFF) {
		if (jtag_libusb_control_transfer(adapter,
			LIBUSB_REQUEST_TYPE_VENDOR | LIBUSB_RECIPIENT_DEVICE | LIBUSB_ENDPOINT_OUT,
			SIO_SET_BITMODE, ft232r_restore_bitmode,
			0, 0, 0, 1000) != 0) {
			LOG_ERROR("cannot set bitmode to restore serial port");
		}
	}

	if (libusb_release_interface(adapter, 0) != 0)
		LOG_ERROR("usb release interface failed");

	jtag_libusb_close(adapter);

	free(ft232r_output); /* free used memory */
	ft232r_output = NULL; /* reset pointer to memory */
	ft232r_buf_size = FT232R_BUF_SIZE_EXTRA; /* reset next initial buffer size */

	return ERROR_OK;
}

static int ft232r_speed_div(int divisor, int *khz)
{
	/* Maximum 3 Mbaud for bit bang mode. */
	if (divisor == 0)
		*khz = 3000;
	else if (divisor == 1)
		*khz = 2000;
	else
		*khz = 3000 / divisor;
	return ERROR_OK;
}

static int ft232r_khz(int khz, int *divisor)
{
	if (khz == 0) {
		LOG_DEBUG("RCLK not supported");
		return ERROR_FAIL;
	}

	/* Calculate frequency divisor. */
	if (khz > 2500)
		*divisor = 0;		/* Special case: 3 MHz */
	else if (khz > 1700)
		*divisor = 1;		/* Special case: 2 MHz */
	else {
		*divisor = (2*3000 / khz + 1) / 2;
		if (*divisor > 0x3FFF)
			*divisor = 0x3FFF;
	}
	return ERROR_OK;
}

static char *ft232r_bit_number_to_name(int bit)
{
	if (bit >= 0 && bit < FT232R_BIT_COUNT)
		return ft232r_bit_name_array[bit];
	return "?";
}

static int ft232r_bit_name_to_number(const char *name)
{
	int i;
	if (name[0] >= '0' && name[0] <= '9' && name[1] == '\0') {
		i = atoi(name);
		if (i >= 0 && i < FT232R_BIT_COUNT)
			return i;
	}
	for (i = 0; i < FT232R_BIT_COUNT; i++)
		if (strcasecmp(name, ft232r_bit_name_array[i]) == 0)
			return i;
	return -1;
}

COMMAND_HANDLER(ft232r_handle_vid_pid_command)
{
	if (CMD_ARGC > 2) {
		LOG_WARNING("ignoring extra IDs in ft232r_vid_pid "
					"(maximum is 1 pair)");
		CMD_ARGC = 2;
	}
	if (CMD_ARGC == 2) {
		COMMAND_PARSE_NUMBER(u16, CMD_ARGV[0], ft232r_vid);
		COMMAND_PARSE_NUMBER(u16, CMD_ARGV[1], ft232r_pid);
	} else
		LOG_WARNING("incomplete ft232r_vid_pid configuration");

	return ERROR_OK;
}

COMMAND_HANDLER(ft232r_handle_jtag_nums_command)
{
	if (CMD_ARGC == 4) {
		tck_gpio = ft232r_bit_name_to_number(CMD_ARGV[0]);
		tms_gpio = ft232r_bit_name_to_number(CMD_ARGV[1]);
		tdi_gpio = ft232r_bit_name_to_number(CMD_ARGV[2]);
		tdo_gpio = ft232r_bit_name_to_number(CMD_ARGV[3]);
	} else if (CMD_ARGC != 0)
		return ERROR_COMMAND_SYNTAX_ERROR;

	if (tck_gpio < 0)
		return ERROR_COMMAND_SYNTAX_ERROR;
	if (tms_gpio < 0)
		return ERROR_COMMAND_SYNTAX_ERROR;
	if (tdi_gpio < 0)
		return ERROR_COMMAND_SYNTAX_ERROR;
	if (tdo_gpio < 0)
		return ERROR_COMMAND_SYNTAX_ERROR;

	command_print(CMD,
			"FT232R nums: TCK = %d %s, TMS = %d %s, TDI = %d %s, TDO = %d %s",
			tck_gpio, ft232r_bit_number_to_name(tck_gpio),
			tms_gpio, ft232r_bit_number_to_name(tms_gpio),
			tdi_gpio, ft232r_bit_number_to_name(tdi_gpio),
			tdo_gpio, ft232r_bit_number_to_name(tdo_gpio));

	return ERROR_OK;
}

COMMAND_HANDLER(ft232r_handle_tck_num_command)
{
	if (CMD_ARGC == 1)
		tck_gpio = ft232r_bit_name_to_number(CMD_ARGV[0]);
	else if (CMD_ARGC != 0)
		return ERROR_COMMAND_SYNTAX_ERROR;

	if (tck_gpio < 0)
		return ERROR_COMMAND_SYNTAX_ERROR;

	command_print(CMD,
			"FT232R num: TCK = %d %s", tck_gpio, ft232r_bit_number_to_name(tck_gpio));

	return ERROR_OK;
}

COMMAND_HANDLER(ft232r_handle_tms_num_command)
{
	if (CMD_ARGC == 1)
		tms_gpio = ft232r_bit_name_to_number(CMD_ARGV[0]);
	else if (CMD_ARGC != 0)
		return ERROR_COMMAND_SYNTAX_ERROR;

	if (tms_gpio < 0)
		return ERROR_COMMAND_SYNTAX_ERROR;

	command_print(CMD,
			"FT232R num: TMS = %d %s", tms_gpio, ft232r_bit_number_to_name(tms_gpio));

	return ERROR_OK;
}

COMMAND_HANDLER(ft232r_handle_tdo_num_command)
{
	if (CMD_ARGC == 1)
		tdo_gpio = ft232r_bit_name_to_number(CMD_ARGV[0]);
	else if (CMD_ARGC != 0)
		return ERROR_COMMAND_SYNTAX_ERROR;

	if (tdo_gpio < 0)
		return ERROR_COMMAND_SYNTAX_ERROR;

	command_print(CMD,
			"FT232R num: TDO = %d %s", tdo_gpio, ft232r_bit_number_to_name(tdo_gpio));

	return ERROR_OK;
}

COMMAND_HANDLER(ft232r_handle_tdi_num_command)
{
	if (CMD_ARGC == 1)
		tdi_gpio = ft232r_bit_name_to_number(CMD_ARGV[0]);
	else if (CMD_ARGC != 0)
		return ERROR_COMMAND_SYNTAX_ERROR;

	if (tdi_gpio < 0)
		return ERROR_COMMAND_SYNTAX_ERROR;

	command_print(CMD,
			"FT232R num: TDI = %d %s", tdi_gpio, ft232r_bit_number_to_name(tdi_gpio));

	return ERROR_OK;
}

COMMAND_HANDLER(ft232r_handle_trst_num_command)
{
	if (CMD_ARGC == 1)
		ntrst_gpio = ft232r_bit_name_to_number(CMD_ARGV[0]);
	else if (CMD_ARGC != 0)
		return ERROR_COMMAND_SYNTAX_ERROR;

	if (ntrst_gpio < 0)
		return ERROR_COMMAND_SYNTAX_ERROR;

	command_print(CMD,
			"FT232R num: TRST = %d %s", ntrst_gpio, ft232r_bit_number_to_name(ntrst_gpio));

	return ERROR_OK;
}

COMMAND_HANDLER(ft232r_handle_srst_num_command)
{
	if (CMD_ARGC == 1)
		nsysrst_gpio = ft232r_bit_name_to_number(CMD_ARGV[0]);
	else if (CMD_ARGC != 0)
		return ERROR_COMMAND_SYNTAX_ERROR;

	if (nsysrst_gpio < 0)
		return ERROR_COMMAND_SYNTAX_ERROR;

	command_print(CMD,
			"FT232R num: SRST = %d %s", nsysrst_gpio, ft232r_bit_number_to_name(nsysrst_gpio));

	return ERROR_OK;
}

COMMAND_HANDLER(ft232r_handle_restore_serial_command)
{
	if (CMD_ARGC == 1)
		COMMAND_PARSE_NUMBER(u16, CMD_ARGV[0], ft232r_restore_bitmode);
	else if (CMD_ARGC != 0)
		return ERROR_COMMAND_SYNTAX_ERROR;

	command_print(CMD,
			"FT232R restore serial: 0x%04X (%s)",
			ft232r_restore_bitmode, ft232r_restore_bitmode == 0xFFFF ? "disabled" : "enabled");

	return ERROR_OK;
}

static const struct command_registration ft232r_subcommand_handlers[] = {
	{
		.name = "vid_pid",
		.handler = ft232r_handle_vid_pid_command,
		.mode = COMMAND_CONFIG,
		.help = "USB VID and PID of the adapter",
		.usage = "vid pid",
	},
	{
		.name = "jtag_nums",
		.handler = ft232r_handle_jtag_nums_command,
		.mode = COMMAND_CONFIG,
		.help = "gpio numbers for tck, tms, tdi, tdo. (in that order)",
		.usage = "<0-7|TXD-RI> <0-7|TXD-RI> <0-7|TXD-RI> <0-7|TXD-RI>",
	},
	{
		.name = "tck_num",
		.handler = ft232r_handle_tck_num_command,
		.mode = COMMAND_CONFIG,
		.help = "gpio number for tck.",
		.usage = "<0-7|TXD|RXD|RTS|CTS|DTR|DSR|DCD|RI>",
	},
	{
		.name = "tms_num",
		.handler = ft232r_handle_tms_num_command,
		.mode = COMMAND_CONFIG,
		.help = "gpio number for tms.",
		.usage = "<0-7|TXD|RXD|RTS|CTS|DTR|DSR|DCD|RI>",
	},
	{
		.name = "tdo_num",
		.handler = ft232r_handle_tdo_num_command,
		.mode = COMMAND_CONFIG,
		.help = "gpio number for tdo.",
		.usage = "<0-7|TXD|RXD|RTS|CTS|DTR|DSR|DCD|RI>",
	},
	{
		.name = "tdi_num",
		.handler = ft232r_handle_tdi_num_command,
		.mode = COMMAND_CONFIG,
		.help = "gpio number for tdi.",
		.usage = "<0-7|TXD|RXD|RTS|CTS|DTR|DSR|DCD|RI>",
	},
	{
		.name = "srst_num",
		.handler = ft232r_handle_srst_num_command,
		.mode = COMMAND_CONFIG,
		.help = "gpio number for srst.",
		.usage = "<0-7|TXD|RXD|RTS|CTS|DTR|DSR|DCD|RI>",
	},
	{
		.name = "trst_num",
		.handler = ft232r_handle_trst_num_command,
		.mode = COMMAND_CONFIG,
		.help = "gpio number for trst.",
		.usage = "<0-7|TXD|RXD|RTS|CTS|DTR|DSR|DCD|RI>",
	},
	{
		.name = "restore_serial",
		.handler = ft232r_handle_restore_serial_command,
		.mode = COMMAND_CONFIG,
		.help = "bitmode control word that restores serial port.",
		.usage = "bitmode_control_word",
	},
	COMMAND_REGISTRATION_DONE
};

static const struct command_registration ft232r_command_handlers[] = {
	{
		.name = "ft232r",
		.mode = COMMAND_ANY,
		.help = "perform ft232r management",
		.chain = ft232r_subcommand_handlers,
		.usage = "",
	},
	COMMAND_REGISTRATION_DONE
};

/*
 * Synchronous bitbang protocol implementation.
 */

static void syncbb_end_state(tap_state_t state)
{
	if (tap_is_state_stable(state))
		tap_set_end_state(state);
	else {
		LOG_ERROR("BUG: %i is not a valid end state", state);
		exit(-1);
	}
}

static void syncbb_state_move(int skip)
{
	int i = 0, tms = 0;
	uint8_t tms_scan = tap_get_tms_path(tap_get_state(), tap_get_end_state());
	int tms_count = tap_get_tms_path_len(tap_get_state(), tap_get_end_state());

	for (i = skip; i < tms_count; i++) {
		tms = (tms_scan >> i) & 1;
		ft232r_write(0, tms, 0);
		ft232r_write(1, tms, 0);
	}
	ft232r_write(0, tms, 0);

	tap_set_state(tap_get_end_state());
}

/**
 * Clock a bunch of TMS (or SWDIO) transitions, to change the JTAG
 * (or SWD) state machine.
 */
static int syncbb_execute_tms(struct jtag_command *cmd)
{
	unsigned num_bits = cmd->cmd.tms->num_bits;
	const uint8_t *bits = cmd->cmd.tms->bits;

	LOG_DEBUG_IO("TMS: %d bits", num_bits);

	int tms = 0;
	for (unsigned i = 0; i < num_bits; i++) {
		tms = ((bits[i/8] >> (i % 8)) & 1);
		ft232r_write(0, tms, 0);
		ft232r_write(1, tms, 0);
	}
	ft232r_write(0, tms, 0);

	return ERROR_OK;
}

static void syncbb_path_move(struct pathmove_command *cmd)
{
	int num_states = cmd->num_states;
	int state_count;
	int tms = 0;

	state_count = 0;
	while (num_states) {
		if (tap_state_transition(tap_get_state(), false) == cmd->path[state_count]) {
			tms = 0;
		} else if (tap_state_transition(tap_get_state(), true) == cmd->path[state_count]) {
			tms = 1;
		} else {
			LOG_ERROR("BUG: %s -> %s isn't a valid TAP transition",
				tap_state_name(tap_get_state()),
				tap_state_name(cmd->path[state_count]));
			exit(-1);
		}

		ft232r_write(0, tms, 0);
		ft232r_write(1, tms, 0);

		tap_set_state(cmd->path[state_count]);
		state_count++;
		num_states--;
	}

	ft232r_write(0, tms, 0);

	tap_set_end_state(tap_get_state());
}

static void syncbb_runtest(int num_cycles)
{
	int i;

	tap_state_t saved_end_state = tap_get_end_state();

	/* only do a state_move when we're not already in IDLE */
	if (tap_get_state() != TAP_IDLE) {
		syncbb_end_state(TAP_IDLE);
		syncbb_state_move(0);
	}

	/* execute num_cycles */
	for (i = 0; i < num_cycles; i++) {
		ft232r_write(0, 0, 0);
		ft232r_write(1, 0, 0);
	}
	ft232r_write(0, 0, 0);

	/* finish in end_state */
	syncbb_end_state(saved_end_state);
	if (tap_get_state() != tap_get_end_state())
		syncbb_state_move(0);
}

/**
 * Function syncbb_stableclocks
 * issues a number of clock cycles while staying in a stable state.
 * Because the TMS value required to stay in the RESET state is a 1, whereas
 * the TMS value required to stay in any of the other stable states is a 0,
 * this function checks the current stable state to decide on the value of TMS
 * to use.
 */
static void syncbb_stableclocks(int num_cycles)
{
	int tms = (tap_get_state() == TAP_RESET ? 1 : 0);
	int i;

	/* send num_cycles clocks onto the cable */
	for (i = 0; i < num_cycles; i++) {
		ft232r_write(1, tms, 0);
		ft232r_write(0, tms, 0);
	}
}

static void syncbb_scan(bool ir_scan, enum scan_type type, uint8_t *buffer, int scan_size)
{
	tap_state_t saved_end_state = tap_get_end_state();
	int bit_cnt, bit0_index;

	if (!((!ir_scan && (tap_get_state() == TAP_DRSHIFT)) || (ir_scan && (tap_get_state() == TAP_IRSHIFT)))) {
		if (ir_scan)
			syncbb_end_state(TAP_IRSHIFT);
		else
			syncbb_end_state(TAP_DRSHIFT);

		syncbb_state_move(0);
		syncbb_end_state(saved_end_state);
	}

	bit0_index = ft232r_output_len;
	for (bit_cnt = 0; bit_cnt < scan_size; bit_cnt++) {
		int tms = (bit_cnt == scan_size-1) ? 1 : 0;
		int tdi;
		int bytec = bit_cnt/8;
		int bcval = 1 << (bit_cnt % 8);

		/* if we're just reading the scan, but don't care about the output
		 * default to outputting 'low', this also makes valgrind traces more readable,
		 * as it removes the dependency on an uninitialised value
		 */
		tdi = 0;
		if ((type != SCAN_IN) && (buffer[bytec] & bcval))
			tdi = 1;

		ft232r_write(0, tms, tdi);
		ft232r_write(1, tms, tdi);
	}

	if (tap_get_state() != tap_get_end_state()) {
		/* we *KNOW* the above loop transitioned out of
		 * the shift state, so we skip the first state
		 * and move directly to the end state.
		 */
		syncbb_state_move(1);
	}
	ft232r_send_recv();

	if (type != SCAN_OUT)
		for (bit_cnt = 0; bit_cnt < scan_size; bit_cnt++) {
			int bytec = bit_cnt/8;
			int bcval = 1 << (bit_cnt % 8);
			int val = ft232r_output[bit0_index + bit_cnt*2 + 1];

			if (val & (1<<tdo_gpio))
				buffer[bytec] |= bcval;
			else
				buffer[bytec] &= ~bcval;
		}
}

static int syncbb_execute_queue(void)
{
	struct jtag_command *cmd = jtag_command_queue; /* currently processed command */
	int scan_size;
	enum scan_type type;
	uint8_t *buffer;
	int retval;

	/* return ERROR_OK, unless a jtag_read_buffer returns a failed check
	 * that wasn't handled by a caller-provided error handler
	 */
	retval = ERROR_OK;

/*	ft232r_blink(1);*/

	while (cmd) {
		switch (cmd->type) {
			case JTAG_RESET:
				LOG_DEBUG_IO("reset trst: %i srst %i", cmd->cmd.reset->trst, cmd->cmd.reset->srst);

				if ((cmd->cmd.reset->trst == 1) ||
					(cmd->cmd.reset->srst &&
					(jtag_get_reset_config() & RESET_SRST_PULLS_TRST))) {
					tap_set_state(TAP_RESET);
				}
				ft232r_reset(cmd->cmd.reset->trst, cmd->cmd.reset->srst);
				break;

			case JTAG_RUNTEST:
				LOG_DEBUG_IO("runtest %i cycles, end in %s", cmd->cmd.runtest->num_cycles,
					tap_state_name(cmd->cmd.runtest->end_state));

				syncbb_end_state(cmd->cmd.runtest->end_state);
				syncbb_runtest(cmd->cmd.runtest->num_cycles);
				break;

			case JTAG_STABLECLOCKS:
				/* this is only allowed while in a stable state.  A check for a stable
				 * state was done in jtag_add_clocks()
				 */
				syncbb_stableclocks(cmd->cmd.stableclocks->num_cycles);
				break;

			case JTAG_TLR_RESET: /* renamed from JTAG_STATEMOVE */
				LOG_DEBUG_IO("statemove end in %s", tap_state_name(cmd->cmd.statemove->end_state));

				syncbb_end_state(cmd->cmd.statemove->end_state);
				syncbb_state_move(0);
				break;

			case JTAG_PATHMOVE:
				LOG_DEBUG_IO("pathmove: %i states, end in %s", cmd->cmd.pathmove->num_states,
					tap_state_name(cmd->cmd.pathmove->path[cmd->cmd.pathmove->num_states - 1]));

				syncbb_path_move(cmd->cmd.pathmove);
				break;

			case JTAG_SCAN:
				LOG_DEBUG_IO("%s scan end in %s",  (cmd->cmd.scan->ir_scan) ? "IR" : "DR",
					tap_state_name(cmd->cmd.scan->end_state));

				syncbb_end_state(cmd->cmd.scan->end_state);
				scan_size = jtag_build_buffer(cmd->cmd.scan, &buffer);
				type = jtag_scan_type(cmd->cmd.scan);
				syncbb_scan(cmd->cmd.scan->ir_scan, type, buffer, scan_size);
				if (jtag_read_buffer(buffer, cmd->cmd.scan) != ERROR_OK)
					retval = ERROR_JTAG_QUEUE_FAILED;
				free(buffer);
				break;

			case JTAG_SLEEP:
				LOG_DEBUG_IO("sleep %" PRIu32, cmd->cmd.sleep->us);

				jtag_sleep(cmd->cmd.sleep->us);
				break;

			case JTAG_TMS:
				retval = syncbb_execute_tms(cmd);
				break;
			default:
				LOG_ERROR("BUG: unknown JTAG command type encountered");
				exit(-1);
		}
		if (ft232r_output_len > 0)
			ft232r_send_recv();
		cmd = cmd->next;
	}
/*	ft232r_blink(0);*/

	return retval;
}

static struct jtag_interface ft232r_interface = {
	.supported = DEBUG_CAP_TMS_SEQ,
	.execute_queue = syncbb_execute_queue,
};

struct adapter_driver ft232r_adapter_driver = {
	.name = "ft232r",
	.transports = jtag_only,
	.commands = ft232r_command_handlers,

	.init = ft232r_init,
	.quit = ft232r_quit,
	.speed = ft232r_speed,
	.khz = ft232r_khz,
	.speed_div = ft232r_speed_div,

	.jtag_ops = &ft232r_interface,
};<|MERGE_RESOLUTION|>--- conflicted
+++ resolved
@@ -257,12 +257,8 @@
 {
 	uint16_t avids[] = {ft232r_vid, 0};
 	uint16_t apids[] = {ft232r_pid, 0};
-<<<<<<< HEAD
-	if (jtag_libusb_open(avids, apids, ft232r_serial_desc, &adapter, NULL)) {
-=======
 	if (jtag_libusb_open(avids, apids, &adapter, NULL)) {
 		const char *ft232r_serial_desc = adapter_get_required_serial();
->>>>>>> 25488359
 		LOG_ERROR("ft232r not found: vid=%04x, pid=%04x, serial=%s\n",
 			ft232r_vid, ft232r_pid, (!ft232r_serial_desc) ? "[any]" : ft232r_serial_desc);
 		return ERROR_JTAG_INIT_FAILED;
