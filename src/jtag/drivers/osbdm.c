--- conflicted
+++ resolved
@@ -374,11 +374,7 @@
 static int osbdm_open(struct osbdm *osbdm)
 {
 	(void)memset(osbdm, 0, sizeof(*osbdm));
-<<<<<<< HEAD
-	if (jtag_libusb_open(osbdm_vid, osbdm_pid, NULL, &osbdm->devh, NULL) != ERROR_OK)
-=======
 	if (jtag_libusb_open(osbdm_vid, osbdm_pid, &osbdm->devh, NULL) != ERROR_OK)
->>>>>>> 25488359
 		return ERROR_FAIL;
 
 	if (libusb_claim_interface(osbdm->devh, 0) != ERROR_OK)
