--- conflicted
+++ resolved
@@ -2267,12 +2267,6 @@
 	COMMAND_REGISTRATION_DONE,
 };
 
-<<<<<<< HEAD
-static struct jtag_interface ulink_interface = {
-	.execute_queue = ulink_execute_queue,
-};
-
-=======
 static const struct command_registration ulink_command_handlers[] = {
 	{
 		.name = "ulink",
@@ -2288,7 +2282,6 @@
 	.execute_queue = ulink_execute_queue,
 };
 
->>>>>>> 25488359
 struct adapter_driver ulink_adapter_driver = {
 	.name = "ulink",
 	.transports = jtag_only,
