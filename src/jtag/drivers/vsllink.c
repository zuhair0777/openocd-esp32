--- conflicted
+++ resolved
@@ -289,11 +289,7 @@
 
 	libusb_init(&vsllink_handle->libusb_ctx);
 
-<<<<<<< HEAD
-	if (ERROR_OK != vsllink_usb_open(vsllink_handle)) {
-=======
 	if (vsllink_usb_open(vsllink_handle) != ERROR_OK) {
->>>>>>> 25488359
 		LOG_ERROR("Can't find USB JTAG Interface!"
 			"Please check connection and permissions.");
 		return ERROR_JTAG_INIT_FAILED;
