/*
 *   Driver for USB-JTAG, Altera USB-Blaster II and compatibles
 *
 *   Copyright (C) 2013 Franck Jullien franck.jullien@gmail.com
 *
 *   This program is free software; you can redistribute it and/or modify
 *   it under the terms of the GNU General Public License as published by
 *   the Free Software Foundation; either version 2 of the License, or
 *   (at your option) any later version.
 *
 *   This program is distributed in the hope that it will be useful,
 *   but WITHOUT ANY WARRANTY; without even the implied warranty of
 *   MERCHANTABILITY or FITNESS FOR A PARTICULAR PURPOSE.  See the
 *   GNU General Public License for more details.
 *
 *   You should have received a copy of the GNU General Public License
 *   along with this program.  If not, see <http://www.gnu.org/licenses/>.
 *
 */

#ifdef HAVE_CONFIG_H
#include <config.h>
#endif
#include <jtag/interface.h>
#include <jtag/commands.h>
<<<<<<< HEAD
=======
#include "helper/system.h"
>>>>>>> 25488359
#include <libusb_helper.h>
#include <target/image.h>

#include "ublast_access.h"

#define USBBLASTER_CTRL_READ_REV	0x94
#define USBBLASTER_CTRL_LOAD_FIRM	0xA0
#define USBBLASTER_EPOUT		4
#define USBBLASTER_EPIN			8

#define EZUSB_CPUCS			0xe600
#define CPU_RESET			1

/** Maximum size of a single firmware section. Entire EZ-USB code space = 16kB */
#define SECTION_BUFFERSIZE		16384

static int ublast2_libusb_read(struct ublast_lowlevel *low, uint8_t *buf,
			      unsigned size, uint32_t *bytes_read)
{
	int ret, tmp = 0;

	ret = jtag_libusb_bulk_read(low->libusb_dev,
					    USBBLASTER_EPIN |
					    LIBUSB_ENDPOINT_IN,
					    (char *)buf,
					    size,
					    100, &tmp);
	*bytes_read = tmp;

	return ret;
}

static int ublast2_libusb_write(struct ublast_lowlevel *low, uint8_t *buf,
			       int size, uint32_t *bytes_written)
{
	int ret, tmp = 0;

	ret = jtag_libusb_bulk_write(low->libusb_dev,
						USBBLASTER_EPOUT |
						LIBUSB_ENDPOINT_OUT,
						(char *)buf,
						size,
						100, &tmp);
	*bytes_written = tmp;

	return ret;

}

static int ublast2_write_firmware_section(struct libusb_device_handle *libusb_dev,
				   struct image *firmware_image, int section_index)
{
	uint16_t chunk_size;
	uint8_t data[SECTION_BUFFERSIZE];
	uint8_t *data_ptr = data;
	size_t size_read;

	uint16_t size = (uint16_t)firmware_image->sections[section_index].size;
	uint16_t addr = (uint16_t)firmware_image->sections[section_index].base_address;

	LOG_DEBUG("section %02i at addr 0x%04x (size 0x%04x)", section_index, addr,
		size);

	/* Copy section contents to local buffer */
	int ret = image_read_section(firmware_image, section_index, 0, size, data,
			&size_read);

	if ((ret != ERROR_OK) || (size_read != size)) {
		/* Propagating the return code would return '0' (misleadingly indicating
		 * successful execution of the function) if only the size check fails. */
		return ERROR_FAIL;
	}

	uint16_t bytes_remaining = size;

	/* Send section data in chunks of up to 64 bytes to ULINK */
	while (bytes_remaining > 0) {
		if (bytes_remaining > 64)
			chunk_size = 64;
		else
			chunk_size = bytes_remaining;

		jtag_libusb_control_transfer(libusb_dev,
					     LIBUSB_REQUEST_TYPE_VENDOR |
					     LIBUSB_ENDPOINT_OUT,
					     USBBLASTER_CTRL_LOAD_FIRM,
					     addr,
					     0,
					     (char *)data_ptr,
					     chunk_size,
					     100);

		bytes_remaining -= chunk_size;
		addr += chunk_size;
		data_ptr += chunk_size;
	}

	return ERROR_OK;
}

static int load_usb_blaster_firmware(struct libusb_device_handle *libusb_dev,
				     struct ublast_lowlevel *low)
{
	struct image ublast2_firmware_image;

	if (!low->firmware_path) {
		LOG_ERROR("No firmware path specified");
		return ERROR_FAIL;
	}

	if (libusb_claim_interface(libusb_dev, 0)) {
		LOG_ERROR("unable to claim interface");
		return ERROR_JTAG_INIT_FAILED;
	}

	ublast2_firmware_image.base_address = 0;
	ublast2_firmware_image.base_address_set = false;

	int ret = image_open(&ublast2_firmware_image, low->firmware_path, "ihex");
	if (ret != ERROR_OK) {
		LOG_ERROR("Could not load firmware image");
		goto error_release_usb;
	}

	/** A host loader program must write 0x01 to the CPUCS register
	 * to put the CPU into RESET, load all or part of the EZUSB
	 * RAM with firmware, then reload the CPUCS register
	 * with ‘0’ to take the CPU out of RESET. The CPUCS register
	 * (at 0xE600) is the only EZ-USB register that can be written
	 * using the Firmware Download command.
	 */

	char value = CPU_RESET;
	jtag_libusb_control_transfer(libusb_dev,
				     LIBUSB_REQUEST_TYPE_VENDOR |
				     LIBUSB_ENDPOINT_OUT,
				     USBBLASTER_CTRL_LOAD_FIRM,
				     EZUSB_CPUCS,
				     0,
				     &value,
				     1,
				     100);

	/* Download all sections in the image to ULINK */
	for (unsigned int i = 0; i < ublast2_firmware_image.num_sections; i++) {
		ret = ublast2_write_firmware_section(libusb_dev,
						     &ublast2_firmware_image, i);
		if (ret != ERROR_OK) {
			LOG_ERROR("Error while downloading the firmware");
			goto error_close_firmware;
		}
	}

	value = !CPU_RESET;
	jtag_libusb_control_transfer(libusb_dev,
				     LIBUSB_REQUEST_TYPE_VENDOR |
				     LIBUSB_ENDPOINT_OUT,
				     USBBLASTER_CTRL_LOAD_FIRM,
				     EZUSB_CPUCS,
				     0,
				     &value,
				     1,
				     100);

error_close_firmware:
	image_close(&ublast2_firmware_image);

error_release_usb:
	/*
	 * Release claimed interface. Most probably it is already disconnected
	 * and re-enumerated as new devices after firmware upload, so we do
	 * not need to care about errors.
	 */
	libusb_release_interface(libusb_dev, 0);

	return ret;
}

static int ublast2_libusb_init(struct ublast_lowlevel *low)
{
	const uint16_t vids[] = { low->ublast_vid_uninit, 0 };
	const uint16_t pids[] = { low->ublast_pid_uninit, 0 };
	struct libusb_device_handle *temp;
	bool renumeration = false;
	int ret;

<<<<<<< HEAD
	if (jtag_libusb_open(vids, pids, NULL, &temp, NULL) == ERROR_OK) {
=======
	if (jtag_libusb_open(vids, pids, &temp, NULL) == ERROR_OK) {
>>>>>>> 25488359
		LOG_INFO("Altera USB-Blaster II (uninitialized) found");
		LOG_INFO("Loading firmware...");
		ret = load_usb_blaster_firmware(temp, low);
		jtag_libusb_close(temp);
		if (ret != ERROR_OK)
			return ret;
		renumeration = true;
	}

	const uint16_t vids_renum[] = { low->ublast_vid, 0 };
	const uint16_t pids_renum[] = { low->ublast_pid, 0 };

	if (renumeration == false) {
<<<<<<< HEAD
		if (jtag_libusb_open(vids_renum, pids_renum, NULL,
				&low->libusb_dev, NULL) != ERROR_OK) {
=======
		if (jtag_libusb_open(vids_renum, pids_renum, &low->libusb_dev, NULL) != ERROR_OK) {
>>>>>>> 25488359
			LOG_ERROR("Altera USB-Blaster II not found");
			return ERROR_FAIL;
		}
	} else {
		int retry = 10;
<<<<<<< HEAD
		while (jtag_libusb_open(vids_renum, pids_renum, NULL,
				&low->libusb_dev, NULL) != ERROR_OK && retry--) {
=======
		while (jtag_libusb_open(vids_renum, pids_renum, &low->libusb_dev, NULL) != ERROR_OK && retry--) {
>>>>>>> 25488359
			usleep(1000000);
			LOG_INFO("Waiting for reenumerate...");
		}

		if (!retry) {
			LOG_ERROR("Altera USB-Blaster II not found");
			return ERROR_FAIL;
		}
	}

	if (libusb_claim_interface(low->libusb_dev, 0)) {
		LOG_ERROR("unable to claim interface");
		jtag_libusb_close(low->libusb_dev);
		return ERROR_JTAG_INIT_FAILED;
	}

	char buffer[5];
	jtag_libusb_control_transfer(low->libusb_dev,
				     LIBUSB_REQUEST_TYPE_VENDOR |
				     LIBUSB_ENDPOINT_IN,
				     USBBLASTER_CTRL_READ_REV,
				     0,
				     0,
				     buffer,
				     5,
				     100);

	LOG_INFO("Altera USB-Blaster II found (Firm. rev. = %s)", buffer);

	return ERROR_OK;
}

static int ublast2_libusb_quit(struct ublast_lowlevel *low)
{
	if (libusb_release_interface(low->libusb_dev, 0))
		LOG_ERROR("usb release interface failed");

	jtag_libusb_close(low->libusb_dev);
	return ERROR_OK;
};

static struct ublast_lowlevel low = {
	.open = ublast2_libusb_init,
	.close = ublast2_libusb_quit,
	.read = ublast2_libusb_read,
	.write = ublast2_libusb_write,
	.flags = COPY_TDO_BUFFER,
};

struct ublast_lowlevel *ublast2_register_libusb(void)
{
	return &low;
}<|MERGE_RESOLUTION|>--- conflicted
+++ resolved
@@ -23,10 +23,7 @@
 #endif
 #include <jtag/interface.h>
 #include <jtag/commands.h>
-<<<<<<< HEAD
-=======
 #include "helper/system.h"
->>>>>>> 25488359
 #include <libusb_helper.h>
 #include <target/image.h>
 
@@ -213,11 +210,7 @@
 	bool renumeration = false;
 	int ret;
 
-<<<<<<< HEAD
-	if (jtag_libusb_open(vids, pids, NULL, &temp, NULL) == ERROR_OK) {
-=======
 	if (jtag_libusb_open(vids, pids, &temp, NULL) == ERROR_OK) {
->>>>>>> 25488359
 		LOG_INFO("Altera USB-Blaster II (uninitialized) found");
 		LOG_INFO("Loading firmware...");
 		ret = load_usb_blaster_firmware(temp, low);
@@ -231,23 +224,13 @@
 	const uint16_t pids_renum[] = { low->ublast_pid, 0 };
 
 	if (renumeration == false) {
-<<<<<<< HEAD
-		if (jtag_libusb_open(vids_renum, pids_renum, NULL,
-				&low->libusb_dev, NULL) != ERROR_OK) {
-=======
 		if (jtag_libusb_open(vids_renum, pids_renum, &low->libusb_dev, NULL) != ERROR_OK) {
->>>>>>> 25488359
 			LOG_ERROR("Altera USB-Blaster II not found");
 			return ERROR_FAIL;
 		}
 	} else {
 		int retry = 10;
-<<<<<<< HEAD
-		while (jtag_libusb_open(vids_renum, pids_renum, NULL,
-				&low->libusb_dev, NULL) != ERROR_OK && retry--) {
-=======
 		while (jtag_libusb_open(vids_renum, pids_renum, &low->libusb_dev, NULL) != ERROR_OK && retry--) {
->>>>>>> 25488359
 			usleep(1000000);
 			LOG_INFO("Waiting for reenumerate...");
 		}
