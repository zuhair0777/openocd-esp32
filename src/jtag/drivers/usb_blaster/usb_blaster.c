--- conflicted
+++ resolved
@@ -457,11 +457,7 @@
 {
 	int i;
 
-<<<<<<< HEAD
-	DEBUG_JTAG_IO("(bits=%02x..., nb_bits=%d)", bits[0], nb_bits);
-=======
 	LOG_DEBUG_IO("(bits=%02x..., nb_bits=%d)", bits[0], nb_bits);
->>>>>>> 9de7d9c8
 	for (i = skip; i < nb_bits; i++)
 		ublast_clock_tms((bits[i / 8] >> (i % 8)) & 0x01);
 	ublast_idle_clock();
@@ -473,11 +469,7 @@
  */
 static void ublast_tms(struct tms_command *cmd)
 {
-<<<<<<< HEAD
-	DEBUG_JTAG_IO("(num_bits=%d)", cmd->num_bits);
-=======
 	LOG_DEBUG_IO("(num_bits=%d)", cmd->num_bits);
->>>>>>> 9de7d9c8
 	ublast_tms_seq(cmd->bits, cmd->num_bits, 0);
 }
 
