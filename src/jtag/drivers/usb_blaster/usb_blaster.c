--- conflicted
+++ resolved
@@ -1052,8 +1052,6 @@
 	COMMAND_REGISTRATION_DONE
 };
 
-<<<<<<< HEAD
-=======
 static const struct command_registration ublast_command_handlers[] = {
 	{
 		.name = "usb_blaster",
@@ -1065,7 +1063,6 @@
 	COMMAND_REGISTRATION_DONE
 };
 
->>>>>>> 25488359
 static struct jtag_interface usb_blaster_interface = {
 	.supported = DEBUG_CAP_TMS_SEQ,
 	.execute_queue = ublast_execute_queue,
