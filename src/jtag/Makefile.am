--- conflicted
+++ resolved
@@ -31,11 +31,6 @@
 	%D%/jtag.h \
 	%D%/swd.h \
 	%D%/swim.h \
-<<<<<<< HEAD
-	%D%/tcl.h \
-	$(JTAG_SRCS)
-=======
 	%D%/tcl.h
->>>>>>> 25488359
 
 STARTUP_TCL_SRCS += %D%/startup.tcl