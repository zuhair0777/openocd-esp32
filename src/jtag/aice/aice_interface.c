--- conflicted
+++ resolved
@@ -425,18 +425,7 @@
 		.handler = &aice_handle_aice_desc_command,
 		.mode = COMMAND_CONFIG,
 		.help = "set the aice device description",
-<<<<<<< HEAD
-		.usage = "[desciption string]",
-	},
-	{
-		.name = "serial",
-		.handler = &aice_handle_aice_serial_command,
-		.mode = COMMAND_CONFIG,
-		.help = "set the serial number of the AICE device",
-		.usage = "[serial string]",
-=======
 		.usage = "[description string]",
->>>>>>> 25488359
 	},
 	{
 		.name = "vid_pid",
