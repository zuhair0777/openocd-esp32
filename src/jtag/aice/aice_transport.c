--- conflicted
+++ resolved
@@ -165,15 +165,9 @@
 
 	aice_scan_jtag_chain();
 	tap = jtag_all_taps();
-<<<<<<< HEAD
-	command_print(CMD_CTX,
-		"   TapName             Enabled  IdCode     Expected   IrLen IrCap IrMask");
-	command_print(CMD_CTX,
-=======
 	command_print(CMD,
 		"   TapName             Enabled  IdCode     Expected   IrLen IrCap IrMask");
 	command_print(CMD,
->>>>>>> 9de7d9c8
 		"-- ------------------- -------- ---------- ---------- ----- ----- ------");
 
 	while (tap) {
@@ -189,11 +183,7 @@
 		expected = buf_get_u32(tap->expected, 0, tap->ir_length);
 		expected_mask = buf_get_u32(tap->expected_mask, 0, tap->ir_length);
 
-<<<<<<< HEAD
-		command_print(CMD_CTX,
-=======
 		command_print(CMD,
->>>>>>> 9de7d9c8
 			"%2d %-18s     %c     0x%08x %s %5d 0x%02x  0x%02x",
 			tap->abs_chain_position,
 			tap->dotted_name,
@@ -210,11 +200,7 @@
 			if (tap->ignore_version)
 				expected_id[2] = '*';
 
-<<<<<<< HEAD
-			command_print(CMD_CTX,
-=======
 			command_print(CMD,
->>>>>>> 9de7d9c8
 				"                                           %s",
 				expected_id);
 		}
