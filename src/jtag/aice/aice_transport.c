--- conflicted
+++ resolved
@@ -48,13 +48,8 @@
 		return JIM_ERR;
 	}
 
-<<<<<<< HEAD
-	assert(pTap->expected_ids);
-	memcpy(new_expected_ids, pTap->expected_ids, expected_len);
-=======
 	assert(tap->expected_ids);
 	memcpy(new_expected_ids, tap->expected_ids, expected_len);
->>>>>>> 25488359
 
 	new_expected_ids[tap->expected_ids_cnt] = w;
 
