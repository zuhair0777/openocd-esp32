noinst_LTLIBRARIES += %D%/libserver.la
%C%_libserver_la_SOURCES = \
	%D%/server.c \
	%D%/telnet_server.c \
	%D%/gdb_server.c \
	%D%/server.h \
	%D%/telnet_server.h \
	%D%/gdb_server.h \
	%D%/tcl_server.c \
	%D%/tcl_server.h \
	%D%/rtt_server.c \
<<<<<<< HEAD
	%D%/rtt_server.h

%C%_libserver_la_CFLAGS = $(AM_CFLAGS)
if IS_MINGW
# FD_* macros are sloppy with their signs on MinGW32 platform
%C%_libserver_la_CFLAGS += -Wno-sign-compare
endif
=======
	%D%/rtt_server.h \
	%D%/ipdbg.c \
	%D%/ipdbg.h
>>>>>>> 25488359

STARTUP_TCL_SRCS += %D%/startup.tcl<|MERGE_RESOLUTION|>--- conflicted
+++ resolved
@@ -9,18 +9,8 @@
 	%D%/tcl_server.c \
 	%D%/tcl_server.h \
 	%D%/rtt_server.c \
-<<<<<<< HEAD
-	%D%/rtt_server.h
-
-%C%_libserver_la_CFLAGS = $(AM_CFLAGS)
-if IS_MINGW
-# FD_* macros are sloppy with their signs on MinGW32 platform
-%C%_libserver_la_CFLAGS += -Wno-sign-compare
-endif
-=======
 	%D%/rtt_server.h \
 	%D%/ipdbg.c \
 	%D%/ipdbg.h
->>>>>>> 25488359
 
 STARTUP_TCL_SRCS += %D%/startup.tcl