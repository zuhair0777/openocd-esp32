--- conflicted
+++ resolved
@@ -709,11 +709,7 @@
 	target_quit();
 
 #ifdef _WIN32
-<<<<<<< HEAD
-	SetConsoleCtrlHandler(ControlHandler, FALSE);
-=======
 	SetConsoleCtrlHandler(control_handler, FALSE);
->>>>>>> 25488359
 
 	return ERROR_OK;
 #endif
