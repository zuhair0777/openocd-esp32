/***************************************************************************
 *   Copyright (C) 2005 by Dominic Rath                                    *
 *   Dominic.Rath@gmx.de                                                   *
 *                                                                         *
 *   Copyright (C) 2007-2010 Øyvind Harboe                                 *
 *   oyvind.harboe@zylin.com                                               *
 *                                                                         *
 *   Copyright (C) 2008 by Spencer Oliver                                  *
 *   spen@spen-soft.co.uk                                                  *
 *                                                                         *
 *   This program is free software; you can redistribute it and/or modify  *
 *   it under the terms of the GNU General Public License as published by  *
 *   the Free Software Foundation; either version 2 of the License, or     *
 *   (at your option) any later version.                                   *
 *                                                                         *
 *   This program is distributed in the hope that it will be useful,       *
 *   but WITHOUT ANY WARRANTY; without even the implied warranty of        *
 *   MERCHANTABILITY or FITNESS FOR A PARTICULAR PURPOSE.  See the         *
 *   GNU General Public License for more details.                          *
 *                                                                         *
 *   You should have received a copy of the GNU General Public License     *
 *   along with this program.  If not, see <http://www.gnu.org/licenses/>. *
 ***************************************************************************/

#ifdef HAVE_CONFIG_H
#include "config.h"
#endif

#include "server.h"
#include <target/target.h>
#include <target/target_request.h>
#include <target/openrisc/jsp_server.h>
#include "openocd.h"
#include "tcl_server.h"
#include "telnet_server.h"

#include <signal.h>

#ifdef HAVE_NETDB_H
#include <netdb.h>
#endif

#ifndef _WIN32
#include <netinet/tcp.h>
#endif

static struct service *services;

enum shutdown_reason {
	CONTINUE_MAIN_LOOP,			/* stay in main event loop */
	SHUTDOWN_REQUESTED,			/* set by shutdown command; exit the event loop and quit the debugger */
	SHUTDOWN_WITH_ERROR_CODE,	/* set by shutdown command; quit with non-zero return code */
	SHUTDOWN_WITH_SIGNAL_CODE	/* set by sig_handler; exec shutdown then exit with signal as return code */
};
<<<<<<< HEAD
enum shutdown_reason shutdown_openocd = CONTINUE_MAIN_LOOP;
=======
static enum shutdown_reason shutdown_openocd = CONTINUE_MAIN_LOOP;
>>>>>>> 9de7d9c8

/* store received signal to exit application by killing ourselves */
static int last_signal;

/* set the polling period to 100ms */
static int polling_period = 100;

/* address by name on which to listen for incoming TCP/IP connections */
static char *bindto_name;

static int add_connection(struct service *service, struct command_context *cmd_ctx)
{
	socklen_t address_size;
	struct connection *c, **p;
	int retval;
	int flag = 1;

	c = malloc(sizeof(struct connection));
	c->fd = -1;
	c->fd_out = -1;
	memset(&c->sin, 0, sizeof(c->sin));
	c->cmd_ctx = copy_command_context(cmd_ctx);
	c->service = service;
	c->input_pending = 0;
	c->priv = NULL;
	c->next = NULL;

	if (service->type == CONNECTION_TCP) {
		address_size = sizeof(c->sin);

		c->fd = accept(service->fd, (struct sockaddr *)&service->sin, &address_size);
		c->fd_out = c->fd;

		/* This increases performance dramatically for e.g. GDB load which
		 * does not have a sliding window protocol.
		 *
		 * Ignore errors from this fn as it probably just means less performance
		 */
		setsockopt(c->fd,	/* socket affected */
			IPPROTO_TCP,			/* set option at TCP level */
			TCP_NODELAY,			/* name of option */
			(char *)&flag,			/* the cast is historical cruft */
			sizeof(int));			/* length of option value */

		LOG_INFO("accepting '%s' connection on tcp/%s", service->name, service->port);
		retval = service->new_connection(c);
		if (retval != ERROR_OK) {
			close_socket(c->fd);
			LOG_ERROR("attempted '%s' connection rejected", service->name);
			command_done(c->cmd_ctx);
			free(c);
			return retval;
		}
	} else if (service->type == CONNECTION_STDINOUT) {
		c->fd = service->fd;
		c->fd_out = fileno(stdout);

#ifdef _WIN32
		/* we are using stdin/out so ignore ctrl-c under windoze */
		SetConsoleCtrlHandler(NULL, TRUE);
#endif

		/* do not check for new connections again on stdin */
		service->fd = -1;

		LOG_INFO("accepting '%s' connection from pipe", service->name);
		retval = service->new_connection(c);
		if (retval != ERROR_OK) {
			LOG_ERROR("attempted '%s' connection rejected", service->name);
			command_done(c->cmd_ctx);
			free(c);
			return retval;
		}
	} else if (service->type == CONNECTION_PIPE) {
		c->fd = service->fd;
		/* do not check for new connections again on stdin */
		service->fd = -1;

		char *out_file = alloc_printf("%so", service->port);
		c->fd_out = open(out_file, O_WRONLY);
		free(out_file);
		if (c->fd_out == -1) {
			LOG_ERROR("could not open %s", service->port);
			command_done(c->cmd_ctx);
			free(c);
			return ERROR_FAIL;
		}

		LOG_INFO("accepting '%s' connection from pipe %s", service->name, service->port);
		retval = service->new_connection(c);
		if (retval != ERROR_OK) {
			LOG_ERROR("attempted '%s' connection rejected", service->name);
			command_done(c->cmd_ctx);
			free(c);
			return retval;
		}
	}

	/* add to the end of linked list */
	for (p = &service->connections; *p; p = &(*p)->next)
		;
	*p = c;

	if (service->max_connections != CONNECTION_LIMIT_UNLIMITED)
		service->max_connections--;

	return ERROR_OK;
}

static int remove_connection(struct service *service, struct connection *connection)
{
	struct connection **p = &service->connections;
	struct connection *c;

	/* find connection */
	while ((c = *p)) {
		if (c->fd == connection->fd) {
			service->connection_closed(c);
			if (service->type == CONNECTION_TCP)
				close_socket(c->fd);
			else if (service->type == CONNECTION_PIPE) {
				/* The service will listen to the pipe again */
				c->service->fd = c->fd;
			}

			command_done(c->cmd_ctx);

			/* delete connection */
			*p = c->next;
			free(c);

			if (service->max_connections != CONNECTION_LIMIT_UNLIMITED)
				service->max_connections++;

			break;
		}

		/* redirect p to next list pointer */
		p = &(*p)->next;
	}

	return ERROR_OK;
}

static void free_service(struct service *c)
{
	free(c->name);
	free(c->port);
	free(c);
}

int add_service(char *name,
	const char *port,
	int max_connections,
	new_connection_handler_t new_connection_handler,
	input_handler_t input_handler,
	connection_closed_handler_t connection_closed_handler,
	void *priv)
{
	struct service *c, **p;
	struct hostent *hp;
	int so_reuseaddr_option = 1;

	c = malloc(sizeof(struct service));

	c->name = strdup(name);
	c->port = strdup(port);
	c->max_connections = 1;	/* Only TCP/IP ports can support more than one connection */
	c->fd = -1;
	c->connections = NULL;
	c->new_connection = new_connection_handler;
	c->input = input_handler;
	c->connection_closed = connection_closed_handler;
	c->priv = priv;
	c->next = NULL;
	long portnumber;
	if (strcmp(c->port, "pipe") == 0)
		c->type = CONNECTION_STDINOUT;
	else {
		char *end;
		portnumber = strtol(c->port, &end, 0);
		if (!*end && (parse_long(c->port, &portnumber) == ERROR_OK)) {
			c->portnumber = portnumber;
			c->type = CONNECTION_TCP;
		} else
			c->type = CONNECTION_PIPE;
	}

	if (c->type == CONNECTION_TCP) {
		c->max_connections = max_connections;

		c->fd = socket(AF_INET, SOCK_STREAM, 0);
		if (c->fd == -1) {
			LOG_ERROR("error creating socket: %s", strerror(errno));
			free_service(c);
			return ERROR_FAIL;
		}

		setsockopt(c->fd,
			SOL_SOCKET,
			SO_REUSEADDR,
			(void *)&so_reuseaddr_option,
			sizeof(int));

		socket_nonblock(c->fd);

		memset(&c->sin, 0, sizeof(c->sin));
		c->sin.sin_family = AF_INET;

		if (bindto_name == NULL)
			c->sin.sin_addr.s_addr = htonl(INADDR_LOOPBACK);
		else {
			hp = gethostbyname(bindto_name);
			if (hp == NULL) {
				LOG_ERROR("couldn't resolve bindto address: %s", bindto_name);
				close_socket(c->fd);
				free_service(c);
				return ERROR_FAIL;
			}
			memcpy(&c->sin.sin_addr, hp->h_addr_list[0], hp->h_length);
		}
		c->sin.sin_port = htons(c->portnumber);

		if (bind(c->fd, (struct sockaddr *)&c->sin, sizeof(c->sin)) == -1) {
			LOG_ERROR("couldn't bind %s to socket on port %d: %s", name, c->portnumber, strerror(errno));
			close_socket(c->fd);
			free_service(c);
			return ERROR_FAIL;
		}

#ifndef _WIN32
		int segsize = 65536;
		setsockopt(c->fd, IPPROTO_TCP, TCP_MAXSEG,  &segsize, sizeof(int));
#endif
		int window_size = 128 * 1024;

		/* These setsockopt()s must happen before the listen() */

		setsockopt(c->fd, SOL_SOCKET, SO_SNDBUF,
			(char *)&window_size, sizeof(window_size));
		setsockopt(c->fd, SOL_SOCKET, SO_RCVBUF,
			(char *)&window_size, sizeof(window_size));

		if (listen(c->fd, 1) == -1) {
			LOG_ERROR("couldn't listen on socket: %s", strerror(errno));
			close_socket(c->fd);
			free_service(c);
			return ERROR_FAIL;
		}

		struct sockaddr_in addr_in;
		addr_in.sin_port = 0;
		socklen_t addr_in_size = sizeof(addr_in);
		if (getsockname(c->fd, (struct sockaddr *)&addr_in, &addr_in_size) == 0)
			LOG_INFO("Listening on port %hu for %s connections",
				 ntohs(addr_in.sin_port), name);
	} else if (c->type == CONNECTION_STDINOUT) {
		c->fd = fileno(stdin);

#ifdef _WIN32
		/* for win32 set stdin/stdout to binary mode */
		if (_setmode(_fileno(stdout), _O_BINARY) < 0)
			LOG_WARNING("cannot change stdout mode to binary");
		if (_setmode(_fileno(stdin), _O_BINARY) < 0)
			LOG_WARNING("cannot change stdin mode to binary");
		if (_setmode(_fileno(stderr), _O_BINARY) < 0)
			LOG_WARNING("cannot change stderr mode to binary");
#else
		socket_nonblock(c->fd);
#endif
	} else if (c->type == CONNECTION_PIPE) {
#ifdef _WIN32
		/* we currenty do not support named pipes under win32
		 * so exit openocd for now */
		LOG_ERROR("Named pipes currently not supported under this os");
		free_service(c);
		return ERROR_FAIL;
#else
		/* Pipe we're reading from */
		c->fd = open(c->port, O_RDONLY | O_NONBLOCK);
		if (c->fd == -1) {
			LOG_ERROR("could not open %s", c->port);
			free_service(c);
			return ERROR_FAIL;
		}
#endif
	}

	/* add to the end of linked list */
	for (p = &services; *p; p = &(*p)->next)
		;
	*p = c;

	return ERROR_OK;
}

static void remove_connections(struct service *service)
{
	struct connection *connection;

	connection = service->connections;

	while (connection) {
		struct connection *tmp;

		tmp = connection->next;
		remove_connection(service, connection);
		connection = tmp;
	}
}

int remove_service(const char *name, const char *port)
{
	struct service *tmp;
	struct service *prev;

	prev = services;

	for (tmp = services; tmp; prev = tmp, tmp = tmp->next) {
		if (!strcmp(tmp->name, name) && !strcmp(tmp->port, port)) {
			remove_connections(tmp);

			if (tmp == services)
				services = tmp->next;
			else
				prev->next = tmp->next;

			if (tmp->type != CONNECTION_STDINOUT)
				close_socket(tmp->fd);

			free(tmp->priv);
			free_service(tmp);

			return ERROR_OK;
		}
	}

	return ERROR_OK;
}

static int remove_services(void)
{
	struct service *c = services;

	/* loop service */
	while (c) {
		struct service *next = c->next;

		remove_connections(c);

		if (c->name)
			free(c->name);

		if (c->type == CONNECTION_PIPE) {
			if (c->fd != -1)
				close(c->fd);
		}
		if (c->port)
			free(c->port);

		if (c->priv)
			free(c->priv);

		/* delete service */
		free(c);

		/* remember the last service for unlinking */
		c = next;
	}

	services = NULL;

	return ERROR_OK;
}

int server_loop(struct command_context *command_context)
{
	struct service *service;

	bool poll_ok = true;

	/* used in select() */
	fd_set read_fds;
	int fd_max;

	/* used in accept() */
	int retval;

#ifndef _WIN32
	if (signal(SIGPIPE, SIG_IGN) == SIG_ERR)
		LOG_ERROR("couldn't set SIGPIPE to SIG_IGN");
#endif

	while (shutdown_openocd == CONTINUE_MAIN_LOOP) {
		/* monitor sockets for activity */
		fd_max = 0;
		FD_ZERO(&read_fds);

		/* add service and connection fds to read_fds */
		for (service = services; service; service = service->next) {
			if (service->fd != -1) {
				/* listen for new connections */
				FD_SET(service->fd, &read_fds);

				if (service->fd > fd_max)
					fd_max = service->fd;
			}

			if (service->connections) {
				struct connection *c;

				for (c = service->connections; c; c = c->next) {
					/* check for activity on the connection */
					FD_SET(c->fd, &read_fds);
					if (c->fd > fd_max)
						fd_max = c->fd;
				}
			}
		}

		struct timeval tv;
		tv.tv_sec = 0;
		if (poll_ok) {
			/* we're just polling this iteration, this is faster on embedded
			 * hosts */
			tv.tv_usec = 0;
			retval = socket_select(fd_max + 1, &read_fds, NULL, NULL, &tv);
		} else {
			/* Every 100ms, can be changed with "poll_period" command */
			tv.tv_usec = polling_period * 1000;
			/* Only while we're sleeping we'll let others run */
			openocd_sleep_prelude();
			kept_alive();
			retval = socket_select(fd_max + 1, &read_fds, NULL, NULL, &tv);
			openocd_sleep_postlude();
		}

		if (retval == -1) {
#ifdef _WIN32

			errno = WSAGetLastError();

			if (errno == WSAEINTR)
				FD_ZERO(&read_fds);
			else {
				LOG_ERROR("error during select: %s", strerror(errno));
				return ERROR_FAIL;
			}
#else

			if (errno == EINTR)
				FD_ZERO(&read_fds);
			else {
				LOG_ERROR("error during select: %s", strerror(errno));
				return ERROR_FAIL;
			}
#endif
		}

		if (retval == 0) {
			/* We only execute these callbacks when there was nothing to do or we timed
			 *out */
			target_call_timer_callbacks();
			process_jim_events(command_context);

			FD_ZERO(&read_fds);	/* eCos leaves read_fds unchanged in this case!  */

			/* We timed out/there was nothing to do, timeout rather than poll next time
			 **/
			poll_ok = false;
		} else {
			/* There was something to do, next time we'll just poll */
			poll_ok = true;
		}

		/* This is a simple back-off algorithm where we immediately
		 * re-poll if we did something this time around.
		 *
		 * This greatly improves performance of DCC.
		 */
		poll_ok = poll_ok || target_got_message();

		for (service = services; service; service = service->next) {
			/* handle new connections on listeners */
			if ((service->fd != -1)
				&& (FD_ISSET(service->fd, &read_fds))) {
				if (service->max_connections != 0)
					add_connection(service, command_context);
				else {
					if (service->type == CONNECTION_TCP) {
						struct sockaddr_in sin;
						socklen_t address_size = sizeof(sin);
						int tmp_fd;
						tmp_fd = accept(service->fd,
								(struct sockaddr *)&service->sin,
								&address_size);
						close_socket(tmp_fd);
					}
					LOG_INFO(
						"rejected '%s' connection, no more connections allowed",
						service->name);
				}
			}

			/* handle activity on connections */
			if (service->connections) {
				struct connection *c;

				for (c = service->connections; c; ) {
					if ((FD_ISSET(c->fd, &read_fds)) || c->input_pending) {
						retval = service->input(c);
						if (retval != ERROR_OK) {
							struct connection *next = c->next;
							if (service->type == CONNECTION_PIPE ||
									service->type == CONNECTION_STDINOUT) {
								/* if connection uses a pipe then
								 * shutdown openocd on error */
								shutdown_openocd = SHUTDOWN_REQUESTED;
							}
							remove_connection(service, c);
							LOG_INFO("dropped '%s' connection",
								service->name);
							c = next;
							continue;
						}
					}
					c = c->next;
				}
			}
		}

#ifdef _WIN32
		MSG msg;
		while (PeekMessage(&msg, NULL, 0, 0, PM_REMOVE)) {
			if (msg.message == WM_QUIT)
				shutdown_openocd = SHUTDOWN_WITH_SIGNAL_CODE;
		}
#endif
	}

	/* when quit for signal or CTRL-C, run (eventually user implemented) "shutdown" */
	if (shutdown_openocd == SHUTDOWN_WITH_SIGNAL_CODE)
		command_run_line(command_context, "shutdown");

	return shutdown_openocd == SHUTDOWN_WITH_ERROR_CODE ? ERROR_FAIL : ERROR_OK;
<<<<<<< HEAD
}

void sig_handler(int sig)
{
	/* store only first signal that hits us */
	if (shutdown_openocd == CONTINUE_MAIN_LOOP) {
		shutdown_openocd = SHUTDOWN_WITH_SIGNAL_CODE;
		last_signal = sig;
		LOG_DEBUG("Terminating on Signal %d", sig);
	} else
		LOG_DEBUG("Ignored extra Signal %d", sig);
}

=======
}

void sig_handler(int sig)
{
	/* store only first signal that hits us */
	if (shutdown_openocd == CONTINUE_MAIN_LOOP) {
		shutdown_openocd = SHUTDOWN_WITH_SIGNAL_CODE;
		last_signal = sig;
		LOG_DEBUG("Terminating on Signal %d", sig);
	} else
		LOG_DEBUG("Ignored extra Signal %d", sig);
}

>>>>>>> 9de7d9c8

#ifdef _WIN32
BOOL WINAPI ControlHandler(DWORD dwCtrlType)
{
	shutdown_openocd = SHUTDOWN_WITH_SIGNAL_CODE;
	return TRUE;
}
#else
static void sigkey_handler(int sig)
{
	/* ignore keystroke generated signals if not in foreground process group */

	if (tcgetpgrp(STDIN_FILENO) > 0)
		sig_handler(sig);
	else
		LOG_DEBUG("Ignored Signal %d", sig);
}
#endif


int server_preinit(void)
{
	/* this currently only calls WSAStartup on native win32 systems
	 * before any socket operations are performed.
	 * This is an issue if you call init in your config script */

#ifdef _WIN32
	WORD wVersionRequested;
	WSADATA wsaData;

	wVersionRequested = MAKEWORD(2, 2);

	if (WSAStartup(wVersionRequested, &wsaData) != 0) {
		LOG_ERROR("Failed to Open Winsock");
		return ERROR_FAIL;
	}

	/* register ctrl-c handler */
	SetConsoleCtrlHandler(ControlHandler, TRUE);

	signal(SIGBREAK, sig_handler);
	signal(SIGINT, sig_handler);
#else
	signal(SIGHUP, sig_handler);
	signal(SIGPIPE, sig_handler);
	signal(SIGQUIT, sigkey_handler);
	signal(SIGINT, sigkey_handler);
#endif
	signal(SIGTERM, sig_handler);
	signal(SIGABRT, sig_handler);

	return ERROR_OK;
}

int server_init(struct command_context *cmd_ctx)
{
	int ret = tcl_init();

	if (ret != ERROR_OK)
<<<<<<< HEAD
=======
		return ret;

	ret = telnet_init("Open On-Chip Debugger");

	if (ret != ERROR_OK) {
		remove_services();
>>>>>>> 9de7d9c8
		return ret;
	}

<<<<<<< HEAD
	ret = telnet_init("Open On-Chip Debugger");

	if (ret != ERROR_OK) {
		remove_services();
		return ret;
	}

=======
>>>>>>> 9de7d9c8
	return ERROR_OK;
}

int server_quit(void)
{
	remove_services();
	target_quit();

#ifdef _WIN32
	WSACleanup();
	SetConsoleCtrlHandler(ControlHandler, FALSE);

	return ERROR_OK;
#endif

	/* return signal number so we can kill ourselves */
	return last_signal;
}

void server_free(void)
{
	tcl_service_free();
	telnet_service_free();
	jsp_service_free();
<<<<<<< HEAD
=======

	free(bindto_name);
>>>>>>> 9de7d9c8
}

void exit_on_signal(int sig)
{
#ifndef _WIN32
	/* bring back default system handler and kill yourself */
	signal(sig, SIG_DFL);
	kill(getpid(), sig);
#endif
}

int connection_write(struct connection *connection, const void *data, int len)
{
	if (len == 0) {
		/* successful no-op. Sockets and pipes behave differently here... */
		return 0;
	}
	if (connection->service->type == CONNECTION_TCP)
		return write_socket(connection->fd_out, data, len);
	else
		return write(connection->fd_out, data, len);
}

int connection_read(struct connection *connection, void *data, int len)
{
	if (connection->service->type == CONNECTION_TCP)
		return read_socket(connection->fd, data, len);
	else
		return read(connection->fd, data, len);
}

/* tell the server we want to shut down */
COMMAND_HANDLER(handle_shutdown_command)
{
	LOG_USER("shutdown command invoked");

	shutdown_openocd = SHUTDOWN_REQUESTED;

	if (CMD_ARGC == 1) {
		if (!strcmp(CMD_ARGV[0], "error")) {
			shutdown_openocd = SHUTDOWN_WITH_ERROR_CODE;
			return ERROR_FAIL;
		}
	}

	return ERROR_COMMAND_CLOSE_CONNECTION;
}

COMMAND_HANDLER(handle_poll_period_command)
{
	if (CMD_ARGC == 0)
		LOG_WARNING("You need to set a period value");
	else
		COMMAND_PARSE_NUMBER(int, CMD_ARGV[0], polling_period);

	LOG_INFO("set servers polling period to %ums", polling_period);

	return ERROR_OK;
}

COMMAND_HANDLER(handle_bindto_command)
{
	switch (CMD_ARGC) {
		case 0:
			command_print(CMD, "bindto name: %s", bindto_name);
			break;
		case 1:
			free(bindto_name);
			bindto_name = strdup(CMD_ARGV[0]);
			break;
		default:
			return ERROR_COMMAND_SYNTAX_ERROR;
	}
	return ERROR_OK;
}

static const struct command_registration server_command_handlers[] = {
	{
		.name = "shutdown",
		.handler = &handle_shutdown_command,
		.mode = COMMAND_ANY,
		.usage = "",
		.help = "shut the server down",
	},
	{
		.name = "poll_period",
		.handler = &handle_poll_period_command,
		.mode = COMMAND_ANY,
		.usage = "",
		.help = "set the servers polling period",
	},
	{
		.name = "bindto",
		.handler = &handle_bindto_command,
		.mode = COMMAND_ANY,
		.usage = "[name]",
		.help = "Specify address by name on which to listen for "
			"incoming TCP/IP connections",
	},
	COMMAND_REGISTRATION_DONE
};

int server_register_commands(struct command_context *cmd_ctx)
{
	int retval = telnet_register_commands(cmd_ctx);
	if (ERROR_OK != retval)
		return retval;

	retval = tcl_register_commands(cmd_ctx);
	if (ERROR_OK != retval)
		return retval;

	retval = jsp_register_commands(cmd_ctx);
	if (ERROR_OK != retval)
		return retval;

	return register_commands(cmd_ctx, NULL, server_command_handlers);
}

COMMAND_HELPER(server_port_command, unsigned short *out)
{
	switch (CMD_ARGC) {
		case 0:
			command_print(CMD, "%d", *out);
			break;
		case 1:
		{
			uint16_t port;
			COMMAND_PARSE_NUMBER(u16, CMD_ARGV[0], port);
			*out = port;
			break;
		}
		default:
			return ERROR_COMMAND_SYNTAX_ERROR;
	}
	return ERROR_OK;
}

COMMAND_HELPER(server_pipe_command, char **out)
{
	switch (CMD_ARGC) {
		case 0:
			command_print(CMD, "%s", *out);
			break;
		case 1:
		{
			if (CMD_CTX->mode == COMMAND_EXEC) {
				LOG_WARNING("unable to change server port after init");
				return ERROR_COMMAND_ARGUMENT_INVALID;
			}
			free(*out);
			*out = strdup(CMD_ARGV[0]);
			break;
		}
		default:
			return ERROR_COMMAND_SYNTAX_ERROR;
	}
	return ERROR_OK;
}<|MERGE_RESOLUTION|>--- conflicted
+++ resolved
@@ -52,11 +52,7 @@
 	SHUTDOWN_WITH_ERROR_CODE,	/* set by shutdown command; quit with non-zero return code */
 	SHUTDOWN_WITH_SIGNAL_CODE	/* set by sig_handler; exec shutdown then exit with signal as return code */
 };
-<<<<<<< HEAD
 enum shutdown_reason shutdown_openocd = CONTINUE_MAIN_LOOP;
-=======
-static enum shutdown_reason shutdown_openocd = CONTINUE_MAIN_LOOP;
->>>>>>> 9de7d9c8
 
 /* store received signal to exit application by killing ourselves */
 static int last_signal;
@@ -602,7 +598,6 @@
 		command_run_line(command_context, "shutdown");
 
 	return shutdown_openocd == SHUTDOWN_WITH_ERROR_CODE ? ERROR_FAIL : ERROR_OK;
-<<<<<<< HEAD
 }
 
 void sig_handler(int sig)
@@ -616,21 +611,6 @@
 		LOG_DEBUG("Ignored extra Signal %d", sig);
 }
 
-=======
-}
-
-void sig_handler(int sig)
-{
-	/* store only first signal that hits us */
-	if (shutdown_openocd == CONTINUE_MAIN_LOOP) {
-		shutdown_openocd = SHUTDOWN_WITH_SIGNAL_CODE;
-		last_signal = sig;
-		LOG_DEBUG("Terminating on Signal %d", sig);
-	} else
-		LOG_DEBUG("Ignored extra Signal %d", sig);
-}
-
->>>>>>> 9de7d9c8
 
 #ifdef _WIN32
 BOOL WINAPI ControlHandler(DWORD dwCtrlType)
@@ -690,19 +670,8 @@
 	int ret = tcl_init();
 
 	if (ret != ERROR_OK)
-<<<<<<< HEAD
-=======
 		return ret;
 
-	ret = telnet_init("Open On-Chip Debugger");
-
-	if (ret != ERROR_OK) {
-		remove_services();
->>>>>>> 9de7d9c8
-		return ret;
-	}
-
-<<<<<<< HEAD
 	ret = telnet_init("Open On-Chip Debugger");
 
 	if (ret != ERROR_OK) {
@@ -710,8 +679,6 @@
 		return ret;
 	}
 
-=======
->>>>>>> 9de7d9c8
 	return ERROR_OK;
 }
 
@@ -736,11 +703,8 @@
 	tcl_service_free();
 	telnet_service_free();
 	jsp_service_free();
-<<<<<<< HEAD
-=======
 
 	free(bindto_name);
->>>>>>> 9de7d9c8
 }
 
 void exit_on_signal(int sig)
