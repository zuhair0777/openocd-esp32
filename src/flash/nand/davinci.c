/***************************************************************************
 *   Copyright (C) 2009 by David Brownell                                  *
 *                                                                         *
 *   This program is free software; you can redistribute it and/or modify  *
 *   it under the terms of the GNU General Public License as published by  *
 *   the Free Software Foundation; either version 2 of the License, or     *
 *   (at your option) any later version.                                   *
 *                                                                         *
 *   This program is distributed in the hope that it will be useful,       *
 *   but WITHOUT ANY WARRANTY; without even the implied warranty of        *
 *   MERCHANTABILITY or FITNESS FOR A PARTICULAR PURPOSE.  See the         *
 *   GNU General Public License for more details.                          *
 *                                                                         *
 *   You should have received a copy of the GNU General Public License     *
 *   along with this program.  If not, see <http://www.gnu.org/licenses/>. *
 ***************************************************************************/

/*
 * DaVinci family NAND controller support for OpenOCD.
 *
 * This driver uses hardware ECC (1-bit or 4-bit) unless
 * the chip is accessed in "raw" mode.
 */

#ifdef HAVE_CONFIG_H
#include "config.h"
#endif

#include "imp.h"
#include "arm_io.h"
#include <target/target.h>

enum ecc {
	HWECC1,		/* all controllers support 1-bit ECC */
	HWECC4,		/* newer chips also have 4-bit ECC hardware */
	HWECC4_INFIX,	/* avoid this layout, except maybe for boot code */
};

struct davinci_nand {
	uint8_t chipsel;		/* chipselect 0..3 == CS2..CS5 */
	uint8_t eccmode;

	/* Async EMIF controller base */
	uint32_t aemif;

	/* NAND chip addresses */
	uint32_t data;				/* without CLE or ALE */
	uint32_t cmd;				/* with CLE */
	uint32_t addr;				/* with ALE */

	/* write acceleration */
	struct arm_nand_data io;

	/* page i/o for the relevant flavor of hardware ECC */
	int (*read_page)(struct nand_device *nand, uint32_t page,
			 uint8_t *data, uint32_t data_size, uint8_t *oob, uint32_t oob_size);
	int (*write_page)(struct nand_device *nand, uint32_t page,
			  uint8_t *data, uint32_t data_size, uint8_t *oob, uint32_t oob_size);
};

#define NANDFCR         0x60		/* flash control register */
#define NANDFSR         0x64		/* flash status register */
#define NANDFECC        0x70		/* 1-bit ECC data, CS0, 1st of 4 */
#define NAND4BITECCLOAD 0xbc		/* 4-bit ECC, load saved values */
#define NAND4BITECC     0xc0		/* 4-bit ECC data, 1st of 4 */
#define NANDERRADDR     0xd0		/* 4-bit ECC err addr, 1st of 2 */
#define NANDERRVAL      0xd8		/* 4-bit ECC err value, 1st of 2 */

static int halted(struct target *target, const char *label)
{
	if (target->state == TARGET_HALTED)
		return true;

	LOG_ERROR("Target must be halted to use NAND controller (%s)", label);
	return false;
}

static int davinci_init(struct nand_device *nand)
{
	struct davinci_nand *info = nand->controller_priv;
	struct target *target = nand->target;
	uint32_t nandfcr;

	if (!halted(target, "init"))
		return ERROR_NAND_OPERATION_FAILED;

	/* We require something else to have configured AEMIF to talk
	 * to NAND chip in this range (including timings and width).
	 */
	target_read_u32(target, info->aemif + NANDFCR, &nandfcr);
	if (!(nandfcr & (1 << info->chipsel))) {
		LOG_ERROR("chip address %08" PRIx32 " not NAND-enabled?", info->data);
		return ERROR_NAND_OPERATION_FAILED;
	}

	/* REVISIT verify:  AxCR must be in 8-bit mode, since that's all we
	 * tested.  16 bit support should work too; but not with 4-bit ECC.
	 */

	return ERROR_OK;
}

static int davinci_reset(struct nand_device *nand)
{
	return ERROR_OK;
}

static int davinci_nand_ready(struct nand_device *nand, int timeout)
{
	struct davinci_nand *info = nand->controller_priv;
	struct target *target = nand->target;
	uint32_t nandfsr;

	/* NOTE: return code is zero/error, else success; not ERROR_* */

	if (!halted(target, "ready"))
		return 0;

	do {
		target_read_u32(target, info->aemif + NANDFSR, &nandfsr);

		if (nandfsr & 0x01)
			return 1;

		alive_sleep(1);
	} while (timeout-- > 0);

	return 0;
}

static int davinci_command(struct nand_device *nand, uint8_t command)
{
	struct davinci_nand *info = nand->controller_priv;
	struct target *target = nand->target;

	if (!halted(target, "command"))
		return ERROR_NAND_OPERATION_FAILED;

	target_write_u8(target, info->cmd, command);
	return ERROR_OK;
}

static int davinci_address(struct nand_device *nand, uint8_t address)
{
	struct davinci_nand *info = nand->controller_priv;
	struct target *target = nand->target;

	if (!halted(target, "address"))
		return ERROR_NAND_OPERATION_FAILED;

	target_write_u8(target, info->addr, address);
	return ERROR_OK;
}

static int davinci_write_data(struct nand_device *nand, uint16_t data)
{
	struct davinci_nand *info = nand->controller_priv;
	struct target *target = nand->target;

	if (!halted(target, "write_data"))
		return ERROR_NAND_OPERATION_FAILED;

	target_write_u8(target, info->data, data);
	return ERROR_OK;
}

static int davinci_read_data(struct nand_device *nand, void *data)
{
	struct davinci_nand *info = nand->controller_priv;
	struct target *target = nand->target;

	if (!halted(target, "read_data"))
		return ERROR_NAND_OPERATION_FAILED;

	target_read_u8(target, info->data, data);
	return ERROR_OK;
}

/* REVISIT a bit of native code should let block reads be MUCH faster */

static int davinci_read_block_data(struct nand_device *nand,
	uint8_t *data, int data_size)
{
	struct davinci_nand *info = nand->controller_priv;
	struct target *target = nand->target;
	uint32_t nfdata = info->data;
	uint32_t tmp;

	if (!halted(target, "read_block"))
		return ERROR_NAND_OPERATION_FAILED;

	while (data_size >= 4) {
		target_read_u32(target, nfdata, &tmp);

		data[0] = tmp;
		data[1] = tmp >> 8;
		data[2] = tmp >> 16;
		data[3] = tmp >> 24;

		data_size -= 4;
		data += 4;
	}

	while (data_size > 0) {
		target_read_u8(target, nfdata, data);

		data_size -= 1;
		data += 1;
	}

	return ERROR_OK;
}

static int davinci_write_block_data(struct nand_device *nand,
	uint8_t *data, int data_size)
{
	struct davinci_nand *info = nand->controller_priv;
	struct target *target = nand->target;
	uint32_t nfdata = info->data;
	uint32_t tmp;
	int status;

	if (!halted(target, "write_block"))
		return ERROR_NAND_OPERATION_FAILED;

	/* try the fast way first */
	status = arm_nandwrite(&info->io, data, data_size);
	if (status != ERROR_NAND_NO_BUFFER)
		return status;

	/* else do it slowly */
	while (data_size >= 4) {
		tmp = le_to_h_u32(data);
		target_write_u32(target, nfdata, tmp);

		data_size -= 4;
		data += 4;
	}

	while (data_size > 0) {
		target_write_u8(target, nfdata, *data);

		data_size -= 1;
		data += 1;
	}

	return ERROR_OK;
}

static int davinci_write_page(struct nand_device *nand, uint32_t page,
	uint8_t *data, uint32_t data_size, uint8_t *oob, uint32_t oob_size)
{
	struct davinci_nand *info = nand->controller_priv;
	uint8_t *ooballoc = NULL;
	int status;

	if (!nand->device)
		return ERROR_NAND_DEVICE_NOT_PROBED;
	if (!halted(nand->target, "write_page"))
		return ERROR_NAND_OPERATION_FAILED;

	/* Always write both data and OOB ... we are not "raw" I/O! */
	if (!data) {
		LOG_ERROR("Missing NAND data; try 'nand raw_access enable'");
		return ERROR_NAND_OPERATION_FAILED;
	}

	/* If we're not given OOB, write 0xff where we don't write ECC codes. */
	switch (nand->page_size) {
		case 512:
			oob_size = 16;
			break;
		case 2048:
			oob_size = 64;
			break;
		case 4096:
			oob_size = 128;
			break;
		default:
			return ERROR_NAND_OPERATION_FAILED;
	}
	if (!oob) {
		ooballoc = malloc(oob_size);
		if (!ooballoc)
			return ERROR_NAND_OPERATION_FAILED;
		oob = ooballoc;
		memset(oob, 0x0ff, oob_size);
	}

	/* REVISIT avoid wasting SRAM:  unless nand->use_raw is set,
	 * use 512 byte chunks.  Read side support will often want
	 * to include oob_size ...
	 */
	info->io.chunk_size = nand->page_size;

	status = info->write_page(nand, page, data, data_size, oob, oob_size);
	free(ooballoc);
	return status;
}

static int davinci_read_page(struct nand_device *nand, uint32_t page,
	uint8_t *data, uint32_t data_size, uint8_t *oob, uint32_t oob_size)
{
	struct davinci_nand *info = nand->controller_priv;

	if (!nand->device)
		return ERROR_NAND_DEVICE_NOT_PROBED;
	if (!halted(nand->target, "read_page"))
		return ERROR_NAND_OPERATION_FAILED;

	return info->read_page(nand, page, data, data_size, oob, oob_size);
}

static void davinci_write_pagecmd(struct nand_device *nand, uint8_t cmd, uint32_t page)
{
	struct davinci_nand *info = nand->controller_priv;
	struct target *target = nand->target;
	int page3 = nand->address_cycles - (nand->page_size == 512);

	/* write command ({page,otp}x{read,program} */
	target_write_u8(target, info->cmd, cmd);

	/* column address (beginning-of-page) */
	target_write_u8(target, info->addr, 0);
	if (nand->page_size > 512)
		target_write_u8(target, info->addr, 0);

	/* page address */
	target_write_u8(target, info->addr, page);
	target_write_u8(target, info->addr, page >> 8);
	if (page3)
		target_write_u8(target, info->addr, page >> 16);
	if (page3 == 2)
		target_write_u8(target, info->addr, page >> 24);
}

static int davinci_seek_column(struct nand_device *nand, uint16_t column)
{
	struct davinci_nand *info = nand->controller_priv;
	struct target *target = nand->target;

	/* Random read, we must have issued a page read already */
	target_write_u8(target, info->cmd, NAND_CMD_RNDOUT);

	target_write_u8(target, info->addr, column);

	if (nand->page_size > 512) {
		target_write_u8(target, info->addr, column >> 8);
		target_write_u8(target, info->cmd, NAND_CMD_RNDOUTSTART);
	}

	if (!davinci_nand_ready(nand, 100))
		return ERROR_NAND_OPERATION_TIMEOUT;

	return ERROR_OK;
}

static int davinci_writepage_tail(struct nand_device *nand,
	uint8_t *oob, uint32_t oob_size)
{
	struct davinci_nand *info = nand->controller_priv;
	struct target *target = nand->target;
	uint8_t status;

	if (oob_size)
		davinci_write_block_data(nand, oob, oob_size);

	/* non-cachemode page program */
	target_write_u8(target, info->cmd, NAND_CMD_PAGEPROG);

	if (!davinci_nand_ready(nand, 100))
		return ERROR_NAND_OPERATION_TIMEOUT;

	if (nand_read_status(nand, &status) != ERROR_OK) {
		LOG_ERROR("couldn't read status");
		return ERROR_NAND_OPERATION_FAILED;
	}

	if (status & NAND_STATUS_FAIL) {
		LOG_ERROR("write operation failed, status: 0x%02x", status);
		return ERROR_NAND_OPERATION_FAILED;
	}

	return ERROR_OK;
}

/*
 * All DaVinci family chips support 1-bit ECC on a per-chipselect basis.
 */
static int davinci_write_page_ecc1(struct nand_device *nand, uint32_t page,
	uint8_t *data, uint32_t data_size, uint8_t *oob, uint32_t oob_size)
{
	unsigned oob_offset;
	struct davinci_nand *info = nand->controller_priv;
	struct target *target = nand->target;
	const uint32_t fcr_addr = info->aemif + NANDFCR;
	const uint32_t ecc1_addr = info->aemif + NANDFECC + (4 * info->chipsel);
	uint32_t fcr, ecc1;

	/* Write contiguous ECC bytes starting at specified offset.
	 * NOTE: Linux reserves twice as many bytes as we need; and
	 * for 16-bit OOB, those extra bytes are discontiguous.
	 */
	switch (nand->page_size) {
		case 512:
			oob_offset = 0;
			break;
		case 2048:
			oob_offset = 40;
			break;
		default:
			oob_offset = 80;
			break;
	}

	davinci_write_pagecmd(nand, NAND_CMD_SEQIN, page);

	/* scrub any old ECC state */
	target_read_u32(target, ecc1_addr, &ecc1);

	target_read_u32(target, fcr_addr, &fcr);
	fcr |= 1 << (8 + info->chipsel);

	do {
		/* set "start csX 1bit ecc" bit */
		target_write_u32(target, fcr_addr, fcr);

		/* write 512 bytes */
		davinci_write_block_data(nand, data, 512);
		data += 512;
		data_size -= 512;

		/* read the ecc, pack to 3 bytes, and invert so the ecc
		 * in an erased block is correct
		 */
		target_read_u32(target, ecc1_addr, &ecc1);
		ecc1 = (ecc1 & 0x0fff) | ((ecc1 & 0x0fff0000) >> 4);
		ecc1 = ~ecc1;

		/* save correct ECC code into oob data */
		oob[oob_offset++] = (uint8_t)(ecc1);
		oob[oob_offset++] = (uint8_t)(ecc1 >> 8);
		oob[oob_offset++] = (uint8_t)(ecc1 >> 16);

	} while (data_size);

	/* write OOB into spare area */
	return davinci_writepage_tail(nand, oob, oob_size);
}

/*
 * Preferred "new style" ECC layout for use with 4-bit ECC.  This somewhat
 * slows down large page reads done with error correction (since the OOB
 * is read first, so its ECC data can be used incrementally), but the
 * manufacturer bad block markers are safe.  Contrast:  old "infix" style.
 */
static int davinci_write_page_ecc4(struct nand_device *nand, uint32_t page,
	uint8_t *data, uint32_t data_size, uint8_t *oob, uint32_t oob_size)
{
	static const uint8_t ecc512[] = {
		0, 1, 2, 3, 4,	/* 5== mfr badblock */
		6, 7, /* 8..12 for BBT or JFFS2 */ 13, 14, 15,
	};
	static const uint8_t ecc2048[] = {
		24, 25, 26, 27, 28, 29, 30, 31, 32, 33,
		34, 35, 36, 37, 38, 39, 40, 41, 42, 43,
		44, 45, 46, 47, 48, 49, 50, 51, 52, 53,
		54, 55, 56, 57, 58, 59, 60, 61, 62, 63,
	};
	static const uint8_t ecc4096[] = {
		48,  49,  50,  51,  52,  53,  54,  55,  56,  57,
		58,  59,  60,  61,  62,  63,  64,  65,  66,  67,
		68,  69,  70,  71,  72,  73,  74,  75,  76,  77,
		78,  79,  80,  81,  82,  83,  84,  85,  86,  87,
		88,  89,  90,  91,  92,  93,  94,  95,  96,  97,
		98,  99, 100, 101, 102, 103, 104, 105, 106, 107,
		108, 109, 110, 111, 112, 113, 114, 115, 116, 117,
		118, 119, 120, 121, 122, 123, 124, 125, 126, 127,
	};

	struct davinci_nand *info = nand->controller_priv;
	const uint8_t *l;
	struct target *target = nand->target;
	const uint32_t fcr_addr = info->aemif + NANDFCR;
	const uint32_t ecc4_addr = info->aemif + NAND4BITECC;
	uint32_t fcr, ecc4;

	/* Use the same ECC layout Linux uses.  For small page chips
	 * it's a bit cramped.
	 *
	 * NOTE:  at this writing, 4KB pages have issues in Linux
	 * because they need more than 64 bytes of ECC data, which
	 * the standard ECC logic can't handle.
	 */
	switch (nand->page_size) {
		case 512:
			l = ecc512;
			break;
		case 2048:
			l = ecc2048;
			break;
		default:
			l = ecc4096;
			break;
	}

	davinci_write_pagecmd(nand, NAND_CMD_SEQIN, page);

	/* scrub any old ECC state */
	target_read_u32(target, info->aemif + NANDERRVAL, &ecc4);

	target_read_u32(target, fcr_addr, &fcr);
	fcr &= ~(0x03 << 4);
	fcr |= (1 << 12) | (info->chipsel << 4);

	do {
		uint32_t raw_ecc[4], *p;
		int i;

		/* start 4bit ecc on csX */
		target_write_u32(target, fcr_addr, fcr);

		/* write 512 bytes */
		davinci_write_block_data(nand, data, 512);
		data += 512;
		data_size -= 512;

		/* read the ecc, then save it into 10 bytes in the oob */
		for (i = 0; i < 4; i++) {
			target_read_u32(target, ecc4_addr + 4 * i, &raw_ecc[i]);
			raw_ecc[i] &= 0x03ff03ff;
		}
		for (i = 0, p = raw_ecc; i < 2; i++, p += 2) {
			oob[*l++] = p[0]        & 0xff;
			oob[*l++] = ((p[0] >>  8) & 0x03) | ((p[0] >> 14) & 0xfc);
			oob[*l++] = ((p[0] >> 22) & 0x0f) | ((p[1] <<  4) & 0xf0);
			oob[*l++] = ((p[1] >>  4) & 0x3f) | ((p[1] >> 10) & 0xc0);
			oob[*l++] = (p[1] >> 18) & 0xff;
		}

	} while (data_size);

	/* write OOB into spare area */
	return davinci_writepage_tail(nand, oob, oob_size);
}

/*
 * "Infix" OOB ... like Linux ECC_HW_SYNDROME.  Avoided because it trashes
 * manufacturer bad block markers, except on small page chips.  Once you
 * write to a page using this scheme, you need specialized code to update
 * it (code which ignores now-invalid bad block markers).
 *
 * This is needed *only* to support older firmware.  Older ROM Boot Loaders
 * need it to read their second stage loader (UBL) into SRAM, but from then
 * on the whole system can use the cleaner non-infix layouts.  Systems with
 * older second stage loaders (ABL/U-Boot, etc) or other system software
 * (MVL 4.x/5.x kernels, filesystems, etc) may need it more generally.
 */
static int davinci_write_page_ecc4infix(struct nand_device *nand, uint32_t page,
	uint8_t *data, uint32_t data_size, uint8_t *oob, uint32_t oob_size)
{
	struct davinci_nand *info = nand->controller_priv;
	struct target *target = nand->target;
	const uint32_t fcr_addr = info->aemif + NANDFCR;
	const uint32_t ecc4_addr = info->aemif + NAND4BITECC;
	uint32_t fcr, ecc4;

	davinci_write_pagecmd(nand, NAND_CMD_SEQIN, page);

	/* scrub any old ECC state */
	target_read_u32(target, info->aemif + NANDERRVAL, &ecc4);

	target_read_u32(target, fcr_addr, &fcr);
	fcr &= ~(0x03 << 4);
	fcr |= (1 << 12) | (info->chipsel << 4);

	do {
		uint32_t raw_ecc[4], *p;
		uint8_t *l;
		int i;

		/* start 4bit ecc on csX */
		target_write_u32(target, fcr_addr, fcr);

		/* write 512 bytes */
		davinci_write_block_data(nand, data, 512);
		data += 512;
		data_size -= 512;

		/* read the ecc */
		for (i = 0; i < 4; i++) {
			target_read_u32(target, ecc4_addr + 4 * i, &raw_ecc[i]);
			raw_ecc[i] &= 0x03ff03ff;
		}

		/* skip 6 bytes of prepad, then pack 10 packed ecc bytes */
		for (i = 0, l = oob + 6, p = raw_ecc; i < 2; i++, p += 2) {
			*l++ = p[0]        & 0xff;
			*l++ = ((p[0] >>  8) & 0x03) | ((p[0] >> 14) & 0xfc);
			*l++ = ((p[0] >> 22) & 0x0f) | ((p[1] <<  4) & 0xf0);
			*l++ = ((p[1] >>  4) & 0x3f) | ((p[1] >> 10) & 0xc0);
			*l++ = (p[1] >> 18) & 0xff;
		}

		/* write this "out-of-band" data -- infix */
		davinci_write_block_data(nand, oob, 16);
		oob += 16;
		oob_size -= 16;

	} while (data_size);

	/* the last data and OOB writes included the spare area */
	return davinci_writepage_tail(nand, NULL, 0);
}

static int davinci_read_page_ecc4infix(struct nand_device *nand, uint32_t page,
	uint8_t *data, uint32_t data_size, uint8_t *oob, uint32_t oob_size)
{
	int read_size;
	int want_col, at_col;
	int ret;

	davinci_write_pagecmd(nand, NAND_CMD_READ0, page);

	/* large page devices need a start command */
	if (nand->page_size > 512)
		davinci_command(nand, NAND_CMD_READSTART);

	if (!davinci_nand_ready(nand, 100))
		return ERROR_NAND_OPERATION_TIMEOUT;

	/* NOTE:  not bothering to compute and use ECC data for now */

	want_col = 0;
	at_col = 0;
	while ((data && data_size) || (oob && oob_size)) {

		if (data && data_size) {
			if (want_col != at_col) {
				/* Reads are slow, so seek past them when we can */
				ret  = davinci_seek_column(nand, want_col);
				if (ret != ERROR_OK)
					return ret;
				at_col = want_col;
			}
			/* read 512 bytes or data_size, whichever is smaller*/
			read_size = data_size > 512 ? 512 : data_size;
			davinci_read_block_data(nand, data, read_size);
			data += read_size;
			data_size -= read_size;
			at_col += read_size;
		}
		want_col += 512;

		if (oob && oob_size) {
			if (want_col != at_col) {
				ret  = davinci_seek_column(nand, want_col);
				if (ret != ERROR_OK)
					return ret;
				at_col = want_col;
			}
			/* read this "out-of-band" data -- infix */
			read_size = oob_size > 16 ? 16 : oob_size;
			davinci_read_block_data(nand, oob, read_size);
			oob += read_size;
			oob_size -= read_size;
			at_col += read_size;
		}
		want_col += 16;
	}
	return ERROR_OK;
}

NAND_DEVICE_COMMAND_HANDLER(davinci_nand_device_command)
{
	struct davinci_nand *info;
	unsigned long chip, aemif;
	enum ecc eccmode;
	int chipsel;

	/* arguments:
	 *  - "davinci"
	 *  - target
	 *  - nand chip address
	 *  - ecc mode
	 *  - aemif address
	 * Plus someday, optionally, ALE and CLE masks.
	 */
	if (CMD_ARGC < 5)
		return ERROR_COMMAND_SYNTAX_ERROR;

	COMMAND_PARSE_NUMBER(ulong, CMD_ARGV[2], chip);
	if (chip == 0) {
		LOG_ERROR("Invalid NAND chip address %s", CMD_ARGV[2]);
		goto fail;
	}

	if (strcmp(CMD_ARGV[3], "hwecc1") == 0)
		eccmode = HWECC1;
	else if (strcmp(CMD_ARGV[3], "hwecc4") == 0)
		eccmode = HWECC4;
	else if (strcmp(CMD_ARGV[3], "hwecc4_infix") == 0)
		eccmode = HWECC4_INFIX;
	else {
		LOG_ERROR("Invalid ecc mode %s", CMD_ARGV[3]);
		goto fail;
	}

	COMMAND_PARSE_NUMBER(ulong, CMD_ARGV[4], aemif);
	if (aemif == 0) {
		LOG_ERROR("Invalid AEMIF controller address %s", CMD_ARGV[4]);
		goto fail;
	}

	/* REVISIT what we'd *like* to do is look up valid ranges using
	 * target-specific declarations, and not even need to pass the
	 * AEMIF controller address.
	 */
	if (aemif == 0x01e00000			/* dm6446, dm357 */
			|| aemif == 0x01e10000		/* dm335, dm355 */
			|| aemif == 0x01d10000		/* dm365 */
		) {
		if (chip < 0x02000000 || chip >= 0x0a000000) {
			LOG_ERROR("NAND address %08lx out of range?", chip);
			goto fail;
		}
		chipsel = (chip - 0x02000000) >> 25;
	} else {
		LOG_ERROR("unrecognized AEMIF controller address %08lx", aemif);
		goto fail;
	}

	info = calloc(1, sizeof(*info));
<<<<<<< HEAD
	if (info == NULL)
=======
	if (!info)
>>>>>>> 25488359
		goto fail;

	info->eccmode = eccmode;
	info->chipsel = chipsel;
	info->aemif = aemif;
	info->data = chip;
	info->cmd = chip | 0x10;
	info->addr = chip | 0x08;

	nand->controller_priv = info;

	info->io.target = nand->target;
	info->io.data = info->data;
	info->io.op = ARM_NAND_NONE;

	/* NOTE:  for now we don't do any error correction on read.
	 * Nothing else in OpenOCD currently corrects read errors,
	 * and in any case it's *writing* that we care most about.
	 */
	info->read_page = nand_read_page_raw;

	switch (eccmode) {
		case HWECC1:
			/* ECC_HW, 1-bit corrections, 3 bytes ECC per 512 data bytes */
			info->write_page = davinci_write_page_ecc1;
			break;
		case HWECC4:
			/* ECC_HW, 4-bit corrections, 10 bytes ECC per 512 data bytes */
			info->write_page = davinci_write_page_ecc4;
			break;
		case HWECC4_INFIX:
			/* Same 4-bit ECC HW, with problematic page/ecc layout */
			info->read_page = davinci_read_page_ecc4infix;
			info->write_page = davinci_write_page_ecc4infix;
			break;
	}

	return ERROR_OK;

fail:
	return ERROR_NAND_OPERATION_FAILED;
}

struct nand_flash_controller davinci_nand_controller = {
	.name                   = "davinci",
	.usage                  = "chip_addr hwecc_mode aemif_addr",
	.nand_device_command    = davinci_nand_device_command,
	.init                   = davinci_init,
	.reset                  = davinci_reset,
	.command                = davinci_command,
	.address                = davinci_address,
	.write_data             = davinci_write_data,
	.read_data              = davinci_read_data,
	.write_page             = davinci_write_page,
	.read_page              = davinci_read_page,
	.write_block_data       = davinci_write_block_data,
	.read_block_data        = davinci_read_block_data,
	.nand_ready             = davinci_nand_ready,
};<|MERGE_RESOLUTION|>--- conflicted
+++ resolved
@@ -731,11 +731,7 @@
 	}
 
 	info = calloc(1, sizeof(*info));
-<<<<<<< HEAD
-	if (info == NULL)
-=======
 	if (!info)
->>>>>>> 25488359
 		goto fail;
 
 	info->eccmode = eccmode;
