--- conflicted
+++ resolved
@@ -52,15 +52,6 @@
 		program_error "** Unable to reset target **" $exit
 	}
 
-<<<<<<< HEAD
-	# start programming phase
-	echo "** Programming Started **"
-	set filename \{$filename\}
-	if {[info exists address]} {
-		set flash_args "$filename $address"
-	} else {
-		set flash_args "$filename"
-=======
 	# Check whether programming is needed
 	if {[info exists preverify]} {
 		echo "**pre-verifying**"
@@ -68,7 +59,6 @@
 			echo "**Verified OK - No flashing**"
 			set needsflash 0
 		}
->>>>>>> 9de7d9c8
 	}
 
 	# start programming phase
@@ -91,22 +81,11 @@
 		}
 	}
 
-<<<<<<< HEAD
-		if {[info exists reset]} {
-			# reset target if requested
-			if {$exit == 1} {
-				# also disable target polling, we are shutting down anyway
-				poll off
-			}
-			echo "** Resetting Target **"
-			reset run
-=======
 	if {[info exists reset]} {
 		# reset target if requested
 		if {$exit == 1} {
 			# also disable target polling, we are shutting down anyway
 			poll off
->>>>>>> 9de7d9c8
 		}
 		echo "** Resetting Target **"
 		reset run
