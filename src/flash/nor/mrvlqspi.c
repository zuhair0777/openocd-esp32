/***************************************************************************
 *   Copyright (C) 2014 by Mahavir Jain <mjain@marvell.com>                *
 *                                                                         *
 *   This program is free software; you can redistribute it and/or modify  *
 *   it under the terms of the GNU General Public License as published by  *
 *   the Free Software Foundation; either version 2 of the License, or     *
 *   (at your option) any later version.                                   *
 *                                                                         *
 *   This program is distributed in the hope that it will be useful,       *
 *   but WITHOUT ANY WARRANTY; without even the implied warranty of        *
 *   MERCHANTABILITY or FITNESS FOR A PARTICULAR PURPOSE.  See the         *
 *   GNU General Public License for more details.                          *
 *                                                                         *
 *   You should have received a copy of the GNU General Public License     *
 *   along with this program.  If not, see <http://www.gnu.org/licenses/>. *
 ***************************************************************************/

 /*
  * This is QSPI flash controller driver for Marvell's Wireless
  * Microcontroller platform.
  *
  * For more information please refer,
  * https://origin-www.marvell.com/microcontrollers/wi-fi-microcontroller-platform/
  */

#ifdef HAVE_CONFIG_H
#include "config.h"
#endif

#include "imp.h"
#include "spi.h"
#include <helper/binarybuffer.h>
#include <target/algorithm.h>
#include <target/armv7m.h>

#define QSPI_R_EN (0x0)
#define QSPI_W_EN (0x1)
#define QSPI_SS_DISABLE (0x0)
#define QSPI_SS_ENABLE (0x1)
#define WRITE_DISABLE (0x0)
#define WRITE_ENABLE (0x1)

#define QSPI_TIMEOUT (1000)
#define FIFO_FLUSH_TIMEOUT (1000)
#define BLOCK_ERASE_TIMEOUT (1000)
#define CHIP_ERASE_TIMEOUT (10000)

#define SS_EN (1 << 0)
#define XFER_RDY (1 << 1)
#define RFIFO_EMPTY (1 << 4)
#define WFIFO_EMPTY (1 << 6)
#define WFIFO_FULL (1 << 7)
#define FIFO_FLUSH (1 << 9)
#define RW_EN (1 << 13)
#define XFER_STOP (1 << 14)
#define XFER_START (1 << 15)
#define CONF_MASK (0x7)
#define CONF_OFFSET (10)

#define INS_WRITE_ENABLE 0x06
#define INS_WRITE_DISABLE 0x04
#define INS_READ_STATUS 0x05
#define INS_PAGE_PROGRAM 0x02

#define CNTL 0x0 /* QSPI_BASE + 0x0 */
#define CONF 0x4
#define DOUT 0x8
#define DIN 0xc
#define INSTR 0x10
#define ADDR 0x14
#define RDMODE 0x18
#define HDRCNT 0x1c
#define DINCNT 0x20

struct mrvlqspi_flash_bank {
	bool probed;
	uint32_t reg_base;
	uint32_t bank_num;
	const struct flash_device *dev;
};

static inline uint32_t mrvlqspi_get_reg(struct flash_bank *bank, uint32_t reg)
{
	struct mrvlqspi_flash_bank *mrvlqspi_info = bank->driver_priv;
	return reg + mrvlqspi_info->reg_base;
}

static inline int mrvlqspi_set_din_cnt(struct flash_bank *bank, uint32_t count)
{
	struct target *target = bank->target;

	return target_write_u32(target, mrvlqspi_get_reg(bank, DINCNT), count);
}

static inline int mrvlqspi_set_addr(struct flash_bank *bank, uint32_t addr)
{
	struct target *target = bank->target;

	return target_write_u32(target, mrvlqspi_get_reg(bank, ADDR), addr);
}

static inline int mrvlqspi_set_instr(struct flash_bank *bank, uint32_t instr)
{
	struct target *target = bank->target;

	return target_write_u32(target, mrvlqspi_get_reg(bank, INSTR), instr);
}

static inline int mrvlqspi_set_hdr_cnt(struct flash_bank *bank, uint32_t hdr_cnt)
{
	struct target *target = bank->target;

	return target_write_u32(target, mrvlqspi_get_reg(bank, HDRCNT), hdr_cnt);
}

static int mrvlqspi_set_conf(struct flash_bank *bank, uint32_t conf_val)
{
	int retval;
	uint32_t regval;
	struct target *target = bank->target;

	retval = target_read_u32(target,
			mrvlqspi_get_reg(bank, CONF), &regval);
	if (retval != ERROR_OK)
		return retval;

	regval &= ~(CONF_MASK << CONF_OFFSET);
	regval |= (conf_val << CONF_OFFSET);

	return target_write_u32(target,
			mrvlqspi_get_reg(bank, CONF), regval);
}

static int mrvlqspi_set_ss_state(struct flash_bank *bank, bool state, int timeout)
{
	int retval;
	uint32_t regval;
	struct target *target = bank->target;

	retval = target_read_u32(target,
			mrvlqspi_get_reg(bank, CNTL), &regval);
	if (retval != ERROR_OK)
		return retval;

	if (state)
		regval |= SS_EN;
	else
		regval &= ~(SS_EN);

	retval = target_write_u32(target,
			mrvlqspi_get_reg(bank, CNTL), regval);
	if (retval != ERROR_OK)
		return retval;

	/* wait for xfer_ready to set */
	for (;;) {
		retval = target_read_u32(target,
				mrvlqspi_get_reg(bank, CNTL), &regval);
		if (retval != ERROR_OK)
			return retval;
		LOG_DEBUG("status: 0x%08" PRIx32, regval);
		if ((regval & XFER_RDY) == XFER_RDY)
			break;
		if (timeout-- <= 0) {
			LOG_ERROR("timed out waiting for flash");
			return ERROR_FAIL;
		}
		alive_sleep(1);
	}
	return ERROR_OK;
}

static int mrvlqspi_start_transfer(struct flash_bank *bank, bool rw_mode)
{
	int retval;
	uint32_t regval;
	struct target *target = bank->target;

	retval = mrvlqspi_set_ss_state(bank, QSPI_SS_ENABLE, QSPI_TIMEOUT);
	if (retval != ERROR_OK)
		return retval;

	retval = target_read_u32(target,
			mrvlqspi_get_reg(bank, CONF), &regval);
	if (retval != ERROR_OK)
		return retval;

	if (rw_mode)
		regval |= RW_EN;
	else
		regval &= ~(RW_EN);

	regval |= XFER_START;

	retval = target_write_u32(target,
			mrvlqspi_get_reg(bank, CONF), regval);
	if (retval != ERROR_OK)
		return retval;

	return ERROR_OK;
}

static int mrvlqspi_stop_transfer(struct flash_bank *bank)
{
	int retval;
	uint32_t regval;
	struct target *target = bank->target;
	int timeout = QSPI_TIMEOUT;

	/* wait for xfer_ready and wfifo_empty to set */
	for (;;) {
		retval = target_read_u32(target,
				mrvlqspi_get_reg(bank, CNTL), &regval);
		if (retval != ERROR_OK)
			return retval;
		LOG_DEBUG("status: 0x%08" PRIx32, regval);
		if ((regval & (XFER_RDY | WFIFO_EMPTY)) ==
					(XFER_RDY | WFIFO_EMPTY))
			break;
		if (timeout-- <= 0) {
			LOG_ERROR("timed out waiting for flash");
			return ERROR_FAIL;
		}
		alive_sleep(1);
	}

	retval = target_read_u32(target,
			mrvlqspi_get_reg(bank, CONF), &regval);
	if (retval != ERROR_OK)
		return retval;

	regval |= XFER_STOP;

	retval = target_write_u32(target,
			mrvlqspi_get_reg(bank, CONF), regval);
	if (retval != ERROR_OK)
		return retval;

	/* wait for xfer_start to reset */
	for (;;) {
		retval = target_read_u32(target,
				mrvlqspi_get_reg(bank, CONF), &regval);
		if (retval != ERROR_OK)
			return retval;
		LOG_DEBUG("status: 0x%08" PRIx32, regval);
		if ((regval & XFER_START) == 0)
			break;
		if (timeout-- <= 0) {
			LOG_ERROR("timed out waiting for flash");
			return ERROR_FAIL;
		}
		alive_sleep(1);
	}

	retval = mrvlqspi_set_ss_state(bank, QSPI_SS_DISABLE, QSPI_TIMEOUT);
	if (retval != ERROR_OK)
		return retval;

	return ERROR_OK;
}

static int mrvlqspi_fifo_flush(struct flash_bank *bank, int timeout)
{
	int retval;
	uint32_t val;
	struct target *target = bank->target;

	retval = target_read_u32(target,
			mrvlqspi_get_reg(bank, CONF), &val);
	if (retval != ERROR_OK)
		return retval;

	val |= FIFO_FLUSH;

	retval = target_write_u32(target,
			mrvlqspi_get_reg(bank, CONF), val);
	if (retval != ERROR_OK)
		return retval;

	/* wait for fifo_flush to clear */
	for (;;) {
		retval = target_read_u32(target,
				mrvlqspi_get_reg(bank, CONF), &val);
		if (retval != ERROR_OK)
			return retval;
		LOG_DEBUG("status: 0x%08" PRIX32, val);
		if ((val & FIFO_FLUSH) == 0)
			break;
		if (timeout-- <= 0) {
			LOG_ERROR("timed out waiting for flash");
			return ERROR_FAIL;
		}
		alive_sleep(1);
	}
	return ERROR_OK;
}

static int mrvlqspi_read_byte(struct flash_bank *bank, uint8_t *data)
{
	int retval;
	uint32_t val;
	struct target *target = bank->target;

	/* wait for rfifo_empty to reset */
	for (;;) {
		retval = target_read_u32(target,
				mrvlqspi_get_reg(bank, CNTL), &val);
		if (retval != ERROR_OK)
			return retval;
		LOG_DEBUG("status: 0x%08" PRIx32, val);
		if ((val & RFIFO_EMPTY) == 0)
			break;
		usleep(10);
	}

	retval = target_read_u32(target,
			mrvlqspi_get_reg(bank, DIN), &val);
	if (retval != ERROR_OK)
		return retval;

	*data = val & 0xFF;

	return ERROR_OK;
}

static int mrvlqspi_flash_busy_status(struct flash_bank *bank, int timeout)
{
	uint8_t val;
	int retval;

	/* Flush read/write fifos */
	retval = mrvlqspi_fifo_flush(bank, FIFO_FLUSH_TIMEOUT);
	if (retval != ERROR_OK)
		return retval;

	/* Set instruction/addr count value */
	retval = mrvlqspi_set_hdr_cnt(bank, 0x1);
	if (retval != ERROR_OK)
		return retval;

	/* Read flash status register in continuous manner */
	retval = mrvlqspi_set_din_cnt(bank, 0x0);
	if (retval != ERROR_OK)
		return retval;

	/* Set instruction */
	retval = mrvlqspi_set_instr(bank, INS_READ_STATUS);
	if (retval != ERROR_OK)
		return retval;

	/* Set data and addr pin length */
	retval = mrvlqspi_set_conf(bank, 0x0);
	if (retval != ERROR_OK)
		return retval;

	/* Enable read mode transfer */
	retval = mrvlqspi_start_transfer(bank, QSPI_R_EN);
	if (retval != ERROR_OK)
		return retval;

	for (;;) {
		retval = mrvlqspi_read_byte(bank, &val);
		if (retval != ERROR_OK)
			return retval;
		if (!(val & 0x1))
			break;
		if (timeout-- <= 0) {
			LOG_ERROR("timed out waiting for flash");
			return ERROR_FAIL;
		}
		alive_sleep(1);
	}

	return mrvlqspi_stop_transfer(bank);
}

static int mrvlqspi_set_write_status(struct flash_bank *bank, bool mode)
{
	int retval;
	uint32_t instr;

	/* Flush read/write fifos */
	retval = mrvlqspi_fifo_flush(bank, FIFO_FLUSH_TIMEOUT);
	if (retval != ERROR_OK)
		return retval;

	/* Set instruction/addr count value */
	retval = mrvlqspi_set_hdr_cnt(bank, 0x1);
	if (retval != ERROR_OK)
		return retval;

	if (mode)
		instr = INS_WRITE_ENABLE;
	else
		instr = INS_WRITE_DISABLE;

	/* Set instruction */
	retval = mrvlqspi_set_instr(bank, instr);
	if (retval != ERROR_OK)
		return retval;

	retval = mrvlqspi_start_transfer(bank, QSPI_W_EN);
	if (retval != ERROR_OK)
		return retval;

	retval = mrvlqspi_stop_transfer(bank);
	if (retval != ERROR_OK)
		return retval;

	return retval;
}

static int mrvlqspi_read_id(struct flash_bank *bank, uint32_t *id)
{
	uint8_t id_buf[3] = {0, 0, 0};
	int retval, i;

	LOG_DEBUG("Getting ID");

	/* Flush read/write fifos */
	retval = mrvlqspi_fifo_flush(bank, FIFO_FLUSH_TIMEOUT);
	if (retval != ERROR_OK)
		return retval;

	/* Set instruction/addr count value */
	retval = mrvlqspi_set_hdr_cnt(bank, 0x1);
	if (retval != ERROR_OK)
		return retval;

	/* Set count for number of bytes to read */
	retval = mrvlqspi_set_din_cnt(bank, 0x3);
	if (retval != ERROR_OK)
		return retval;

	/* Set instruction */
	retval = mrvlqspi_set_instr(bank, SPIFLASH_READ_ID);
	if (retval != ERROR_OK)
		return retval;

	/* Set data and addr pin length */
	retval = mrvlqspi_set_conf(bank, 0x0);
	if (retval != ERROR_OK)
		return retval;

	retval = mrvlqspi_start_transfer(bank, QSPI_R_EN);
	if (retval != ERROR_OK)
		return retval;

	for (i = 0; i < 3; i++) {
		retval = mrvlqspi_read_byte(bank, &id_buf[i]);
		if (retval != ERROR_OK)
			return retval;
	}

	LOG_DEBUG("ID is 0x%02" PRIx8 " 0x%02" PRIx8 " 0x%02" PRIx8,
					id_buf[0], id_buf[1], id_buf[2]);
	retval = mrvlqspi_set_ss_state(bank, QSPI_SS_DISABLE, QSPI_TIMEOUT);
	if (retval != ERROR_OK)
		return retval;

	*id = id_buf[2] << 16 | id_buf[1] << 8 | id_buf[0];
	return ERROR_OK;
}

static int mrvlqspi_block_erase(struct flash_bank *bank, uint32_t offset)
{
	int retval;
	struct mrvlqspi_flash_bank *mrvlqspi_info = bank->driver_priv;

	/* Set flash write enable */
	retval = mrvlqspi_set_write_status(bank, WRITE_ENABLE);
	if (retval != ERROR_OK)
		return retval;

	/* Set instruction/addr count value */
	retval = mrvlqspi_set_hdr_cnt(bank, (0x1 | (0x3 << 4)));
	if (retval != ERROR_OK)
		return retval;

	/* Set read offset address */
	retval = mrvlqspi_set_addr(bank, offset);
	if (retval != ERROR_OK)
		return retval;

	/* Set instruction */
	retval = mrvlqspi_set_instr(bank, mrvlqspi_info->dev->erase_cmd);
	if (retval != ERROR_OK)
		return retval;

	retval = mrvlqspi_start_transfer(bank, QSPI_W_EN);
	if (retval != ERROR_OK)
		return retval;

	retval = mrvlqspi_stop_transfer(bank);
	if (retval != ERROR_OK)
		return retval;

	return mrvlqspi_flash_busy_status(bank, BLOCK_ERASE_TIMEOUT);
}

static int mrvlqspi_bulk_erase(struct flash_bank *bank)
{
	int retval;
	struct mrvlqspi_flash_bank *mrvlqspi_info = bank->driver_priv;

	if (mrvlqspi_info->dev->chip_erase_cmd == 0x00)
		return ERROR_FLASH_OPER_UNSUPPORTED;

	/* Set flash write enable */
	retval = mrvlqspi_set_write_status(bank, WRITE_ENABLE);
	if (retval != ERROR_OK)
		return retval;

	/* Set instruction */
	retval = mrvlqspi_set_instr(bank, mrvlqspi_info->dev->chip_erase_cmd);
	if (retval != ERROR_OK)
		return retval;

	retval = mrvlqspi_start_transfer(bank, QSPI_W_EN);
	if (retval != ERROR_OK)
		return retval;

	retval = mrvlqspi_stop_transfer(bank);
	if (retval != ERROR_OK)
		return retval;

	return mrvlqspi_flash_busy_status(bank, CHIP_ERASE_TIMEOUT);
}

static int mrvlqspi_flash_erase(struct flash_bank *bank, unsigned int first,
		unsigned int last)
{
	struct target *target = bank->target;
	struct mrvlqspi_flash_bank *mrvlqspi_info = bank->driver_priv;
	int retval = ERROR_OK;

	LOG_DEBUG("erase from sector %u to sector %u", first, last);

	if (target->state != TARGET_HALTED) {
		LOG_ERROR("Target not halted");
		return ERROR_TARGET_NOT_HALTED;
	}

	if ((last < first) || (last >= bank->num_sectors)) {
		LOG_ERROR("Flash sector invalid");
		return ERROR_FLASH_SECTOR_INVALID;
	}

	if (!(mrvlqspi_info->probed)) {
		LOG_ERROR("Flash bank not probed");
		return ERROR_FLASH_BANK_NOT_PROBED;
	}

	for (unsigned int sector = first; sector <= last; sector++) {
		if (bank->sectors[sector].is_protected) {
			LOG_ERROR("Flash sector %u protected", sector);
			return ERROR_FAIL;
		}
	}

	/* If we're erasing the entire chip and the flash supports
	 * it, use a bulk erase instead of going sector-by-sector. */
	if (first == 0 && last == (bank->num_sectors - 1)
		&& mrvlqspi_info->dev->chip_erase_cmd !=
					mrvlqspi_info->dev->erase_cmd) {
		LOG_DEBUG("Chip supports the bulk erase command."
		" Will use bulk erase instead of sector-by-sector erase.");
		retval = mrvlqspi_bulk_erase(bank);
		if (retval == ERROR_OK) {
			return retval;
		} else
			LOG_WARNING("Bulk flash erase failed."
				" Falling back to sector-by-sector erase.");
	}

	if (mrvlqspi_info->dev->erase_cmd == 0x00)
		return ERROR_FLASH_OPER_UNSUPPORTED;

	for (unsigned int sector = first; sector <= last; sector++) {
		retval = mrvlqspi_block_erase(bank,
				sector * mrvlqspi_info->dev->sectorsize);
		if (retval != ERROR_OK)
			return retval;
	}

	return retval;
}

static int mrvlqspi_flash_write(struct flash_bank *bank, const uint8_t *buffer,
	uint32_t offset, uint32_t count)
{
	struct target *target = bank->target;
	struct mrvlqspi_flash_bank *mrvlqspi_info = bank->driver_priv;
	int retval = ERROR_OK;
	uint32_t page_size, fifo_size;
	struct working_area *fifo;
	struct reg_param reg_params[6];
	struct armv7m_algorithm armv7m_info;
	struct working_area *write_algorithm;

	LOG_DEBUG("offset=0x%08" PRIx32 " count=0x%08" PRIx32,
		offset, count);

	if (target->state != TARGET_HALTED) {
		LOG_ERROR("Target not halted");
		return ERROR_TARGET_NOT_HALTED;
	}

	if (offset + count > mrvlqspi_info->dev->size_in_bytes) {
		LOG_WARNING("Writes past end of flash. Extra data discarded.");
		count = mrvlqspi_info->dev->size_in_bytes - offset;
	}

	/* Check sector protection */
	for (unsigned int sector = 0; sector < bank->num_sectors; sector++) {
		/* Start offset in or before this sector? */
		/* End offset in or behind this sector? */
		if ((offset <
			(bank->sectors[sector].offset + bank->sectors[sector].size))
			&& ((offset + count - 1) >= bank->sectors[sector].offset)
			&& bank->sectors[sector].is_protected) {
			LOG_ERROR("Flash sector %u protected", sector);
			return ERROR_FAIL;
		}
	}

	/* if no valid page_size, use reasonable default */
	page_size = mrvlqspi_info->dev->pagesize ?
		mrvlqspi_info->dev->pagesize : SPIFLASH_DEF_PAGESIZE;

	/* See contrib/loaders/flash/mrvlqspi.S for src */
	static const uint8_t mrvlqspi_flash_write_code[] = {
		0x4f, 0xf0, 0x00, 0x0a, 0xa2, 0x44, 0x92, 0x45,
		0x7f, 0xf6, 0xfc, 0xaf, 0x00, 0xf0, 0x6b, 0xf8,
		0x5f, 0xf0, 0x01, 0x08, 0xc5, 0xf8, 0x1c, 0x80,
		0x5f, 0xf0, 0x06, 0x08, 0xc5, 0xf8, 0x10, 0x80,
		0x5f, 0xf0, 0x01, 0x09, 0x00, 0xf0, 0x6b, 0xf8,
		0x00, 0xf0, 0x7d, 0xf8, 0x5f, 0xf0, 0x31, 0x08,
		0xc5, 0xf8, 0x1c, 0x80, 0x90, 0x46, 0xc5, 0xf8,
		0x14, 0x80, 0x5f, 0xf0, 0x02, 0x08, 0xc5, 0xf8,
		0x10, 0x80, 0x5f, 0xf0, 0x01, 0x09, 0x00, 0xf0,
		0x5a, 0xf8, 0xd0, 0xf8, 0x00, 0x80, 0xb8, 0xf1,
		0x00, 0x0f, 0x00, 0xf0, 0x8b, 0x80, 0x47, 0x68,
		0x47, 0x45, 0x3f, 0xf4, 0xf6, 0xaf, 0x17, 0xf8,
		0x01, 0x9b, 0x00, 0xf0, 0x30, 0xf8, 0x8f, 0x42,
		0x28, 0xbf, 0x00, 0xf1, 0x08, 0x07, 0x47, 0x60,
		0x01, 0x3b, 0x00, 0x2b, 0x00, 0xf0, 0x05, 0x80,
		0x02, 0xf1, 0x01, 0x02, 0x92, 0x45, 0x7f, 0xf4,
		0xe4, 0xaf, 0x00, 0xf0, 0x50, 0xf8, 0xa2, 0x44,
		0x00, 0xf0, 0x2d, 0xf8, 0x5f, 0xf0, 0x01, 0x08,
		0xc5, 0xf8, 0x1c, 0x80, 0x5f, 0xf0, 0x00, 0x08,
		0xc5, 0xf8, 0x20, 0x80, 0x5f, 0xf0, 0x05, 0x08,
		0xc5, 0xf8, 0x10, 0x80, 0x5f, 0xf0, 0x00, 0x09,
		0x00, 0xf0, 0x29, 0xf8, 0x00, 0xf0, 0x13, 0xf8,
		0x09, 0xf0, 0x01, 0x09, 0xb9, 0xf1, 0x00, 0x0f,
		0xf8, 0xd1, 0x00, 0xf0, 0x34, 0xf8, 0x00, 0x2b,
		0xa4, 0xd1, 0x00, 0xf0, 0x53, 0xb8, 0xd5, 0xf8,
		0x00, 0x80, 0x5f, 0xea, 0x08, 0x68, 0xfa, 0xd4,
		0xc5, 0xf8, 0x08, 0x90, 0x70, 0x47, 0xd5, 0xf8,
		0x00, 0x80, 0x5f, 0xea, 0xc8, 0x68, 0xfa, 0xd4,
		0xd5, 0xf8, 0x0c, 0x90, 0x70, 0x47, 0xd5, 0xf8,
		0x04, 0x80, 0x48, 0xf4, 0x00, 0x78, 0xc5, 0xf8,
		0x04, 0x80, 0xd5, 0xf8, 0x04, 0x80, 0x5f, 0xea,
		0x88, 0x58, 0xfa, 0xd4, 0x70, 0x47, 0xd5, 0xf8,
		0x00, 0x80, 0x48, 0xf0, 0x01, 0x08, 0xc5, 0xf8,
		0x00, 0x80, 0xd5, 0xf8, 0x00, 0x80, 0x5f, 0xea,
		0x88, 0x78, 0xfa, 0xd5, 0xd5, 0xf8, 0x04, 0x80,
		0x69, 0xf3, 0x4d, 0x38, 0x48, 0xf4, 0x00, 0x48,
		0xc5, 0xf8, 0x04, 0x80, 0x70, 0x47, 0xd5, 0xf8,
		0x00, 0x80, 0x5f, 0xea, 0x88, 0x78, 0xfa, 0xd5,
		0xd5, 0xf8, 0x00, 0x80, 0x5f, 0xea, 0x48, 0x68,
		0xfa, 0xd5, 0xd5, 0xf8, 0x04, 0x80, 0x48, 0xf4,
		0x80, 0x48, 0xc5, 0xf8, 0x04, 0x80, 0xd5, 0xf8,
		0x04, 0x80, 0x5f, 0xea, 0x08, 0x48, 0xfa, 0xd4,
		0xd5, 0xf8, 0x00, 0x80, 0x28, 0xf0, 0x01, 0x08,
		0xc5, 0xf8, 0x00, 0x80, 0xd5, 0xf8, 0x00, 0x80,
		0x5f, 0xea, 0x88, 0x78, 0xfa, 0xd5, 0x70, 0x47,
		0x00, 0x20, 0x50, 0x60, 0x30, 0x46, 0x00, 0xbe
	};

	if (target_alloc_working_area(target, sizeof(mrvlqspi_flash_write_code),
			&write_algorithm) != ERROR_OK) {
		LOG_ERROR("Insufficient working area. You must configure"
			" a working area > %zdB in order to write to SPIFI flash.",
			sizeof(mrvlqspi_flash_write_code));
		return ERROR_TARGET_RESOURCE_NOT_AVAILABLE;
	}

	retval = target_write_buffer(target, write_algorithm->address,
			sizeof(mrvlqspi_flash_write_code),
			mrvlqspi_flash_write_code);
	if (retval != ERROR_OK) {
		target_free_working_area(target, write_algorithm);
		return retval;
	}

	/* FIFO allocation */
	fifo_size = target_get_working_area_avail(target);

	if (fifo_size == 0) {
		/* if we already allocated the writing code but failed to get fifo
		 * space, free the algorithm */
		target_free_working_area(target, write_algorithm);

		LOG_ERROR("Insufficient working area. Please allocate at least"
			" %zdB of working area to enable flash writes.",
			sizeof(mrvlqspi_flash_write_code) + 1
		);

		return ERROR_TARGET_RESOURCE_NOT_AVAILABLE;
	} else if (fifo_size < page_size)
		LOG_WARNING("Working area size is limited; flash writes may be"
			" slow. Increase working area size to at least %zdB"
			" to reduce write times.",
			(size_t)(sizeof(mrvlqspi_flash_write_code) + page_size)
		);

	if (target_alloc_working_area(target, fifo_size, &fifo) != ERROR_OK) {
		target_free_working_area(target, write_algorithm);
		return ERROR_TARGET_RESOURCE_NOT_AVAILABLE;
	}

	armv7m_info.common_magic = ARMV7M_COMMON_MAGIC;
	armv7m_info.core_mode = ARM_MODE_THREAD;

	init_reg_param(&reg_params[0], "r0", 32, PARAM_IN_OUT);	/* buffer start, status (out) */
	init_reg_param(&reg_params[1], "r1", 32, PARAM_OUT);	/* buffer end */
	init_reg_param(&reg_params[2], "r2", 32, PARAM_OUT);	/* target address */
	init_reg_param(&reg_params[3], "r3", 32, PARAM_OUT);	/* count (halfword-16bit) */
	init_reg_param(&reg_params[4], "r4", 32, PARAM_OUT);	/* page size */
	init_reg_param(&reg_params[5], "r5", 32, PARAM_OUT);	/* qspi base address */

	buf_set_u32(reg_params[0].value, 0, 32, fifo->address);
	buf_set_u32(reg_params[1].value, 0, 32, fifo->address + fifo->size);
	buf_set_u32(reg_params[2].value, 0, 32, offset);
	buf_set_u32(reg_params[3].value, 0, 32, count);
	buf_set_u32(reg_params[4].value, 0, 32, page_size);
	buf_set_u32(reg_params[5].value, 0, 32, (uint32_t) mrvlqspi_info->reg_base);

	retval = target_run_flash_async_algorithm(target, buffer, count, 1,
			0, NULL,
			6, reg_params,
			fifo->address, fifo->size,
			write_algorithm->address, 0,
			&armv7m_info
	);

	if (retval != ERROR_OK)
		LOG_ERROR("Error executing flash write algorithm");

	target_free_working_area(target, fifo);
	target_free_working_area(target, write_algorithm);

	destroy_reg_param(&reg_params[0]);
	destroy_reg_param(&reg_params[1]);
	destroy_reg_param(&reg_params[2]);
	destroy_reg_param(&reg_params[3]);
	destroy_reg_param(&reg_params[4]);
	destroy_reg_param(&reg_params[5]);

	return retval;
}

static int mrvlqspi_flash_read(struct flash_bank *bank, uint8_t *buffer,
				uint32_t offset, uint32_t count)
{
	struct target *target = bank->target;
	struct mrvlqspi_flash_bank *mrvlqspi_info = bank->driver_priv;
	int retval;
	uint32_t i;

	if (target->state != TARGET_HALTED) {
		LOG_ERROR("Target not halted");
		return ERROR_TARGET_NOT_HALTED;
	}

	if (!(mrvlqspi_info->probed)) {
		LOG_ERROR("Flash bank not probed");
		return ERROR_FLASH_BANK_NOT_PROBED;
	}

	/* Flush read/write fifos */
	retval = mrvlqspi_fifo_flush(bank, FIFO_FLUSH_TIMEOUT);
	if (retval != ERROR_OK)
		return retval;

	/* Set instruction/addr count value */
	retval = mrvlqspi_set_hdr_cnt(bank, (0x1 | (0x3 << 4)));
	if (retval != ERROR_OK)
		return retval;

	/* Set count for number of bytes to read */
	retval = mrvlqspi_set_din_cnt(bank, count);
	if (retval != ERROR_OK)
		return retval;

	/* Set read address */
	retval = mrvlqspi_set_addr(bank, offset);
	if (retval != ERROR_OK)
		return retval;

	/* Set instruction */
	retval = mrvlqspi_set_instr(bank, SPIFLASH_READ);
	if (retval != ERROR_OK)
		return retval;

	/* Set data and addr pin length */
	retval = mrvlqspi_set_conf(bank, 0x0);
	if (retval != ERROR_OK)
		return retval;

	retval = mrvlqspi_start_transfer(bank, QSPI_R_EN);
	if (retval != ERROR_OK)
		return retval;

	for (i = 0; i < count; i++) {
		retval = mrvlqspi_read_byte(bank, &buffer[i]);
		if (retval != ERROR_OK)
			return retval;
	}

	retval = mrvlqspi_set_ss_state(bank, QSPI_SS_DISABLE, QSPI_TIMEOUT);
	if (retval != ERROR_OK)
		return retval;

	return ERROR_OK;
}

static int mrvlqspi_probe(struct flash_bank *bank)
{
	struct target *target = bank->target;
	struct mrvlqspi_flash_bank *mrvlqspi_info = bank->driver_priv;
	uint32_t id = 0;
	int retval;
	struct flash_sector *sectors;
	uint32_t sectorsize;

	/* If we've already probed, we should be fine to skip this time. */
	if (mrvlqspi_info->probed)
		return ERROR_OK;

	if (target->state != TARGET_HALTED) {
		LOG_ERROR("Target not halted");
		return ERROR_TARGET_NOT_HALTED;
	}

	mrvlqspi_info->probed = false;
	mrvlqspi_info->bank_num = bank->bank_number;

	/* Read flash JEDEC ID */
	retval = mrvlqspi_read_id(bank, &id);
	if (retval != ERROR_OK)
		return retval;

	mrvlqspi_info->dev = NULL;
	for (const struct flash_device *p = flash_devices; p->name ; p++)
		if (p->device_id == id) {
			mrvlqspi_info->dev = p;
			break;
		}

	if (!mrvlqspi_info->dev) {
		LOG_ERROR("Unknown flash device ID 0x%08" PRIx32, id);
		return ERROR_FAIL;
	}

	LOG_INFO("Found flash device \'%s\' ID 0x%08" PRIx32,
		mrvlqspi_info->dev->name, mrvlqspi_info->dev->device_id);


	/* Set correct size value */
	bank->size = mrvlqspi_info->dev->size_in_bytes;
	if (bank->size <= (1UL << 16))
		LOG_WARNING("device needs 2-byte addresses - not implemented");
	if (bank->size > (1UL << 24))
		LOG_WARNING("device needs paging or 4-byte addresses - not implemented");

	/* if no sectors, treat whole bank as single sector */
	sectorsize = mrvlqspi_info->dev->sectorsize ?
		mrvlqspi_info->dev->sectorsize : mrvlqspi_info->dev->size_in_bytes;

	/* create and fill sectors array */
	bank->num_sectors = mrvlqspi_info->dev->size_in_bytes / sectorsize;
	sectors = malloc(sizeof(struct flash_sector) * bank->num_sectors);
	if (!sectors) {
		LOG_ERROR("not enough memory");
		return ERROR_FAIL;
	}

	for (unsigned int sector = 0; sector < bank->num_sectors; sector++) {
		sectors[sector].offset = sector * sectorsize;
		sectors[sector].size = sectorsize;
		sectors[sector].is_erased = -1;
		sectors[sector].is_protected = 0;
	}

	bank->sectors = sectors;
	mrvlqspi_info->probed = true;

	return ERROR_OK;
}

static int mrvlqspi_auto_probe(struct flash_bank *bank)
{
	struct mrvlqspi_flash_bank *mrvlqspi_info = bank->driver_priv;
	if (mrvlqspi_info->probed)
		return ERROR_OK;
	return mrvlqspi_probe(bank);
}

static int mrvlqspi_flash_erase_check(struct flash_bank *bank)
{
	/* Not implemented yet */
	return ERROR_OK;
}

<<<<<<< HEAD
static int mrvlqspi_get_info(struct flash_bank *bank, char *buf, int buf_size)
=======
static int mrvlqspi_get_info(struct flash_bank *bank, struct command_invocation *cmd)
>>>>>>> 25488359
{
	struct mrvlqspi_flash_bank *mrvlqspi_info = bank->driver_priv;

	if (!(mrvlqspi_info->probed)) {
		command_print_sameline(cmd, "\nQSPI flash bank not probed yet\n");
		return ERROR_OK;
	}

	command_print_sameline(cmd, "\nQSPI flash information:\n"
		"  Device \'%s\' ID 0x%08" PRIx32 "\n",
		mrvlqspi_info->dev->name, mrvlqspi_info->dev->device_id);

	return ERROR_OK;
}

FLASH_BANK_COMMAND_HANDLER(mrvlqspi_flash_bank_command)
{
	struct mrvlqspi_flash_bank *mrvlqspi_info;

	if (CMD_ARGC < 7)
		return ERROR_COMMAND_SYNTAX_ERROR;

	mrvlqspi_info = malloc(sizeof(struct mrvlqspi_flash_bank));
	if (!mrvlqspi_info) {
		LOG_ERROR("not enough memory");
		return ERROR_FAIL;
	}

	/* Get QSPI controller register map base address */
	COMMAND_PARSE_NUMBER(u32, CMD_ARGV[6], mrvlqspi_info->reg_base);
	bank->driver_priv = mrvlqspi_info;
	mrvlqspi_info->probed = false;

	return ERROR_OK;
}

const struct flash_driver mrvlqspi_flash = {
	.name = "mrvlqspi",
	.flash_bank_command = mrvlqspi_flash_bank_command,
	.erase = mrvlqspi_flash_erase,
	.write = mrvlqspi_flash_write,
	.read = mrvlqspi_flash_read,
	.probe = mrvlqspi_probe,
	.auto_probe = mrvlqspi_auto_probe,
	.erase_check = mrvlqspi_flash_erase_check,
	.info = mrvlqspi_get_info,
	.free_driver_priv = default_flash_free_driver_priv,
};<|MERGE_RESOLUTION|>--- conflicted
+++ resolved
@@ -914,11 +914,7 @@
 	return ERROR_OK;
 }
 
-<<<<<<< HEAD
-static int mrvlqspi_get_info(struct flash_bank *bank, char *buf, int buf_size)
-=======
 static int mrvlqspi_get_info(struct flash_bank *bank, struct command_invocation *cmd)
->>>>>>> 25488359
 {
 	struct mrvlqspi_flash_bank *mrvlqspi_info = bank->driver_priv;
 
