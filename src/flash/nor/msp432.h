--- conflicted
+++ resolved
@@ -43,11 +43,7 @@
 #define P4_SECTOR_LENGTH   0x1000
 #define P4_ALGO_ENTRY_ADDR 0x01000110
 
-<<<<<<< HEAD
-/* MSP432E4 flash paramters */
-=======
 /* MSP432E4 flash parameters */
->>>>>>> 25488359
 #define E4_FLASH_BASE      FLASH_BASE
 #define E4_FLASH_SIZE      0x100000
 #define E4_SECTOR_LENGTH   0x4000
