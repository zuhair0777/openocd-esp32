/***************************************************************************
 *   Copyright (C) 2005 by Dominic Rath <Dominic.Rath@gmx.de>              *
 *   Copyright (C) 2007-2010 Øyvind Harboe <oyvind.harboe@zylin.com>       *
 *   Copyright (C) 2008 by Spencer Oliver <spen@spen-soft.co.uk>           *
 *   Copyright (C) 2009 Zachary T Welch <zw@superlucidity.net>             *
 *   Copyright (C) 2010 by Antonio Borneo <borneo.antonio@gmail.com>       *
 *   Copyright (C) 2017-2018 Tomas Vanek <vanekt@fbl.cz>                   *
 *                                                                         *
 *   This program is free software; you can redistribute it and/or modify  *
 *   it under the terms of the GNU General Public License as published by  *
 *   the Free Software Foundation; either version 2 of the License, or     *
 *   (at your option) any later version.                                   *
 *                                                                         *
 *   This program is distributed in the hope that it will be useful,       *
 *   but WITHOUT ANY WARRANTY; without even the implied warranty of        *
 *   MERCHANTABILITY or FITNESS FOR A PARTICULAR PURPOSE.  See the         *
 *   GNU General Public License for more details.                          *
 *                                                                         *
 *   You should have received a copy of the GNU General Public License     *
 *   along with this program.  If not, see <http://www.gnu.org/licenses/>. *
 ***************************************************************************/

#ifdef HAVE_CONFIG_H
#include <config.h>
#endif
#include <flash/common.h>
#include <flash/nor/core.h>
#include <flash/nor/imp.h>
#include <target/image.h>

/**
 * @file
 * Upper level of NOR flash framework.
 * The lower level interfaces are to drivers.  These upper level ones
 * primarily support access from Tcl scripts or from GDB.
 */

static struct flash_bank *flash_banks;

int flash_driver_erase(struct flash_bank *bank, unsigned int first,
		unsigned int last)
{
	int retval;

	retval = bank->driver->erase(bank, first, last);
	if (retval != ERROR_OK)
		LOG_ERROR("failed erasing sectors %u to %u", first, last);

	return retval;
}

int flash_driver_protect(struct flash_bank *bank, int set, unsigned int first,
		unsigned int last)
{
	int retval;
	unsigned int num_blocks;

	if (bank->num_prot_blocks)
		num_blocks = bank->num_prot_blocks;
	else
		num_blocks = bank->num_sectors;


	/* callers may not supply illegal parameters ... */
	if (first > last || last >= num_blocks) {
		LOG_ERROR("illegal protection block range");
		return ERROR_FAIL;
	}

	/* force "set" to 0/1 */
	set = !!set;

	if (!bank->driver->protect) {
		LOG_ERROR("Flash protection is not supported.");
		return ERROR_FLASH_OPER_UNSUPPORTED;
	}

	/* DANGER!
	 *
	 * We must not use any cached information about protection state!!!!
	 *
	 * There are a million things that could change the protect state:
	 *
	 * the target could have reset, power cycled, been hot plugged,
	 * the application could have run, etc.
	 *
	 * Drivers only receive valid protection block range.
	 */
	retval = bank->driver->protect(bank, set, first, last);
	if (retval != ERROR_OK)
		LOG_ERROR("failed setting protection for blocks %u to %u", first, last);

	return retval;
}

int flash_driver_write(struct flash_bank *bank,
	const uint8_t *buffer, uint32_t offset, uint32_t count)
{
	int retval;

	retval = bank->driver->write(bank, buffer, offset, count);
	if (retval != ERROR_OK) {
		LOG_ERROR(
			"error writing to flash at address " TARGET_ADDR_FMT
			" at offset 0x%8.8" PRIx32,
			bank->base,
			offset);
	}

	return retval;
}

int flash_driver_read(struct flash_bank *bank,
	uint8_t *buffer, uint32_t offset, uint32_t count)
{
	int retval;

	LOG_DEBUG("call flash_driver_read()");

	retval = bank->driver->read(bank, buffer, offset, count);
	if (retval != ERROR_OK) {
		LOG_ERROR(
			"error reading to flash at address " TARGET_ADDR_FMT
			" at offset 0x%8.8" PRIx32,
			bank->base,
			offset);
	}

	return retval;
}

int default_flash_read(struct flash_bank *bank,
	uint8_t *buffer, uint32_t offset, uint32_t count)
{
	return target_read_buffer(bank->target, offset + bank->base, count, buffer);
}

int flash_driver_verify(struct flash_bank *bank,
	const uint8_t *buffer, uint32_t offset, uint32_t count)
{
	int retval;

	retval = bank->driver->verify ? bank->driver->verify(bank, buffer, offset, count) :
		default_flash_verify(bank, buffer, offset, count);
	if (retval != ERROR_OK) {
		LOG_ERROR("verify failed in bank at " TARGET_ADDR_FMT " starting at 0x%8.8" PRIx32,
			bank->base, offset);
	}

	return retval;
}

int default_flash_verify(struct flash_bank *bank,
	const uint8_t *buffer, uint32_t offset, uint32_t count)
{
	uint32_t target_crc, image_crc;
	int retval;

	retval = image_calculate_checksum(buffer, count, &image_crc);
	if (retval != ERROR_OK)
		return retval;

	retval = target_checksum_memory(bank->target, offset + bank->base, count, &target_crc);
	if (retval != ERROR_OK)
		return retval;

	LOG_DEBUG("addr " TARGET_ADDR_FMT ", len 0x%08" PRIx32 ", crc 0x%08" PRIx32 " 0x%08" PRIx32,
		offset + bank->base, count, ~image_crc, ~target_crc);
	if (target_crc == image_crc)
		return ERROR_OK;
	else
		return ERROR_FAIL;
}

void flash_bank_add(struct flash_bank *bank)
{
	/* put flash bank in linked list */
	unsigned bank_num = 0;
	if (flash_banks) {
		/* find last flash bank */
		struct flash_bank *p = flash_banks;
		while (p->next) {
			bank_num += 1;
			p = p->next;
		}
		p->next = bank;
		bank_num += 1;
	} else
		flash_banks = bank;

	bank->bank_number = bank_num;
}

struct flash_bank *flash_bank_list(void)
{
	return flash_banks;
}

struct flash_bank *get_flash_bank_by_num_noprobe(unsigned int num)
{
	struct flash_bank *p;
	unsigned int i = 0;

	for (p = flash_banks; p; p = p->next) {
		if (i++ == num)
			return p;
	}
	LOG_ERROR("flash bank %d does not exist", num);
	return NULL;
}

unsigned int flash_get_bank_count(void)
{
	struct flash_bank *p;
	unsigned int i = 0;
	for (p = flash_banks; p; p = p->next)
		i++;
	return i;
}

void default_flash_free_driver_priv(struct flash_bank *bank)
{
	free(bank->driver_priv);
	bank->driver_priv = NULL;
}

void flash_free_all_banks(void)
{
	struct flash_bank *bank = flash_banks;
	while (bank) {
		struct flash_bank *next = bank->next;
		if (bank->driver->free_driver_priv)
			bank->driver->free_driver_priv(bank);
		else
			LOG_WARNING("Flash driver of %s does not support free_driver_priv()", bank->name);

		/* For 'virtual' flash driver bank->sectors and bank->prot_blocks pointers are copied from
		 * master flash_bank structure. They point to memory locations allocated by master flash driver
		 * so master driver is responsible for releasing them.
		 * Avoid UB caused by double-free memory corruption if flash bank is 'virtual'. */

		if (strcmp(bank->driver->name, "virtual") != 0) {
			free(bank->sectors);
			free(bank->prot_blocks);
		}

		free(bank->name);
		free(bank);
		bank = next;
	}
	flash_banks = NULL;
}

struct flash_bank *get_flash_bank_by_name_noprobe(const char *name)
{
	unsigned requested = get_flash_name_index(name);
	unsigned found = 0;

	struct flash_bank *bank;
	for (bank = flash_banks; bank; bank = bank->next) {
		if (strcmp(bank->name, name) == 0)
			return bank;
		if (!flash_driver_name_matches(bank->driver->name, name))
			continue;
		if (++found < requested)
			continue;
		return bank;
	}
	return NULL;
}

int get_flash_bank_by_name(const char *name, struct flash_bank **bank_result)
{
	struct flash_bank *bank;
	int retval;

	bank = get_flash_bank_by_name_noprobe(name);
	if (bank) {
		retval = bank->driver->auto_probe(bank);

		if (retval != ERROR_OK) {
			LOG_ERROR("auto_probe failed");
			return retval;
		}
	}

	*bank_result = bank;
	return ERROR_OK;
}

int get_flash_bank_by_num(unsigned int num, struct flash_bank **bank)
{
	struct flash_bank *p = get_flash_bank_by_num_noprobe(num);
	int retval;

	if (!p)
		return ERROR_FAIL;

	retval = p->driver->auto_probe(p);

	if (retval != ERROR_OK) {
		LOG_ERROR("auto_probe failed");
		return retval;
	}
	*bank = p;
	return ERROR_OK;
}

/* lookup flash bank by address, bank not found is success, but
 * result_bank is set to NULL. */
int get_flash_bank_by_addr(struct target *target,
	target_addr_t addr,
	bool check,
	struct flash_bank **result_bank)
{
	struct flash_bank *c;

	/* cycle through bank list */
	for (c = flash_banks; c; c = c->next) {
		if (c->target != target)
			continue;

		int retval;
		retval = c->driver->auto_probe(c);

		if (retval != ERROR_OK) {
			LOG_ERROR("auto_probe failed");
			return retval;
		}
		/* check whether address belongs to this flash bank */
		if ((addr >= c->base) && (addr <= c->base + (c->size - 1))) {
			*result_bank = c;
			return ERROR_OK;
		}
	}
	*result_bank = NULL;
	if (check) {
		LOG_ERROR("No flash at address " TARGET_ADDR_FMT, addr);
		return ERROR_FAIL;
	}
	return ERROR_OK;
}

static int default_flash_mem_blank_check(struct flash_bank *bank)
{
	struct target *target = bank->target;
	const int buffer_size = 1024;
<<<<<<< HEAD
	uint32_t nBytes;
=======
	uint32_t n_bytes;
>>>>>>> 25488359
	int retval = ERROR_OK;

	if (bank->target->state != TARGET_HALTED) {
		LOG_ERROR("Target not halted");
		return ERROR_TARGET_NOT_HALTED;
	}

	uint8_t *buffer = malloc(buffer_size);

	for (unsigned int i = 0; i < bank->num_sectors; i++) {
		uint32_t j;
		bank->sectors[i].is_erased = 1;

		for (j = 0; j < bank->sectors[i].size; j += buffer_size) {
			uint32_t chunk;
			chunk = buffer_size;
			if (chunk > (bank->sectors[i].size - j))
				chunk = (bank->sectors[i].size - j);

			retval = target_read_memory(target,
					bank->base + bank->sectors[i].offset + j,
					4,
					chunk/4,
					buffer);
			if (retval != ERROR_OK)
				goto done;

			for (n_bytes = 0; n_bytes < chunk; n_bytes++) {
				if (buffer[n_bytes] != bank->erased_value) {
					bank->sectors[i].is_erased = 0;
					break;
				}
			}
		}
	}

done:
	free(buffer);

	return retval;
}

int default_flash_blank_check(struct flash_bank *bank)
{
	struct target *target = bank->target;
	int retval;

	if (bank->target->state != TARGET_HALTED) {
		LOG_ERROR("Target not halted");
		return ERROR_TARGET_NOT_HALTED;
	}

	struct target_memory_check_block *block_array;
	block_array = malloc(bank->num_sectors * sizeof(struct target_memory_check_block));
	if (!block_array)
		return default_flash_mem_blank_check(bank);

	for (unsigned int i = 0; i < bank->num_sectors; i++) {
		block_array[i].address = bank->base + bank->sectors[i].offset;
		block_array[i].size = bank->sectors[i].size;
		block_array[i].result = UINT32_MAX; /* erase state unknown */
	}

	bool fast_check = true;
	for (unsigned int i = 0; i < bank->num_sectors; ) {
		retval = target_blank_check_memory(target,
				block_array + i, bank->num_sectors - i,
				bank->erased_value);
		if (retval < 1) {
			/* Run slow fallback if the first run gives no result
			 * otherwise use possibly incomplete results */
			if (i == 0)
				fast_check = false;
			break;
		}
		i += retval; /* add number of blocks done this round */
	}

	if (fast_check) {
		for (unsigned int i = 0; i < bank->num_sectors; i++)
			bank->sectors[i].is_erased = block_array[i].result;
		retval = ERROR_OK;
	} else {
		LOG_USER("Running slow fallback erase check - add working memory");
		retval = default_flash_mem_blank_check(bank);
	}
	free(block_array);

	return retval;
}

/* Manipulate given flash region, selecting the bank according to target
 * and address.  Maps an address range to a set of sectors, and issues
 * the callback() on that set ... e.g. to erase or unprotect its members.
 *
 * Parameter iterate_protect_blocks switches iteration of protect block
 * instead of erase sectors. If there is no protect blocks array, sectors
 * are used in iteration, so compatibility for old flash drivers is retained.
 *
 * The "pad_reason" parameter is a kind of boolean:  when it's NULL, the
 * range must fit those sectors exactly.  This is clearly safe; it can't
 * erase data which the caller said to leave alone, for example.  If it's
 * non-NULL, rather than failing, extra data in the first and/or last
 * sectors will be added to the range, and that reason string is used when
 * warning about those additions.
 */
static int flash_iterate_address_range_inner(struct target *target,
	char *pad_reason, target_addr_t addr, uint32_t length,
	bool iterate_protect_blocks,
	int (*callback)(struct flash_bank *bank, unsigned int first,
		unsigned int last))
{
	struct flash_bank *c;
	struct flash_sector *block_array;
	target_addr_t last_addr = addr + length - 1;	/* the last address of range */
	int first = -1;
	int last = -1;
	int i;
	int num_blocks;

	int retval = get_flash_bank_by_addr(target, addr, true, &c);
	if (retval != ERROR_OK)
		return retval;

	if (c->size == 0 || c->num_sectors == 0) {
		LOG_ERROR("Bank is invalid");
		return ERROR_FLASH_BANK_INVALID;
	}

	if (length == 0) {
		/* special case, erase whole bank when length is zero */
		if (addr != c->base) {
			LOG_ERROR("Whole bank access must start at beginning of bank.");
			return ERROR_FLASH_DST_BREAKS_ALIGNMENT;
		}

		return callback(c, 0, c->num_sectors - 1);
	}

	/* check whether it all fits in this bank */
	if (last_addr > c->base + c->size - 1) {
		LOG_ERROR("Flash access does not fit into bank.");
		return ERROR_FLASH_DST_BREAKS_ALIGNMENT;
	}

	if (!c->prot_blocks || c->num_prot_blocks == 0) {
		/* flash driver does not define protect blocks, use sectors instead */
		iterate_protect_blocks = false;
	}

	if (iterate_protect_blocks) {
		block_array = c->prot_blocks;
		num_blocks = c->num_prot_blocks;
	} else {
		block_array = c->sectors;
		num_blocks = c->num_sectors;
	}

	for (i = 0; i < num_blocks; i++) {
		struct flash_sector *f = &block_array[i];
		target_addr_t sector_addr = c->base + f->offset;
		target_addr_t sector_last_addr = sector_addr + f->size - 1;

		/* start only on a sector boundary */
		if (first < 0) {
			/* scanned past the first sector? */
			if (addr < sector_addr)
				break;

			/* is this the first sector? */
			if (addr == sector_addr)
				first = i;

			/* Does this need head-padding?  If so, pad and warn;
			 * or else force an error.
			 *
			 * Such padding can make trouble, since *WE* can't
			 * ever know if that data was in use.  The warning
			 * should help users sort out messes later.
			 */
			else if (addr <= sector_last_addr && pad_reason) {
				/* FIXME say how many bytes (e.g. 80 KB) */
				LOG_WARNING("Adding extra %s range, "
					TARGET_ADDR_FMT " .. " TARGET_ADDR_FMT,
					pad_reason,
					sector_addr,
					addr - 1);
				first = i;
			} else
				continue;
		}

		/* is this (also?) the last sector? */
		if (last_addr == sector_last_addr) {
			last = i;
			break;
		}

		/* Does this need tail-padding?  If so, pad and warn;
		 * or else force an error.
		 */
		if (last_addr < sector_last_addr && pad_reason) {
			/* FIXME say how many bytes (e.g. 80 KB) */
			LOG_WARNING("Adding extra %s range, "
				TARGET_ADDR_FMT " .. " TARGET_ADDR_FMT,
				pad_reason,
				last_addr + 1,
				sector_last_addr);
			last = i;
			break;
		}

		/* MUST finish on a sector boundary */
		if (last_addr < sector_addr)
			break;
	}

	/* invalid start or end address? */
	if (first == -1 || last == -1) {
		LOG_ERROR("address range " TARGET_ADDR_FMT " .. " TARGET_ADDR_FMT
			" is not sector-aligned",
			addr,
			last_addr);
		return ERROR_FLASH_DST_BREAKS_ALIGNMENT;
	}

	/* The NOR driver may trim this range down, based on what
	 * sectors are already erased/unprotected.  GDB currently
	 * blocks such optimizations.
	 */
	return callback(c, first, last);
}

/* The inner fn only handles a single bank, we could be spanning
 * multiple chips.
 */
static int flash_iterate_address_range(struct target *target,
	char *pad_reason, target_addr_t addr, uint32_t length,
	bool iterate_protect_blocks,
	int (*callback)(struct flash_bank *bank, unsigned int first,
		unsigned int last))
{
	struct flash_bank *c;
	int retval = ERROR_OK;

	/* Danger! zero-length iterations means entire bank! */
	do {
		retval = get_flash_bank_by_addr(target, addr, true, &c);
		if (retval != ERROR_OK)
			return retval;

		uint32_t cur_length = length;
		/* check whether it all fits in this bank */
		if (addr + length - 1 > c->base + c->size - 1) {
			LOG_DEBUG("iterating over more than one flash bank.");
			cur_length = c->base + c->size - addr;
		}
		retval = flash_iterate_address_range_inner(target,
				pad_reason, addr, cur_length,
				iterate_protect_blocks,
				callback);
		if (retval != ERROR_OK)
			break;

		length -= cur_length;
		addr += cur_length;
	} while (length > 0);

	return retval;
}

int flash_erase_address_range(struct target *target,
	bool pad, target_addr_t addr, uint32_t length)
{
	return flash_iterate_address_range(target, pad ? "erase" : NULL,
		addr, length, false, &flash_driver_erase);
}

static int flash_driver_unprotect(struct flash_bank *bank, unsigned int first,
		unsigned int last)
{
	return flash_driver_protect(bank, 0, first, last);
}

int flash_unlock_address_range(struct target *target, target_addr_t addr,
		uint32_t length)
{
	/* By default, pad to sector boundaries ... the real issue here
	 * is that our (only) caller *permanently* removes protection,
	 * and doesn't restore it.
	 */
	return flash_iterate_address_range(target, "unprotect",
		addr, length, true, &flash_driver_unprotect);
}

static int compare_section(const void *a, const void *b)
{
	struct imagesection *b1, *b2;
	b1 = *((struct imagesection **)a);
	b2 = *((struct imagesection **)b);

	if (b1->base_address == b2->base_address)
		return 0;
	else if (b1->base_address > b2->base_address)
		return 1;
	else
		return -1;
}

/**
 * Get aligned start address of a flash write region
 */
target_addr_t flash_write_align_start(struct flash_bank *bank, target_addr_t addr)
{
	if (addr < bank->base || addr >= bank->base + bank->size
			|| bank->write_start_alignment <= 1)
		return addr;

	if (bank->write_start_alignment == FLASH_WRITE_ALIGN_SECTOR) {
		uint32_t offset = addr - bank->base;
		uint32_t aligned = 0;
		for (unsigned int sect = 0; sect < bank->num_sectors; sect++) {
			if (bank->sectors[sect].offset > offset)
				break;

			aligned = bank->sectors[sect].offset;
		}
		return bank->base + aligned;
	}

	return addr & ~(bank->write_start_alignment - 1);
}

/**
 * Get aligned end address of a flash write region
 */
target_addr_t flash_write_align_end(struct flash_bank *bank, target_addr_t addr)
{
	if (addr < bank->base || addr >= bank->base + bank->size
			|| bank->write_end_alignment <= 1)
		return addr;

	if (bank->write_end_alignment == FLASH_WRITE_ALIGN_SECTOR) {
		uint32_t offset = addr - bank->base;
		uint32_t aligned = 0;
		for (unsigned int sect = 0; sect < bank->num_sectors; sect++) {
			aligned = bank->sectors[sect].offset + bank->sectors[sect].size - 1;
			if (aligned >= offset)
				break;
		}
		return bank->base + aligned;
	}

	return addr | (bank->write_end_alignment - 1);
}

/**
 * Check if gap between sections is bigger than minimum required to discontinue flash write
 */
static bool flash_write_check_gap(struct flash_bank *bank,
				target_addr_t addr1, target_addr_t addr2)
{
	if (bank->minimal_write_gap == FLASH_WRITE_CONTINUOUS
			|| addr1 < bank->base || addr1 >= bank->base + bank->size
			|| addr2 < bank->base || addr2 >= bank->base + bank->size)
		return false;

	if (bank->minimal_write_gap == FLASH_WRITE_GAP_SECTOR) {
		unsigned int sect;
		uint32_t offset1 = addr1 - bank->base;
		/* find the sector following the one containing addr1 */
		for (sect = 0; sect < bank->num_sectors; sect++) {
			if (bank->sectors[sect].offset > offset1)
				break;
		}
		if (sect >= bank->num_sectors)
			return false;

		uint32_t offset2 = addr2 - bank->base;
		return bank->sectors[sect].offset + bank->sectors[sect].size <= offset2;
	}

	target_addr_t aligned1 = flash_write_align_end(bank, addr1);
	target_addr_t aligned2 = flash_write_align_start(bank, addr2);
	return aligned1 + bank->minimal_write_gap < aligned2;
}


int flash_write_unlock_verify(struct target *target, struct image *image,
	uint32_t *written, bool erase, bool unlock, bool write, bool verify)
{
	int retval = ERROR_OK;

	unsigned int section;
	uint32_t section_offset;
	struct flash_bank *c;
	int *padding;

	section = 0;
	section_offset = 0;

	if (written)
		*written = 0;

	if (erase) {
		/* assume all sectors need erasing - stops any problems
		 * when flash_write is called multiple times */

		flash_set_dirty();
	}

	/* allocate padding array */
	padding = calloc(image->num_sections, sizeof(*padding));

	/* This fn requires all sections to be in ascending order of addresses,
	 * whereas an image can have sections out of order. */
	struct imagesection **sections = malloc(sizeof(struct imagesection *) *
			image->num_sections);

	for (unsigned int i = 0; i < image->num_sections; i++)
		sections[i] = &image->sections[i];

	qsort(sections, image->num_sections, sizeof(struct imagesection *),
		compare_section);

	/* loop until we reach end of the image */
	while (section < image->num_sections) {
		uint32_t buffer_idx;
		uint8_t *buffer;
		unsigned int section_last;
		target_addr_t run_address = sections[section]->base_address + section_offset;
		uint32_t run_size = sections[section]->size - section_offset;
		int pad_bytes = 0;

		if (sections[section]->size ==  0) {
			LOG_WARNING("empty section %d", section);
			section++;
			section_offset = 0;
			continue;
		}

		/* find the corresponding flash bank */
		retval = get_flash_bank_by_addr(target, run_address, false, &c);
		if (retval != ERROR_OK)
			goto done;
		if (!c) {
			LOG_WARNING("no flash bank found for address " TARGET_ADDR_FMT, run_address);
			section++;	/* and skip it */
			section_offset = 0;
			continue;
		}

		/* collect consecutive sections which fall into the same bank */
		section_last = section;
		padding[section] = 0;
		while ((run_address + run_size - 1 < c->base + c->size - 1) &&
				(section_last + 1 < image->num_sections)) {
			/* sections are sorted */
			assert(sections[section_last + 1]->base_address >= c->base);
			if (sections[section_last + 1]->base_address >= (c->base + c->size)) {
				/* Done with this bank */
				break;
			}

			/* if we have multiple sections within our image,
			 * flash programming could fail due to alignment issues
			 * attempt to rebuild a consecutive buffer for the flash loader */
			target_addr_t run_next_addr = run_address + run_size;
			target_addr_t next_section_base = sections[section_last + 1]->base_address;
			if (next_section_base < run_next_addr) {
				LOG_ERROR("Section at " TARGET_ADDR_FMT
					" overlaps section ending at " TARGET_ADDR_FMT,
					next_section_base, run_next_addr);
				LOG_ERROR("Flash write aborted.");
				retval = ERROR_FAIL;
				goto done;
			}

			pad_bytes = next_section_base - run_next_addr;
			if (pad_bytes) {
				if (flash_write_check_gap(c, run_next_addr - 1, next_section_base)) {
					LOG_INFO("Flash write discontinued at " TARGET_ADDR_FMT
						", next section at " TARGET_ADDR_FMT,
						run_next_addr, next_section_base);
					break;
				}
			}
			if (pad_bytes > 0)
				LOG_INFO("Padding image section %d at " TARGET_ADDR_FMT
					" with %d bytes",
					section_last, run_next_addr, pad_bytes);

			padding[section_last] = pad_bytes;
			run_size += pad_bytes;
			run_size += sections[++section_last]->size;
		}

		if (run_address + run_size - 1 > c->base + c->size - 1) {
			/* If we have more than one flash chip back to back, then we limit
			 * the current write operation to the current chip.
			 */
			LOG_DEBUG("Truncate flash run size to the current flash chip.");

			run_size = c->base + c->size - run_address;
			assert(run_size > 0);
		}

		uint32_t padding_at_start = 0;
		if (c->write_start_alignment || c->write_end_alignment) {
			/* align write region according to bank requirements */
			target_addr_t aligned_start = flash_write_align_start(c, run_address);
			padding_at_start = run_address - aligned_start;
			if (padding_at_start > 0) {
				LOG_WARNING("Section start address " TARGET_ADDR_FMT
					" breaks the required alignment of flash bank %s",
					run_address, c->name);
				LOG_WARNING("Padding %" PRIu32 " bytes from " TARGET_ADDR_FMT,
					padding_at_start, aligned_start);

				run_address -= padding_at_start;
				run_size += padding_at_start;
			}

			target_addr_t run_end = run_address + run_size - 1;
			target_addr_t aligned_end = flash_write_align_end(c, run_end);
			pad_bytes = aligned_end - run_end;
			if (pad_bytes > 0) {
				LOG_INFO("Padding image section %d at " TARGET_ADDR_FMT
					" with %d bytes (bank write end alignment)",
					section_last, run_end + 1, pad_bytes);

				padding[section_last] += pad_bytes;
				run_size += pad_bytes;
			}

		} else if (unlock || erase) {
			/* If we're applying any sector automagic, then pad this
			 * (maybe-combined) segment to the end of its last sector.
			 */
			uint32_t offset_start = run_address - c->base;
			uint32_t offset_end = offset_start + run_size;
			uint32_t end = offset_end, delta;

			for (unsigned int sector = 0; sector < c->num_sectors; sector++) {
				end = c->sectors[sector].offset
					+ c->sectors[sector].size;
				if (offset_end <= end)
					break;
			}

			delta = end - offset_end;
			padding[section_last] += delta;
			run_size += delta;
		}

		/* allocate buffer */
		buffer = malloc(run_size);
		if (!buffer) {
			LOG_ERROR("Out of memory for flash bank buffer");
			retval = ERROR_FAIL;
			goto done;
		}

		if (padding_at_start)
			memset(buffer, c->default_padded_value, padding_at_start);

		buffer_idx = padding_at_start;

		/* read sections to the buffer */
		while (buffer_idx < run_size) {
			size_t size_read;

			size_read = run_size - buffer_idx;
			if (size_read > sections[section]->size - section_offset)
				size_read = sections[section]->size - section_offset;

			/* KLUDGE!
			 *
			 * #¤%#"%¤% we have to figure out the section # from the sorted
			 * list of pointers to sections to invoke image_read_section()...
			 */
			intptr_t diff = (intptr_t)sections[section] - (intptr_t)image->sections;
			int t_section_num = diff / sizeof(struct imagesection);

			LOG_DEBUG("image_read_section: section = %d, t_section_num = %d, "
					"section_offset = %"PRIu32", buffer_idx = %"PRIu32", size_read = %zu",
				section, t_section_num, section_offset,
				buffer_idx, size_read);
			retval = image_read_section(image, t_section_num, section_offset,
					size_read, buffer + buffer_idx, &size_read);
			if (retval != ERROR_OK || size_read == 0) {
				free(buffer);
				goto done;
			}

			buffer_idx += size_read;
			section_offset += size_read;

			/* see if we need to pad the section */
			if (padding[section]) {
				memset(buffer + buffer_idx, c->default_padded_value, padding[section]);
				buffer_idx += padding[section];
			}

			if (section_offset >= sections[section]->size) {
				section++;
				section_offset = 0;
			}
		}

		retval = ERROR_OK;

		if (unlock)
			retval = flash_unlock_address_range(target, run_address, run_size);
		if (retval == ERROR_OK) {
			if (erase) {
				/* calculate and erase sectors */
				retval = flash_erase_address_range(target,
						true, run_address, run_size);
			}
		}

		if (retval == ERROR_OK) {
			if (write) {
				/* write flash sectors */
				retval = flash_driver_write(c, buffer, run_address - c->base, run_size);
			}
		}

		if (retval == ERROR_OK) {
			if (verify) {
				/* verify flash sectors */
				retval = flash_driver_verify(c, buffer, run_address - c->base, run_size);
			}
		}

		free(buffer);

		if (retval != ERROR_OK) {
			/* abort operation */
			goto done;
		}

		if (written)
			*written += run_size;	/* add run size to total written counter */
	}

done:
	free(sections);
	free(padding);

	return retval;
}

int flash_write(struct target *target, struct image *image,
	uint32_t *written, bool erase)
{
	return flash_write_unlock_verify(target, image, written, erase, false, true, false);
}

struct flash_sector *alloc_block_array(uint32_t offset, uint32_t size,
		unsigned int num_blocks)
{
	struct flash_sector *array = calloc(num_blocks, sizeof(struct flash_sector));
	if (!array)
		return NULL;

	for (unsigned int i = 0; i < num_blocks; i++) {
		array[i].offset = offset;
		array[i].size = size;
		array[i].is_erased = -1;
		array[i].is_protected = -1;
		offset += size;
	}

	return array;
}<|MERGE_RESOLUTION|>--- conflicted
+++ resolved
@@ -345,11 +345,7 @@
 {
 	struct target *target = bank->target;
 	const int buffer_size = 1024;
-<<<<<<< HEAD
-	uint32_t nBytes;
-=======
 	uint32_t n_bytes;
->>>>>>> 25488359
 	int retval = ERROR_OK;
 
 	if (bank->target->state != TARGET_HALTED) {
