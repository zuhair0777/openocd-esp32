--- conflicted
+++ resolved
@@ -99,14 +99,11 @@
 #define FLASH_BANK1_ADDRESS     0x08100000
 #define FLASH_REG_BASE_B0       0x52002000
 #define FLASH_REG_BASE_B1       0x52002100
-<<<<<<< HEAD
-=======
 
 /* Supported device IDs */
 #define DEVID_STM32H74_H75XX    0x450
 #define DEVID_STM32H7A_H7BXX    0x480
 #define DEVID_STM32H72_H73XX    0x483
->>>>>>> 25488359
 
 struct stm32h7x_rev {
 	uint16_t rev;
@@ -147,21 +144,6 @@
 	OPT_RDP_L2 = 0xcc
 };
 
-<<<<<<< HEAD
-static const struct stm32h7x_rev stm32_450_revs[] = {
-	{ 0x1000, "A" }, { 0x1001, "Z" }, { 0x1003, "Y" }, { 0x2001, "X"  }, { 0x2003, "V"  },
-};
-
-static const struct stm32h7x_rev stm32_480_revs[] = {
-	{ 0x1000, "A"},
-};
-
-static const struct stm32h7x_rev stm32_483_revs[] = {
-	{ 0x1000, "A" }, { 0x1001, "Z" },
-};
-
-static uint32_t stm32x_compute_flash_cr_450_483(uint32_t cmd, int snb)
-=======
 static const struct stm32h7x_rev stm32h74_h75xx_revs[] = {
 	{ 0x1000, "A" }, { 0x1001, "Z" }, { 0x1003, "Y" }, { 0x2001, "X"  }, { 0x2003, "V"  },
 };
@@ -175,16 +157,11 @@
 };
 
 static uint32_t stm32h74_h75xx_compute_flash_cr(uint32_t cmd, int snb)
->>>>>>> 25488359
 {
 	return cmd | (snb << 8);
 }
 
-<<<<<<< HEAD
-static uint32_t stm32x_compute_flash_cr_480(uint32_t cmd, int snb)
-=======
 static uint32_t stm32h7a_h7bxx_compute_flash_cr(uint32_t cmd, int snb)
->>>>>>> 25488359
 {
 	/* save FW and START bits, to be right shifted by 2 bits later */
 	const uint32_t tmp = cmd & (FLASH_FW | FLASH_START);
@@ -209,21 +186,12 @@
 	.fsize_addr			= 0x1FF1E880,
 	.wps_group_size		= 1,
 	.wps_mask			= 0xFF,
-<<<<<<< HEAD
-	.compute_flash_cr	= stm32x_compute_flash_cr_450_483,
-	},
-	{
-	.id					= 0x480,
-	.revs				= stm32_480_revs,
-	.num_revs			= ARRAY_SIZE(stm32_480_revs),
-=======
 	.compute_flash_cr	= stm32h74_h75xx_compute_flash_cr,
 	},
 	{
 	.id					= DEVID_STM32H7A_H7BXX,
 	.revs				= stm32h7a_h7bxx_revs,
 	.num_revs			= ARRAY_SIZE(stm32h7a_h7bxx_revs),
->>>>>>> 25488359
 	.device_str			= "STM32H7Ax/7Bx",
 	.page_size_kb		= 8,
 	.block_size			= 16,
@@ -233,21 +201,12 @@
 	.fsize_addr			= 0x08FFF80C,
 	.wps_group_size		= 4,
 	.wps_mask			= 0xFFFFFFFF,
-<<<<<<< HEAD
-	.compute_flash_cr	= stm32x_compute_flash_cr_480,
-	},
-	{
-	.id					= 0x483,
-	.revs				= stm32_483_revs,
-	.num_revs			= ARRAY_SIZE(stm32_483_revs),
-=======
 	.compute_flash_cr	= stm32h7a_h7bxx_compute_flash_cr,
 	},
 	{
 	.id					= DEVID_STM32H72_H73XX,
 	.revs				= stm32h72_h73xx_revs,
 	.num_revs			= ARRAY_SIZE(stm32h72_h73xx_revs),
->>>>>>> 25488359
 	.device_str			= "STM32H72x/73x",
 	.page_size_kb		= 128,
 	.block_size			= 32,
@@ -257,11 +216,7 @@
 	.fsize_addr			= 0x1FF1E880,
 	.wps_group_size		= 1,
 	.wps_mask			= 0xFF,
-<<<<<<< HEAD
-	.compute_flash_cr   = stm32x_compute_flash_cr_450_483,
-=======
 	.compute_flash_cr   = stm32h74_h75xx_compute_flash_cr,
->>>>>>> 25488359
 	},
 };
 
@@ -431,7 +386,6 @@
 static int stm32x_write_option(struct flash_bank *bank, uint32_t reg_offset, uint32_t value)
 {
 	int retval, retval2;
-<<<<<<< HEAD
 
 	/* unlock option bytes for modification */
 	retval = stm32x_unlock_option_reg(bank);
@@ -443,19 +397,6 @@
 	if (retval != ERROR_OK)
 		goto flash_options_lock;
 
-=======
-
-	/* unlock option bytes for modification */
-	retval = stm32x_unlock_option_reg(bank);
-	if (retval != ERROR_OK)
-		goto flash_options_lock;
-
-	/* write option bytes */
-	retval = stm32x_write_flash_reg(bank, reg_offset, value);
-	if (retval != ERROR_OK)
-		goto flash_options_lock;
-
->>>>>>> 25488359
 	/* Remove OPT error flag before programming */
 	retval = stm32x_write_flash_reg(bank, FLASH_OPTCCR, OPT_CLR_OPTCHANGEERR);
 	if (retval != ERROR_OK)
@@ -857,9 +798,6 @@
 	LOG_DEBUG("flash_regs_base: 0x%" PRIx32, stm32x_info->flash_regs_base);
 
 	/* get flash size from target */
-<<<<<<< HEAD
-	retval = target_read_u16(target, stm32x_info->part_info->fsize_addr, &flash_size_in_kb);
-=======
 	/* STM32H74x/H75x, the second core (Cortex-M4) cannot read the flash size */
 	retval = ERROR_FAIL;
 	if (device_id == DEVID_STM32H74_H75XX && cortex_m->core_info->partno == CORTEX_M4_PARTNO)
@@ -867,20 +805,12 @@
 	else
 		retval = target_read_u16(target, stm32x_info->part_info->fsize_addr, &flash_size_in_kb);
 
->>>>>>> 25488359
 	if (retval != ERROR_OK) {
 		/* read error when device has invalid value, set max flash size */
 		flash_size_in_kb = stm32x_info->part_info->max_flash_size_kb;
 		LOG_INFO("assuming %" PRIu16 "k flash", flash_size_in_kb);
 	} else
-<<<<<<< HEAD
-		LOG_INFO("flash size probed value %" PRIu16, flash_size_in_kb);
-
-
-
-=======
 		LOG_INFO("flash size probed value %" PRIu16 "k", flash_size_in_kb);
->>>>>>> 25488359
 
 	/* setup bank size */
 	const uint32_t bank1_base = FLASH_BANK0_ADDRESS;
@@ -888,13 +818,8 @@
 	bool has_dual_bank = stm32x_info->part_info->has_dual_bank;
 
 	switch (device_id) {
-<<<<<<< HEAD
-	case 0x450:
-	case 0x480:
-=======
 	case DEVID_STM32H74_H75XX:
 	case DEVID_STM32H7A_H7BXX:
->>>>>>> 25488359
 		/* For STM32H74x/75x and STM32H7Ax/Bx
 		 *  - STM32H7xxxI devices contains dual bank, 1 Mbyte each
 		 *  - STM32H7xxxG devices contains dual bank, 512 Kbyte each
@@ -907,11 +832,7 @@
 			/* flash size is 2M or 1M */
 			flash_size_in_kb /= 2;
 		break;
-<<<<<<< HEAD
-	case 0x483:
-=======
 	case DEVID_STM32H72_H73XX:
->>>>>>> 25488359
 		break;
 	default:
 		LOG_ERROR("unsupported device");
@@ -967,11 +888,7 @@
 	bank->sectors = alloc_block_array(0, stm32x_info->part_info->page_size_kb * 1024,
 			bank->num_sectors);
 
-<<<<<<< HEAD
-	if (bank->sectors == NULL) {
-=======
 	if (!bank->sectors) {
->>>>>>> 25488359
 		LOG_ERROR("failed to allocate bank sectors");
 		return ERROR_FAIL;
 	}
@@ -984,19 +901,11 @@
 	assert(bank->num_prot_blocks > 0);
 
 	free(bank->prot_blocks);
-<<<<<<< HEAD
 
 	bank->prot_blocks = alloc_block_array(0, stm32x_info->part_info->page_size_kb * wpsn * 1024,
 			bank->num_prot_blocks);
 
-	if (bank->prot_blocks == NULL) {
-=======
-
-	bank->prot_blocks = alloc_block_array(0, stm32x_info->part_info->page_size_kb * wpsn * 1024,
-			bank->num_prot_blocks);
-
 	if (!bank->prot_blocks) {
->>>>>>> 25488359
 		LOG_ERROR("failed to allocate bank prot_block");
 		return ERROR_FAIL;
 	}
@@ -1041,11 +950,7 @@
 			command_print_sameline(cmd, "%s - Rev: %s",
 				stm32x_info->part_info->device_str, rev_str);
 		} else {
-<<<<<<< HEAD
-			snprintf(buf, buf_size,
-=======
 			command_print_sameline(cmd,
->>>>>>> 25488359
 				 "%s - Rev: unknown (0x%04" PRIx16 ")",
 				stm32x_info->part_info->device_str, rev_id);
 		}
@@ -1124,21 +1029,12 @@
 {
 	if (CMD_ARGC < 1)
 		return ERROR_COMMAND_SYNTAX_ERROR;
-<<<<<<< HEAD
 
 	struct flash_bank *bank;
 	int retval = CALL_COMMAND_HANDLER(flash_command_get_bank, 0, &bank);
-	if (ERROR_OK != retval)
-		return retval;
-
-=======
-
-	struct flash_bank *bank;
-	int retval = CALL_COMMAND_HANDLER(flash_command_get_bank, 0, &bank);
-	if (retval != ERROR_OK)
-		return retval;
-
->>>>>>> 25488359
+	if (retval != ERROR_OK)
+		return retval;
+
 	retval = stm32x_set_rdp(bank, OPT_RDP_L0);
 
 	if (retval != ERROR_OK)
@@ -1200,15 +1096,7 @@
 		return retval;
 
 	retval = stm32x_mass_erase(bank);
-<<<<<<< HEAD
-	if (retval == ERROR_OK) {
-		/* set all sectors as erased */
-		for (unsigned int i = 0; i < bank->num_sectors; i++)
-			bank->sectors[i].is_erased = 1;
-
-=======
 	if (retval == ERROR_OK)
->>>>>>> 25488359
 		command_print(CMD, "stm32h7x mass erase complete");
 	else
 		command_print(CMD, "stm32h7x mass erase failed");
@@ -1241,34 +1129,6 @@
 	return retval;
 }
 
-<<<<<<< HEAD
-COMMAND_HANDLER(stm32x_handle_option_read_command)
-{
-	if (CMD_ARGC < 2) {
-		command_print(CMD, "stm32h7x option_read <bank> <option_reg offset>");
-		return ERROR_COMMAND_SYNTAX_ERROR;
-	}
-
-	struct flash_bank *bank;
-	int retval = CALL_COMMAND_HANDLER(flash_command_get_bank, 0, &bank);
-	if (ERROR_OK != retval)
-		return retval;
-
-	uint32_t reg_offset, value;
-
-	COMMAND_PARSE_NUMBER(u32, CMD_ARGV[1], reg_offset);
-	retval = stm32x_read_flash_reg(bank, reg_offset, &value);
-	if (ERROR_OK != retval)
-		return retval;
-
-	command_print(CMD, "Option Register: <0x%" PRIx32 "> = 0x%" PRIx32,
-			stm32x_get_flash_reg(bank, reg_offset), value);
-
-	return retval;
-}
-
-=======
->>>>>>> 25488359
 COMMAND_HANDLER(stm32x_handle_option_write_command)
 {
 	if (CMD_ARGC < 3) {
@@ -1278,11 +1138,7 @@
 
 	struct flash_bank *bank;
 	int retval = CALL_COMMAND_HANDLER(flash_command_get_bank, 0, &bank);
-<<<<<<< HEAD
-	if (ERROR_OK != retval)
-=======
-	if (retval != ERROR_OK)
->>>>>>> 25488359
+	if (retval != ERROR_OK)
 		return retval;
 
 	uint32_t reg_offset, value, mask = 0xffffffff;
@@ -1295,11 +1151,7 @@
 	return stm32x_modify_option(bank, reg_offset, value, mask);
 }
 
-<<<<<<< HEAD
-static const struct command_registration stm32x_exec_command_handlers[] = {
-=======
 static const struct command_registration stm32h7x_exec_command_handlers[] = {
->>>>>>> 25488359
 	{
 		.name = "lock",
 		.handler = stm32x_handle_lock_command,
