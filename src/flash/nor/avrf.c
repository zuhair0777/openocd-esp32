--- conflicted
+++ resolved
@@ -339,11 +339,7 @@
 		}
 	}
 
-<<<<<<< HEAD
-	if (avr_info != NULL) {
-=======
 	if (avr_info) {
->>>>>>> 25488359
 		free(bank->sectors);
 
 		/* chip found */
@@ -449,15 +445,7 @@
 	if (retval != ERROR_OK)
 		return retval;
 
-<<<<<<< HEAD
-	if (avrf_mass_erase(bank) == ERROR_OK) {
-		/* set all sectors as erased */
-		for (unsigned int i = 0; i < bank->num_sectors; i++)
-			bank->sectors[i].is_erased = 1;
-
-=======
 	if (avrf_mass_erase(bank) == ERROR_OK)
->>>>>>> 25488359
 		command_print(CMD, "avr mass erase complete");
 	else
 		command_print(CMD, "avr mass erase failed");
