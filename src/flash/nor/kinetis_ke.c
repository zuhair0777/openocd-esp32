/***************************************************************************
 *   Copyright (C) 2015 by Ivan Meleca                                     *
 *   ivan@artekit.eu                                                       *
 *                                                                         *
 *   Modified from kinetis.c                                               *
 *                                                                         *
 *   Copyright (C) 2011 by Mathias Kuester                                 *
 *   kesmtp@freenet.de                                                     *
 *                                                                         *
 *   Copyright (C) 2011 sleep(5) ltd                                       *
 *   tomas@sleepfive.com                                                   *
 *                                                                         *
 *   Copyright (C) 2012 by Christopher D. Kilgour                          *
 *   techie at whiterocker.com                                             *
 *                                                                         *
 *   Copyright (C) 2013 Nemui Trinomius                                    *
 *   nemuisan_kawausogasuki@live.jp                                        *
 *                                                                         *
 *   Copyright (C) 2015 Tomas Vanek                                        *
 *   vanekt@fbl.cz                                                         *
 *                                                                         *
 *   This program is free software; you can redistribute it and/or modify  *
 *   it under the terms of the GNU General Public License as published by  *
 *   the Free Software Foundation; either version 2 of the License, or     *
 *   (at your option) any later version.                                   *
 *                                                                         *
 *   This program is distributed in the hope that it will be useful,       *
 *   but WITHOUT ANY WARRANTY; without even the implied warranty of        *
 *   MERCHANTABILITY or FITNESS FOR A PARTICULAR PURPOSE.  See the         *
 *   GNU General Public License for more details.                          *
 *                                                                         *
 *   You should have received a copy of the GNU General Public License     *
 *   along with this program.  If not, see <http://www.gnu.org/licenses/>. *
 ***************************************************************************/

#ifdef HAVE_CONFIG_H
#include "config.h"
#endif

#include "jtag/interface.h"
#include "imp.h"
#include <helper/binarybuffer.h>
#include <target/algorithm.h>
#include <target/arm_adi_v5.h>
#include <target/armv7m.h>
#include <target/cortex_m.h>

/* Addresses */
#define SIM_SRSID					0x40048000
#define ICS_C1						0x40064000
#define ICS_C2						0x40064001
#define ICS_C3						0x40064002
#define ICS_C4						0x40064003
#define ICS_S						0x40064004
#define SIM_BUSDIV					0x40048018
#define SIM_CLKDIV_KE06				0x40048024
#define SIM_CLKDIV_KE04_44_64_80	0x40048024
#define SIM_CLKDIV_KE04_16_20_24	0x4004801C
#define WDOG_CS1					0x40052000

#define ICS_C2_BDIV_MASK			0xE0
#define ICS_C2_BDIV_SHIFT			5
#define ICS_C2_BDIV(x)				(((uint8_t)(((uint8_t)(x))<<ICS_C2_BDIV_SHIFT))&ICS_C2_BDIV_MASK)
#define ICS_S_LOCK_MASK				0x40
#define ICS_C4_SCFTRIM_MASK			0x1
#define SIM_CLKDIV_OUTDIV2_MASK		0x1000000
#define FTMRX_FCLKDIV_FDIV_MASK		0x3F
#define FTMRX_FCLKDIV_FDIV_SHIFT	0
#define FTMRX_FCLKDIV_FDIV(x)		(((uint8_t)(((uint8_t)(x))<<FTMRX_FCLKDIV_FDIV_SHIFT))&FTMRX_FCLKDIV_FDIV_MASK)
#define FTMRX_FCLKDIV_FDIVLCK_MASK	0x40
#define FTMRX_FCLKDIV_FDIVLCK_SHIFT	6
#define FTMRX_FCLKDIV_FDIVLD_MASK	0x80
#define FTMRX_FCLKDIV_FDIVLD_SHIFT	7
#define FTMRX_FSTAT_CCIF_MASK		0x80
#define FTMRX_FSTAT_MGSTAT0_MASK	0x01
#define FTMRX_FSTAT_MGSTAT1_MASK	0x02

/* Commands */
#define FTMRX_CMD_ALLERASED			0x01
#define FTMRX_CMD_BLOCKERASED		0x02
#define FTMRX_CMD_SECTIONERASED		0x03
#define FTMRX_CMD_READONCE			0x04
#define FTMRX_CMD_PROGFLASH			0x06
#define FTMRX_CMD_PROGONCE			0x07
#define FTMRX_CMD_ERASEALL			0x08
#define FTMRX_CMD_ERASEBLOCK		0x09
#define FTMRX_CMD_ERASESECTOR		0x0A
#define FTMRX_CMD_UNSECURE			0x0B
#define FTMRX_CMD_VERIFYACCESS		0x0C
#define FTMRX_CMD_SETMARGINLVL		0x0D
#define FTMRX_CMD_SETFACTORYLVL		0x0E
#define FTMRX_CMD_CONFIGNVM			0x0F

/* Error codes */
#define FTMRX_ERROR_ACCERR			0x20
#define FTMRX_ERROR_FPVIOL			0x10

#define KINETIS_KE_SRSID_FAMID(x)		((x >> 28) & 0x0F)
#define KINETIS_KE_SRSID_SUBFAMID(x)	((x >> 24) & 0x0F)
#define KINETIS_KE_SRSID_PINCOUNT(x)	((x >> 16) & 0x0F)

#define KINETIS_KE_SRSID_KEX2	0x02
#define KINETIS_KE_SRSID_KEX4	0x04
#define KINETIS_KE_SRSID_KEX6	0x06

struct kinetis_ke_flash_bank {
	uint32_t sector_size;
	uint32_t protection_size;

	uint32_t sim_srsid;
	uint32_t ftmrx_fclkdiv_addr;
	uint32_t ftmrx_fccobix_addr;
	uint32_t ftmrx_fstat_addr;
	uint32_t ftmrx_fprot_addr;
	uint32_t ftmrx_fccobhi_addr;
	uint32_t ftmrx_fccoblo_addr;
};

#define MDM_REG_STAT		0x00
#define MDM_REG_CTRL		0x04
#define MDM_REG_ID			0xfc

#define MDM_STAT_FMEACK		(1<<0)
#define MDM_STAT_FREADY		(1<<1)
#define MDM_STAT_SYSSEC		(1<<2)
#define MDM_STAT_SYSRES		(1<<3)
#define MDM_STAT_FMEEN		(1<<5)
#define MDM_STAT_BACKDOOREN	(1<<6)
#define MDM_STAT_LPEN		(1<<7)
#define MDM_STAT_VLPEN		(1<<8)
#define MDM_STAT_LLSMODEXIT	(1<<9)
#define MDM_STAT_VLLSXMODEXIT	(1<<10)
#define MDM_STAT_CORE_HALTED	(1<<16)
#define MDM_STAT_CORE_SLEEPDEEP	(1<<17)
#define MDM_STAT_CORESLEEPING	(1<<18)

#define MEM_CTRL_FMEIP		(1<<0)
#define MEM_CTRL_DBG_DIS	(1<<1)
#define MEM_CTRL_DBG_REQ	(1<<2)
#define MEM_CTRL_SYS_RES_REQ	(1<<3)
#define MEM_CTRL_CORE_HOLD_RES	(1<<4)
#define MEM_CTRL_VLLSX_DBG_REQ	(1<<5)
#define MEM_CTRL_VLLSX_DBG_ACK	(1<<6)
#define MEM_CTRL_VLLSX_STAT_ACK	(1<<7)

#define MDM_ACCESS_TIMEOUT	3000 /* iterations */

static int kinetis_ke_mdm_write_register(struct adiv5_dap *dap, unsigned reg, uint32_t value)
{
	int retval;
	LOG_DEBUG("MDM_REG[0x%02x] <- %08" PRIX32, reg, value);

	retval = dap_queue_ap_write(dap_ap(dap, 1), reg, value);
	if (retval != ERROR_OK) {
		LOG_DEBUG("MDM: failed to queue a write request");
		return retval;
	}

	retval = dap_run(dap);
	if (retval != ERROR_OK) {
		LOG_DEBUG("MDM: dap_run failed");
		return retval;
	}

	return ERROR_OK;
}

static int kinetis_ke_mdm_read_register(struct adiv5_dap *dap, unsigned reg, uint32_t *result)
{
	int retval;
	retval = dap_queue_ap_read(dap_ap(dap, 1), reg, result);
	if (retval != ERROR_OK) {
		LOG_DEBUG("MDM: failed to queue a read request");
		return retval;
	}

	retval = dap_run(dap);
	if (retval != ERROR_OK) {
		LOG_DEBUG("MDM: dap_run failed");
		return retval;
	}

	LOG_DEBUG("MDM_REG[0x%02x]: %08" PRIX32, reg, *result);
	return ERROR_OK;
}

static int kinetis_ke_mdm_poll_register(struct adiv5_dap *dap, unsigned reg, uint32_t mask, uint32_t value)
{
	uint32_t val;
	int retval;
	int timeout = MDM_ACCESS_TIMEOUT;

	do {
		retval = kinetis_ke_mdm_read_register(dap, reg, &val);
		if (retval != ERROR_OK || (val & mask) == value)
			return retval;

		alive_sleep(1);
	} while (timeout--);

	LOG_DEBUG("MDM: polling timed out");
	return ERROR_FAIL;
}

static int kinetis_ke_prepare_flash(struct flash_bank *bank)
{
	struct target *target = bank->target;
	struct kinetis_ke_flash_bank *kinfo = bank->driver_priv;
	uint8_t c2, c3, c4, s = 0;
	uint16_t trim_value = 0;
	uint16_t timeout = 0;
	uint32_t bus_clock = 0;
	uint32_t bus_reg_val = 0;
	uint32_t bus_reg_addr = 0;
	uint32_t flash_clk_div;
	uint8_t fclkdiv;
	int result;

	/*
	 * The RM states that the flash clock has to be set to 1MHz for writing and
	 * erasing operations (otherwise it can damage the flash).
	 * This function configures the entire clock tree to make sure we
	 * run at the specified clock. We'll set FEI mode running from the ~32KHz
	 * internal clock. So we need to:
	 * - Trim internal clock.
	 * - Configure the divider for ICSOUTCLK (ICS module).
	 * - Configure the divider to get a bus clock (SIM module).
	 * - Configure the flash clock that depends on the bus clock.
	 *
	 * For MKE02_40 and MKE02_20 we set ICSOUTCLK = 20MHz and bus clock = 20MHz.
	 * For MKE04 and MKE06 we run at ICSOUTCLK = 48MHz and bus clock = 24MHz.
	 */

	/*
	 * Trim internal clock
	 */
	switch (KINETIS_KE_SRSID_SUBFAMID(kinfo->sim_srsid)) {

		case KINETIS_KE_SRSID_KEX2:
			/* Both KE02_20 and KE02_40 should get the same trim value */
			trim_value = 0x4C;
			break;

		case KINETIS_KE_SRSID_KEX4:
			trim_value = 0x54;
			break;

		case KINETIS_KE_SRSID_KEX6:
			trim_value = 0x58;
			break;
	}

	result = target_read_u8(target, ICS_C4, &c4);
	if (result != ERROR_OK)
		return result;

	c3 = trim_value;
	c4 = (c4 & ~(ICS_C4_SCFTRIM_MASK)) | ((trim_value >> 8) & 0x01);

	result = target_write_u8(target, ICS_C3, c3);
	if (result != ERROR_OK)
		return result;

	result = target_write_u8(target, ICS_C4, c4);
	if (result != ERROR_OK)
		return result;

	result = target_read_u8(target, ICS_S, &s);
	if (result != ERROR_OK)
		return result;

	/* Wait */
	while (!(s & ICS_S_LOCK_MASK)) {

		if (timeout <= 1000) {
			timeout++;
			alive_sleep(1);
		} else {
			return ERROR_FAIL;
		}

		result = target_read_u8(target, ICS_S, &s);
		if (result != ERROR_OK)
			return result;
	}

	/* ... trim done ... */

	/*
	 * Configure SIM (bus clock)
	 */
	switch (KINETIS_KE_SRSID_SUBFAMID(kinfo->sim_srsid)) {

		/* KE02 sub-family operates on SIM_BUSDIV */
		case KINETIS_KE_SRSID_KEX2:
			bus_reg_val = 0;
			bus_reg_addr = SIM_BUSDIV;
			bus_clock = 20000000;
			break;

		/* KE04 and KE06 sub-family operates on SIM_CLKDIV
		 * Clocks are divided by:
		 * DIV1 = core clock = 48MHz
		 * DIV2 = bus clock = 24Mhz
		 * DIV3 = timer clocks
		 * So we need to configure SIM_CLKDIV, DIV1 and DIV2 value
		 */
		case KINETIS_KE_SRSID_KEX4:
			/* KE04 devices have the SIM_CLKDIV register at a different offset
			 * depending on the pin count. */
			switch (KINETIS_KE_SRSID_PINCOUNT(kinfo->sim_srsid)) {

				/* 16, 20 and 24 pins */
				case 1:
				case 2:
				case 3:
					bus_reg_addr = SIM_CLKDIV_KE04_16_20_24;
					break;

				/* 44, 64 and 80 pins */
				case 5:
				case 7:
				case 8:
					bus_reg_addr = SIM_CLKDIV_KE04_44_64_80;
					break;

				default:
					LOG_ERROR("KE04 - Unknown pin count");
					return ERROR_FAIL;
			}

			bus_reg_val = SIM_CLKDIV_OUTDIV2_MASK;
			bus_clock = 24000000;
			break;

		case KINETIS_KE_SRSID_KEX6:
			bus_reg_val = SIM_CLKDIV_OUTDIV2_MASK;
			bus_reg_addr = SIM_CLKDIV_KE06;
			bus_clock = 24000000;
			break;
	}

	result = target_write_u32(target, bus_reg_addr, bus_reg_val);
	if (result != ERROR_OK)
		return result;

	/*
	 * Configure ICS to FEI (internal source)
	 */
	result = target_read_u8(target, ICS_C2, &c2);
	if (result != ERROR_OK)
		return result;

	c2 &= ~ICS_C2_BDIV_MASK;

	switch (KINETIS_KE_SRSID_SUBFAMID(kinfo->sim_srsid)) {

		case KINETIS_KE_SRSID_KEX2:
			/* Note: since there are two KE02 types, the KE02_40 @ 40MHz and the
			 * KE02_20 @ 20MHz, we divide here the ~40MHz ICSFLLCLK down to 20MHz,
			 * for compatibility.
			 */
			c2 |= ICS_C2_BDIV(1);
			break;

		case KINETIS_KE_SRSID_KEX4:
		case KINETIS_KE_SRSID_KEX6:
			/* For KE04 and KE06, the ICSFLLCLK can be 48MHz. */
			c2 |= ICS_C2_BDIV(0);
			break;
	}

	result = target_write_u8(target, ICS_C2, c2);
	if (result != ERROR_OK)
		return result;

	/* Internal clock as reference (IREFS = 1) */
	result = target_write_u8(target, ICS_C1, 4);
	if (result != ERROR_OK)
		return result;

	/* Wait for FLL to lock */
	result = target_read_u8(target, ICS_S, &s);
	if (result != ERROR_OK)
		return result;

	while (!(s & ICS_S_LOCK_MASK)) {

		if (timeout <= 1000) {
			timeout++;
			alive_sleep(1);
		} else {
			return ERROR_FLASH_OPERATION_FAILED;
		}

		result = target_read_u8(target, ICS_S, &s);
		if (result != ERROR_OK)
			return result;
	}

	/*
	 * Configure flash clock to 1MHz.
	 */
	flash_clk_div = bus_clock / 1000000L - 1;

	/* Check if the FCLKDIV register is locked */
	result = target_read_u8(target, kinfo->ftmrx_fclkdiv_addr, &fclkdiv);
	if (result != ERROR_OK)
		return result;

	if (!(fclkdiv & FTMRX_FCLKDIV_FDIVLCK_MASK)) {
		/* Unlocked. Check if the register was configured, and if so, if it has the right value */
		if ((fclkdiv & FTMRX_FCLKDIV_FDIVLD_MASK) &&
			((fclkdiv & FTMRX_FCLKDIV_FDIV_MASK) != FTMRX_FCLKDIV_FDIV(flash_clk_div))) {
			LOG_WARNING("Flash clock was already set and contains an invalid value.");
			LOG_WARNING("Please reset the target.");
			return ERROR_FAIL;
		}

		/* Finally, configure the flash clock */
		fclkdiv = (fclkdiv & ~(FTMRX_FCLKDIV_FDIV_MASK)) | FTMRX_FCLKDIV_FDIV(flash_clk_div);
		result = target_write_u8(target, kinfo->ftmrx_fclkdiv_addr, fclkdiv);
		if (result != ERROR_OK)
			return result;
	} else {
		/* Locked. Check if the current value is correct. */
		if ((fclkdiv & FTMRX_FCLKDIV_FDIV_MASK) != FTMRX_FCLKDIV_FDIV(flash_clk_div)) {
			LOG_WARNING("Flash clock register is locked and contains an invalid value.");
			LOG_WARNING("Please reset the target.");
			return ERROR_FAIL;
		}
	}

	LOG_INFO("Flash clock ready");
	return ERROR_OK;
}

static int kinetis_ke_stop_watchdog(struct target *target)
{
	struct working_area *watchdog_algorithm;
	struct armv7m_algorithm armv7m_info;
	int retval;
	uint8_t cs1;

	static const uint8_t watchdog_code[] = {
#include "../../../contrib/loaders/flash/kinetis_ke/kinetis_ke_watchdog.inc"
	};

	if (target->state != TARGET_HALTED) {
		LOG_ERROR("Target not halted");
		return ERROR_TARGET_NOT_HALTED;
	}

	/* Check if the watchdog is enabled */
	retval = target_read_u8(target, WDOG_CS1, &cs1);
	if (retval != ERROR_OK)
		return retval;

	if (!(cs1 & 0x80)) {
		/* Already stopped */
		return ERROR_OK;
	}

	/* allocate working area with watchdog code */
	if (target_alloc_working_area(target, sizeof(watchdog_code), &watchdog_algorithm) != ERROR_OK) {
		LOG_WARNING("No working area available for watchdog algorithm");
		return ERROR_TARGET_RESOURCE_NOT_AVAILABLE;
	}

	retval = target_write_buffer(target, watchdog_algorithm->address,
			sizeof(watchdog_code), watchdog_code);
	if (retval != ERROR_OK)
		return retval;

	armv7m_info.common_magic = ARMV7M_COMMON_MAGIC;
	armv7m_info.core_mode = ARM_MODE_THREAD;

	retval = target_run_algorithm(target, 0, NULL, 0, NULL,
			watchdog_algorithm->address, 0, 100000, &armv7m_info);
	if (retval != ERROR_OK) {
		LOG_ERROR("Error executing Kinetis KE watchdog algorithm");
	} else {
		LOG_INFO("Watchdog stopped");
	}

	target_free_working_area(target, watchdog_algorithm);

	return retval;
}

COMMAND_HANDLER(kinetis_ke_disable_wdog_handler)
{
	struct target *target = get_current_target(CMD_CTX);

	if (CMD_ARGC > 0)
		return ERROR_COMMAND_SYNTAX_ERROR;

	return kinetis_ke_stop_watchdog(target);
}

COMMAND_HANDLER(kinetis_ke_mdm_mass_erase)
{
	struct target *target = get_current_target(CMD_CTX);
	struct cortex_m_common *cortex_m = target_to_cm(target);
	struct adiv5_dap *dap = cortex_m->armv7m.arm.dap;

	if (!dap) {
		LOG_ERROR("Cannot perform mass erase with a high-level adapter");
		return ERROR_FAIL;
	}

	int retval;

	/* According to chapter 18.3.7.2 of the KE02 reference manual */

	/* assert SRST */
	if (jtag_get_reset_config() & RESET_HAS_SRST)
		adapter_assert_reset();

	/*
	 * 1. Reset the device by asserting RESET pin or DAP_CTRL[3]
	 */
	retval = kinetis_ke_mdm_write_register(dap, MDM_REG_CTRL, MEM_CTRL_SYS_RES_REQ);
	if (retval != ERROR_OK)
		return retval;

	/*
	 * ... Read the MDM-AP status register until the Flash Ready bit sets...
	 */
	retval = kinetis_ke_mdm_poll_register(dap, MDM_REG_STAT,
					   MDM_STAT_FREADY | MDM_STAT_SYSRES,
					   MDM_STAT_FREADY);
	if (retval != ERROR_OK) {
		LOG_ERROR("MDM : flash ready timeout");
		return retval;
	}

	/*
	 * 2. Set DAP_CTRL[0] bit to invoke debug mass erase via SWD
	 * 3. Release reset by deasserting RESET pin or DAP_CTRL[3] bit via SWD.
	 */
	retval = kinetis_ke_mdm_write_register(dap, MDM_REG_CTRL, MEM_CTRL_FMEIP);
	if (retval != ERROR_OK)
		return retval;

	/* As a sanity check make sure that device started mass erase procedure */
	retval = kinetis_ke_mdm_poll_register(dap, MDM_REG_STAT,
					   MDM_STAT_FMEACK, MDM_STAT_FMEACK);
	if (retval != ERROR_OK)
		return retval;

	/*
	 * 4. Wait till DAP_CTRL[0] bit is cleared (after mass erase completes,
	 * DAP_CTRL[0] bit is cleared automatically).
	 */
	retval = kinetis_ke_mdm_poll_register(dap, MDM_REG_CTRL,
					   MEM_CTRL_FMEIP,
					   0);
	if (retval != ERROR_OK)
		return retval;

	if (jtag_get_reset_config() & RESET_HAS_SRST)
		adapter_deassert_reset();

	return ERROR_OK;
}

static const uint32_t kinetis_ke_known_mdm_ids[] = {
	0x001C0020,	/* Kinetis-L/M/V/E/KE Series */
};

/*
 * This function implements the procedure to connect to
 * SWD/JTAG on Kinetis K and L series of devices as it is described in
 * AN4835 "Production Flash Programming Best Practices for Kinetis K-
 * and L-series MCUs" Section 4.1.1
 */
COMMAND_HANDLER(kinetis_ke_check_flash_security_status)
{
	struct target *target = get_current_target(CMD_CTX);
	struct cortex_m_common *cortex_m = target_to_cm(target);
	struct adiv5_dap *dap = cortex_m->armv7m.arm.dap;

	if (!dap) {
		LOG_WARNING("Cannot check flash security status with a high-level adapter");
		return ERROR_OK;
	}

	uint32_t val;
	int retval;

	/*
	 * ... The MDM-AP ID register can be read to verify that the
	 * connection is working correctly...
	 */
	retval = kinetis_ke_mdm_read_register(dap, MDM_REG_ID, &val);
	if (retval != ERROR_OK) {
		LOG_ERROR("MDM: failed to read ID register");
		goto fail;
	}

	bool found = false;
	for (size_t i = 0; i < ARRAY_SIZE(kinetis_ke_known_mdm_ids); i++) {
		if (val == kinetis_ke_known_mdm_ids[i]) {
			found = true;
			break;
		}
	}

	if (!found)
		LOG_WARNING("MDM: unknown ID %08" PRIX32, val);

	/*
	 * ... Read the MDM-AP status register until the Flash Ready bit sets...
	 */
	retval = kinetis_ke_mdm_poll_register(dap, MDM_REG_STAT,
					   MDM_STAT_FREADY,
					   MDM_STAT_FREADY);
	if (retval != ERROR_OK) {
		LOG_ERROR("MDM: flash ready timeout");
		goto fail;
	}

	/*
	 * ... Read the System Security bit to determine if security is enabled.
	 * If System Security = 0, then proceed. If System Security = 1, then
	 * communication with the internals of the processor, including the
	 * flash, will not be possible without issuing a mass erase command or
	 * unsecuring the part through other means (backdoor key unlock)...
	 */
	retval = kinetis_ke_mdm_read_register(dap, MDM_REG_STAT, &val);
	if (retval != ERROR_OK) {
		LOG_ERROR("MDM: failed to read MDM_REG_STAT");
		goto fail;
	}

	if (val & MDM_STAT_SYSSEC) {
		jtag_poll_set_enabled(false);

		LOG_WARNING("*********** ATTENTION! ATTENTION! ATTENTION! ATTENTION! **********");
		LOG_WARNING("****                                                          ****");
		LOG_WARNING("**** Your Kinetis MCU is in secured state, which means that,  ****");
		LOG_WARNING("**** with exception for very basic communication, JTAG/SWD    ****");
		LOG_WARNING("**** interface will NOT work. In order to restore its         ****");
		LOG_WARNING("**** functionality please issue 'kinetis_ke mdm mass_erase'   ****");
		LOG_WARNING("**** command, power cycle the MCU and restart OpenOCD.        ****");
		LOG_WARNING("****                                                          ****");
		LOG_WARNING("*********** ATTENTION! ATTENTION! ATTENTION! ATTENTION! **********");
	} else {
		LOG_INFO("MDM: Chip is unsecured. Continuing.");
		jtag_poll_set_enabled(true);
	}

	return ERROR_OK;

fail:
	LOG_ERROR("MDM: Failed to check security status of the MCU. Cannot proceed further");
	jtag_poll_set_enabled(false);
	return retval;
}

FLASH_BANK_COMMAND_HANDLER(kinetis_ke_flash_bank_command)
{
	struct kinetis_ke_flash_bank *bank_info;

	if (CMD_ARGC < 6)
		return ERROR_COMMAND_SYNTAX_ERROR;

	LOG_INFO("add flash_bank kinetis_ke %s", bank->name);

	bank_info = malloc(sizeof(struct kinetis_ke_flash_bank));

	memset(bank_info, 0, sizeof(struct kinetis_ke_flash_bank));

	bank->driver_priv = bank_info;

	return ERROR_OK;
}

/* Kinetis Program-LongWord Microcodes */
static uint8_t kinetis_ke_flash_write_code[] = {
#include "../../../contrib/loaders/flash/kinetis_ke/kinetis_ke_flash.inc"
};

static int kinetis_ke_write_words(struct flash_bank *bank, const uint8_t *buffer,
								uint32_t offset, uint32_t words)
{
	struct kinetis_ke_flash_bank *kinfo = bank->driver_priv;
	struct target *target = bank->target;
	uint32_t ram_buffer_size = 512 + 16;
	struct working_area *write_algorithm;
	struct working_area *source;
	uint32_t address = bank->base + offset;
	struct reg_param reg_params[4];
	struct armv7m_algorithm armv7m_info;
	int retval = ERROR_OK;
	uint32_t flash_code_size;

	LOG_INFO("Kinetis KE: FLASH Write ...");

	/* allocate working area with flash programming code */
	if (target_alloc_working_area(target, sizeof(kinetis_ke_flash_write_code),
			&write_algorithm) != ERROR_OK) {
		LOG_WARNING("no working area available, can't do block memory writes");
		return ERROR_TARGET_RESOURCE_NOT_AVAILABLE;
	}

	/* Patch the FTMRx registers addresses */
	flash_code_size = sizeof(kinetis_ke_flash_write_code);
	buf_set_u32(&kinetis_ke_flash_write_code[flash_code_size-16], 0, 32, kinfo->ftmrx_fstat_addr);
	buf_set_u32(&kinetis_ke_flash_write_code[flash_code_size-12], 0, 32, kinfo->ftmrx_fccobix_addr);
	buf_set_u32(&kinetis_ke_flash_write_code[flash_code_size-8], 0, 32, kinfo->ftmrx_fccobhi_addr);
	buf_set_u32(&kinetis_ke_flash_write_code[flash_code_size-4], 0, 32, kinfo->ftmrx_fccoblo_addr);

	retval = target_write_buffer(target, write_algorithm->address,
		sizeof(kinetis_ke_flash_write_code), kinetis_ke_flash_write_code);
	if (retval != ERROR_OK)
		return retval;

	/* memory buffer */
	if (target_alloc_working_area(target, ram_buffer_size, &source) != ERROR_OK) {
		/* free working area, write algorithm already allocated */
		target_free_working_area(target, write_algorithm);

		LOG_WARNING("No large enough working area available, can't do block memory writes");
		return ERROR_TARGET_RESOURCE_NOT_AVAILABLE;
	}

	armv7m_info.common_magic = ARMV7M_COMMON_MAGIC;
	armv7m_info.core_mode = ARM_MODE_THREAD;

	init_reg_param(&reg_params[0], "r0", 32, PARAM_IN_OUT);
	init_reg_param(&reg_params[1], "r1", 32, PARAM_OUT);
	init_reg_param(&reg_params[2], "r2", 32, PARAM_OUT);
	init_reg_param(&reg_params[3], "r3", 32, PARAM_OUT);

	buf_set_u32(reg_params[0].value, 0, 32, address);
	buf_set_u32(reg_params[1].value, 0, 32, words);
	buf_set_u32(reg_params[2].value, 0, 32, source->address);
	buf_set_u32(reg_params[3].value, 0, 32, source->address + source->size);

	retval = target_run_flash_async_algorithm(target, buffer, words, 4,
			0, NULL,
			4, reg_params,
			source->address, source->size,
			write_algorithm->address, 0,
			&armv7m_info);

	if (retval == ERROR_FLASH_OPERATION_FAILED) {
		if (buf_get_u32(reg_params[0].value, 0, 32) & FTMRX_ERROR_ACCERR)
			LOG_ERROR("flash access error");

		if (buf_get_u32(reg_params[0].value, 0, 32) & FTMRX_ERROR_FPVIOL)
			LOG_ERROR("flash protection violation");
	}

	target_free_working_area(target, source);
	target_free_working_area(target, write_algorithm);

	destroy_reg_param(&reg_params[0]);
	destroy_reg_param(&reg_params[1]);
	destroy_reg_param(&reg_params[2]);
	destroy_reg_param(&reg_params[3]);

	return retval;
}

static int kinetis_ke_protect(struct flash_bank *bank, int set,
		unsigned int first, unsigned int last)
{
	LOG_WARNING("kinetis_ke_protect not supported yet");
	/* FIXME: TODO */

	if (bank->target->state != TARGET_HALTED) {
		LOG_ERROR("Target not halted");
		return ERROR_TARGET_NOT_HALTED;
	}

	return ERROR_FLASH_BANK_INVALID;
}

static int kinetis_ke_protect_check(struct flash_bank *bank)
{
	struct kinetis_ke_flash_bank *kinfo = bank->driver_priv;

	if (bank->target->state != TARGET_HALTED) {
		LOG_ERROR("Target not halted");
		return ERROR_TARGET_NOT_HALTED;
	}

	int result;
	uint8_t fprot;
	uint8_t fpopen, fpldis, fphdis;
	uint8_t fphs, fpls;
	uint32_t lprot_size = 0, hprot_size = 0;
	uint32_t lprot_to = 0, hprot_from = 0;

	/* read protection register */
	result = target_read_u8(bank->target, kinfo->ftmrx_fprot_addr, &fprot);

	if (result != ERROR_OK)
		return result;

	fpopen = fprot & 0x80;
	fpldis = fprot & 0x04;
	fphdis = fprot & 0x20;
	fphs = (fprot >> 3) & 0x03;
	fpls = fprot & 0x03;

	/* Fully unprotected? */
	if (fpopen && fpldis && fphdis) {
		LOG_WARNING("No flash protection found.");

		for (unsigned int i = 0; i < bank->num_sectors; i++)
			bank->sectors[i].is_protected = 0;

		kinfo->protection_size = 0;
	} else {
		LOG_WARNING("Flash protected. FPOPEN=%i FPLDIS=%i FPHDIS=%i FPLS=%i FPHS=%i",
					fpopen ? 1 : 0, fpldis ? 1 : 0, fphdis ? 1 : 0, fpls, fphs);

		/* Retrieve which region is protected and how much */
		if (fpopen) {
			if (fpldis == 0)
				lprot_size = (kinfo->sector_size * 4) << fpls;

			if (fphdis == 0)
				hprot_size = (kinfo->sector_size * 2) << fphs;
		} else {
			if (fpldis == 1)
				lprot_size = (kinfo->sector_size * 4) << fpls;

			if (fphdis == 1)
				hprot_size = (kinfo->sector_size * 2) << fphs;
		}

		kinfo->protection_size = lprot_size + hprot_size;

		/* lprot_to indicates up to where the lower region is protected */
		lprot_to = lprot_size / kinfo->sector_size;

		/* hprot_from indicates from where the upper region is protected */
		hprot_from = (0x8000 - hprot_size) / kinfo->sector_size;

		for (unsigned int i = 0; i < bank->num_sectors; i++) {

			/* Check if the sector is in the lower region */
			if (bank->sectors[i].offset < 0x4000) {
				/* Compare the sector start address against lprot_to */
				if (lprot_to && (i < lprot_to))
					bank->sectors[i].is_protected = 1;
				else
					bank->sectors[i].is_protected = 0;

			/* Check if the sector is between the lower and upper region
			 * OR after the upper region */
			} else if (bank->sectors[i].offset < 0x6000 || bank->sectors[i].offset >= 0x8000) {
				/* If fpopen is 1 then these regions are protected */
				if (fpopen)
					bank->sectors[i].is_protected = 0;
				else
					bank->sectors[i].is_protected = 1;

			/* Check if the sector is in the upper region */
			} else if (bank->sectors[i].offset < 0x8000) {
				if (hprot_from && (i > hprot_from))
					bank->sectors[i].is_protected = 1;
				else
					bank->sectors[i].is_protected = 0;
			}
		}
	}

	return ERROR_OK;
}

static int kinetis_ke_ftmrx_command(struct flash_bank *bank, uint8_t count,
									uint8_t *FCCOBIX, uint8_t *FCCOBHI, uint8_t *FCCOBLO, uint8_t *fstat)
{
	uint8_t i;
	int result;
	struct target *target = bank->target;
	struct kinetis_ke_flash_bank *kinfo = bank->driver_priv;
	uint32_t timeout = 0;

	/* Clear error flags */
	result = target_write_u8(target, kinfo->ftmrx_fstat_addr, 0x30);
	if (result != ERROR_OK)
		return result;

	for (i = 0; i < count; i++)	{
		/* Write index */
		result = target_write_u8(target, kinfo->ftmrx_fccobix_addr, FCCOBIX[i]);
		if (result != ERROR_OK)
			return result;

		/* Write high part */
		result = target_write_u8(target, kinfo->ftmrx_fccobhi_addr, FCCOBHI[i]);
		if (result != ERROR_OK)
			return result;

		/* Write low part (that is not always required) */
		if (FCCOBLO) {
			result = target_write_u8(target, kinfo->ftmrx_fccoblo_addr, FCCOBLO[i]);
			if (result != ERROR_OK)
				return result;
		}
	}

	/* Launch the command */
	result = target_write_u8(target, kinfo->ftmrx_fstat_addr, 0x80);
	if (result != ERROR_OK)
		return result;

	/* Wait for it to finish */
	result = target_read_u8(target, kinfo->ftmrx_fstat_addr, fstat);
	if (result != ERROR_OK)
		return result;

	while (!(*fstat & FTMRX_FSTAT_CCIF_MASK)) {
		if (timeout <= 1000) {
			timeout++;
			alive_sleep(1);
		} else {
			return ERROR_FLASH_OPERATION_FAILED;
		}

		result = target_read_u8(target, kinfo->ftmrx_fstat_addr, fstat);
		if (result != ERROR_OK)
			return result;
	}

	return ERROR_OK;
}

static int kinetis_ke_erase(struct flash_bank *bank, unsigned int first,
		unsigned int last)
{
	int result;
<<<<<<< HEAD
	struct target *target = get_current_target(CMD_CTX);
	struct flash_bank *bank = NULL;
	uint32_t address;

	uint8_t FCCOBIX[2], FCCOBHI[2], FCCOBLO[2], fstat;

	result = get_flash_bank_by_addr(target, 0x00000000, true, &bank);
	if (result != ERROR_OK)
		return result;

	assert(bank != NULL);

	if (target->state != TARGET_HALTED) {
		LOG_ERROR("Target not halted");
		return ERROR_TARGET_NOT_HALTED;
	}

	address = bank->base + 0x00000400;

	FCCOBIX[0] = 0;
	FCCOBHI[0] = FTMRX_CMD_ERASESECTOR;
	FCCOBLO[0] = address >> 16;

	FCCOBIX[1] = 1;
	FCCOBHI[1] = address >> 8;
	FCCOBLO[1] = address;

	return kinetis_ke_ftmrx_command(bank, 2, FCCOBIX, FCCOBHI, FCCOBLO, &fstat);
}

static int kinetis_ke_erase(struct flash_bank *bank, unsigned int first,
		unsigned int last)
{
	int result;
=======
>>>>>>> 25488359
	uint8_t FCCOBIX[2], FCCOBHI[2], FCCOBLO[2], fstat;
	bool fcf_erased = false;

	if (bank->target->state != TARGET_HALTED) {
		LOG_ERROR("Target not halted");
		return ERROR_TARGET_NOT_HALTED;
	}

	if ((first > bank->num_sectors) || (last > bank->num_sectors))
		return ERROR_FLASH_OPERATION_FAILED;

	result = kinetis_ke_prepare_flash(bank);
	if (result != ERROR_OK)
		return result;

	for (unsigned int i = first; i <= last; i++) {
		FCCOBIX[0] = 0;
		FCCOBHI[0] = FTMRX_CMD_ERASESECTOR;
		FCCOBLO[0] = (bank->base + bank->sectors[i].offset) >> 16;

		FCCOBIX[1] = 1;
		FCCOBHI[1] = (bank->base + bank->sectors[i].offset) >> 8;
		FCCOBLO[1] = (bank->base + bank->sectors[i].offset);

		result = kinetis_ke_ftmrx_command(bank, 2, FCCOBIX, FCCOBHI, FCCOBLO, &fstat);

		if (result != ERROR_OK)	{
			LOG_WARNING("erase sector %u failed", i);
			return ERROR_FLASH_OPERATION_FAILED;
		}

		if (i == 2)
			fcf_erased = true;
	}

	if (fcf_erased) {
		LOG_WARNING
			("flash configuration field erased, please reset the device");
	}

	return ERROR_OK;
}

static int kinetis_ke_write(struct flash_bank *bank, const uint8_t *buffer,
			 uint32_t offset, uint32_t count)
{
	int result;
	uint8_t *new_buffer = NULL;
	uint32_t words = count / 4;

	if (bank->target->state != TARGET_HALTED) {
		LOG_ERROR("Target not halted");
		return ERROR_TARGET_NOT_HALTED;
	}

	if (offset > bank->size)
		return ERROR_FLASH_BANK_INVALID;

	if (offset & 0x3) {
		LOG_WARNING("offset 0x%" PRIx32 " breaks the required alignment", offset);
		return ERROR_FLASH_DST_BREAKS_ALIGNMENT;
	}

	result = kinetis_ke_stop_watchdog(bank->target);
	if (result != ERROR_OK)
			return result;

	result = kinetis_ke_prepare_flash(bank);
	if (result != ERROR_OK)
		return result;

	if (count & 0x3) {
		uint32_t old_count = count;
		count = (old_count | 3) + 1;
		new_buffer = malloc(count);
		if (!new_buffer) {
			LOG_ERROR("odd number of bytes to write and no memory "
				"for padding buffer");
			return ERROR_FAIL;
		}

		LOG_INFO("odd number of bytes to write (%" PRIu32 "), extending to %" PRIu32 " "
			"and padding with 0xff", old_count, count);

		memset(new_buffer, 0xff, count);
		buffer = memcpy(new_buffer, buffer, old_count);
		words++;
	}

	result = kinetis_ke_write_words(bank, buffer, offset, words);
	free(new_buffer);

	return result;
}

static int kinetis_ke_probe(struct flash_bank *bank)
{
	int result;
	uint32_t offset = 0;
	struct target *target = bank->target;
	struct kinetis_ke_flash_bank *kinfo = bank->driver_priv;

	result = target_read_u32(target, SIM_SRSID, &kinfo->sim_srsid);
	if (result != ERROR_OK)
		return result;

	if (KINETIS_KE_SRSID_FAMID(kinfo->sim_srsid) != 0x00) {
		LOG_ERROR("Unsupported KE family");
		return ERROR_FLASH_OPER_UNSUPPORTED;
	}

	switch (KINETIS_KE_SRSID_SUBFAMID(kinfo->sim_srsid)) {
		case KINETIS_KE_SRSID_KEX2:
			LOG_INFO("KE02 sub-family");
			break;

		case KINETIS_KE_SRSID_KEX4:
			LOG_INFO("KE04 sub-family");
			break;

		case KINETIS_KE_SRSID_KEX6:
			LOG_INFO("KE06 sub-family");
			break;

		default:
			LOG_ERROR("Unsupported KE sub-family");
			return ERROR_FLASH_OPER_UNSUPPORTED;
	}

	/* We can only retrieve the ke0x part, but there is no way to know
	 * the flash size, so assume the maximum flash size for the entire
	 * sub family.
	 */
	bank->base = 0x00000000;
	kinfo->sector_size = 512;

	switch (KINETIS_KE_SRSID_SUBFAMID(kinfo->sim_srsid)) {

		case KINETIS_KE_SRSID_KEX2:
			/* Max. 64KB */
			bank->size = 0x00010000;
			bank->num_sectors = 128;

			/* KE02 uses the FTMRH flash controller,
			 * and registers have a different offset from the
			 * FTMRE flash controller. Sort this out here.
			 */
			kinfo->ftmrx_fclkdiv_addr = 0x40020000;
			kinfo->ftmrx_fccobix_addr = 0x40020002;
			kinfo->ftmrx_fstat_addr = 0x40020006;
			kinfo->ftmrx_fprot_addr = 0x40020008;
			kinfo->ftmrx_fccobhi_addr = 0x4002000A;
			kinfo->ftmrx_fccoblo_addr = 0x4002000B;
			break;

		case KINETIS_KE_SRSID_KEX6:
		case KINETIS_KE_SRSID_KEX4:
			/* Max. 128KB */
			bank->size = 0x00020000;
			bank->num_sectors = 256;

			/* KE04 and KE06 use the FTMRE flash controller,
			 * and registers have a different offset from the
			 * FTMRH flash controller. Sort this out here.
			 */
			kinfo->ftmrx_fclkdiv_addr = 0x40020003;
			kinfo->ftmrx_fccobix_addr = 0x40020001;
			kinfo->ftmrx_fstat_addr = 0x40020005;
			kinfo->ftmrx_fprot_addr = 0x4002000B;
			kinfo->ftmrx_fccobhi_addr = 0x40020009;
			kinfo->ftmrx_fccoblo_addr = 0x40020008;
			break;
	}

	free(bank->sectors);

	assert(bank->num_sectors > 0);
	bank->sectors = malloc(sizeof(struct flash_sector) * bank->num_sectors);

	for (unsigned int i = 0; i < bank->num_sectors; i++) {
		bank->sectors[i].offset = offset;
		bank->sectors[i].size = kinfo->sector_size;
		offset += kinfo->sector_size;
		bank->sectors[i].is_erased = -1;
		bank->sectors[i].is_protected = 1;
	}

	return ERROR_OK;
}

static int kinetis_ke_auto_probe(struct flash_bank *bank)
{
	struct kinetis_ke_flash_bank *kinfo = bank->driver_priv;

	if (kinfo->sim_srsid)
		return ERROR_OK;

	return kinetis_ke_probe(bank);
}

static int kinetis_ke_info(struct flash_bank *bank, struct command_invocation *cmd)
{
	command_print_sameline(cmd, "%s driver for flash bank %s at " TARGET_ADDR_FMT,
			bank->driver->name,	bank->name, bank->base);

	return ERROR_OK;
}

static int kinetis_ke_blank_check(struct flash_bank *bank)
{
	uint8_t FCCOBIX[3], FCCOBHI[3], FCCOBLO[3], fstat;
	uint16_t longwords = 0;
	int result;

	if (bank->target->state != TARGET_HALTED) {
		LOG_ERROR("Target not halted");
		return ERROR_TARGET_NOT_HALTED;
	}

	result = kinetis_ke_prepare_flash(bank);
	if (result != ERROR_OK)
		return result;

	/* check if whole bank is blank */
	FCCOBIX[0] = 0;
	FCCOBHI[0] = FTMRX_CMD_ALLERASED;

	result = kinetis_ke_ftmrx_command(bank, 1, FCCOBIX, FCCOBHI, NULL, &fstat);

	if (result != ERROR_OK)
		return result;

	if (fstat & (FTMRX_FSTAT_MGSTAT0_MASK | FTMRX_FSTAT_MGSTAT1_MASK)) {
		/* the whole bank is not erased, check sector-by-sector */
		for (unsigned int i = 0; i < bank->num_sectors; i++) {
			FCCOBIX[0] = 0;
			FCCOBHI[0] = FTMRX_CMD_SECTIONERASED;
			FCCOBLO[0] = (bank->base + bank->sectors[i].offset) >> 16;

			FCCOBIX[1] = 1;
			FCCOBHI[1] = (bank->base + bank->sectors[i].offset) >> 8;
			FCCOBLO[1] = (bank->base + bank->sectors[i].offset);

			longwords = 128;

			FCCOBIX[2] = 2;
			FCCOBHI[2] = longwords >> 8;
			FCCOBLO[2] = longwords;

			result = kinetis_ke_ftmrx_command(bank, 3, FCCOBIX, FCCOBHI, FCCOBLO, &fstat);

			if (result == ERROR_OK)	{
				bank->sectors[i].is_erased = !(fstat & (FTMRX_FSTAT_MGSTAT0_MASK | FTMRX_FSTAT_MGSTAT1_MASK));
			} else {
				LOG_DEBUG("Ignoring error on PFlash sector blank-check");
				bank->sectors[i].is_erased = -1;
			}
		}
	} else {
		/* the whole bank is erased, update all sectors */
		for (unsigned int i = 0; i < bank->num_sectors; i++)
			bank->sectors[i].is_erased = 1;
	}

	return ERROR_OK;
}

static const struct command_registration kinetis_ke_security_command_handlers[] = {
	{
		.name = "check_security",
		.mode = COMMAND_EXEC,
		.help = "Check status of device security lock",
		.usage = "",
		.handler = kinetis_ke_check_flash_security_status,
	},
	{
		.name = "mass_erase",
		.mode = COMMAND_EXEC,
		.help = "Issue a complete flash erase via the MDM-AP",
		.usage = "",
		.handler = kinetis_ke_mdm_mass_erase,
	},
	COMMAND_REGISTRATION_DONE
};

static const struct command_registration kinetis_ke_exec_command_handlers[] = {
	{
		.name = "mdm",
		.mode = COMMAND_ANY,
		.help = "MDM-AP command group",
		.usage = "",
		.chain = kinetis_ke_security_command_handlers,
	},
	{
		.name = "disable_wdog",
		.mode = COMMAND_EXEC,
		.help = "Disable the watchdog timer",
		.usage = "",
		.handler = kinetis_ke_disable_wdog_handler,
	},
	COMMAND_REGISTRATION_DONE
};

static const struct command_registration kinetis_ke_command_handler[] = {
	{
		.name = "kinetis_ke",
		.mode = COMMAND_ANY,
		.help = "Kinetis KE flash controller commands",
		.usage = "",
		.chain = kinetis_ke_exec_command_handlers,
	},
	COMMAND_REGISTRATION_DONE
};

const struct flash_driver kinetis_ke_flash = {
	.name = "kinetis_ke",
	.commands = kinetis_ke_command_handler,
	.flash_bank_command = kinetis_ke_flash_bank_command,
	.erase = kinetis_ke_erase,
	.protect = kinetis_ke_protect,
	.write = kinetis_ke_write,
	.read = default_flash_read,
	.probe = kinetis_ke_probe,
	.auto_probe = kinetis_ke_auto_probe,
	.erase_check = kinetis_ke_blank_check,
	.protect_check = kinetis_ke_protect_check,
	.info = kinetis_ke_info,
	.free_driver_priv = default_flash_free_driver_priv,
};<|MERGE_RESOLUTION|>--- conflicted
+++ resolved
@@ -937,43 +937,6 @@
 		unsigned int last)
 {
 	int result;
-<<<<<<< HEAD
-	struct target *target = get_current_target(CMD_CTX);
-	struct flash_bank *bank = NULL;
-	uint32_t address;
-
-	uint8_t FCCOBIX[2], FCCOBHI[2], FCCOBLO[2], fstat;
-
-	result = get_flash_bank_by_addr(target, 0x00000000, true, &bank);
-	if (result != ERROR_OK)
-		return result;
-
-	assert(bank != NULL);
-
-	if (target->state != TARGET_HALTED) {
-		LOG_ERROR("Target not halted");
-		return ERROR_TARGET_NOT_HALTED;
-	}
-
-	address = bank->base + 0x00000400;
-
-	FCCOBIX[0] = 0;
-	FCCOBHI[0] = FTMRX_CMD_ERASESECTOR;
-	FCCOBLO[0] = address >> 16;
-
-	FCCOBIX[1] = 1;
-	FCCOBHI[1] = address >> 8;
-	FCCOBLO[1] = address;
-
-	return kinetis_ke_ftmrx_command(bank, 2, FCCOBIX, FCCOBHI, FCCOBLO, &fstat);
-}
-
-static int kinetis_ke_erase(struct flash_bank *bank, unsigned int first,
-		unsigned int last)
-{
-	int result;
-=======
->>>>>>> 25488359
 	uint8_t FCCOBIX[2], FCCOBHI[2], FCCOBLO[2], fstat;
 	bool fcf_erased = false;
 
