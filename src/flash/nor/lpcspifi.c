/***************************************************************************
 *   Copyright (C) 2012 by George Harris                                   *
 *   george@luminairecoffee.com                                            *
 *																		   *
 *   This program is free software; you can redistribute it and/or modify  *
 *   it under the terms of the GNU General Public License as published by  *
 *   the Free Software Foundation; either version 2 of the License, or     *
 *   (at your option) any later version.                                   *
 *                                                                         *
 *   This program is distributed in the hope that it will be useful,       *
 *   but WITHOUT ANY WARRANTY; without even the implied warranty of        *
 *   MERCHANTABILITY or FITNESS FOR A PARTICULAR PURPOSE.  See the         *
 *   GNU General Public License for more details.                          *
 *                                                                         *
 *   You should have received a copy of the GNU General Public License     *
 *   along with this program.  If not, see <http://www.gnu.org/licenses/>. *
 ***************************************************************************/

#ifdef HAVE_CONFIG_H
#include "config.h"
#endif

#include "imp.h"
#include "spi.h"
#include <jtag/jtag.h>
#include <helper/time_support.h>
#include <target/algorithm.h>
#include <target/armv7m.h>

/* Offsets from ssp_base into config & data registers */
#define SSP_CR0		(0x00)  /* Control register 0 */
#define SSP_CR1		(0x04)  /* Control register 1 */
#define SSP_DATA	(0x08)  /* Data register (TX and RX) */
#define SSP_SR		(0x0C)  /* Status register */
#define SSP_CPSR	(0x10)  /* Clock prescale register */

/* Status register fields */
#define SSP_BSY		(0x00000010)

/* Timeout in ms */
#define SSP_CMD_TIMEOUT   (100)
#define SSP_PROBE_TIMEOUT (100)
#define SSP_MAX_TIMEOUT  (3000)

/* Size of the stack to alloc in the working area for the execution of
 * the ROM spifi_init() function */
#define SPIFI_INIT_STACK_SIZE  512

struct lpcspifi_flash_bank {
	int probed;
	uint32_t ssp_base;
	uint32_t io_base;
	uint32_t ioconfig_base;
	uint32_t bank_num;
	uint32_t max_spi_clock_mhz;
	const struct flash_device *dev;
};

/* flash_bank lpcspifi <base> <size> <chip_width> <bus_width> <target>
 */
FLASH_BANK_COMMAND_HANDLER(lpcspifi_flash_bank_command)
{
	struct lpcspifi_flash_bank *lpcspifi_info;

	if (CMD_ARGC < 6)
		return ERROR_COMMAND_SYNTAX_ERROR;

	lpcspifi_info = malloc(sizeof(struct lpcspifi_flash_bank));
	if (lpcspifi_info == NULL) {
		LOG_ERROR("not enough memory");
		return ERROR_FAIL;
	}

	bank->driver_priv = lpcspifi_info;
	lpcspifi_info->probed = 0;

	return ERROR_OK;
}

static inline int ioconfig_write_reg(struct target *target, uint32_t ioconfig_base, uint32_t offset, uint32_t value)
{
	return target_write_u32(target, ioconfig_base + offset, value);
}

static inline int ssp_write_reg(struct target *target, uint32_t ssp_base, uint32_t offset, uint32_t value)
{
	return target_write_u32(target, ssp_base + offset, value);
}

static inline int io_write_reg(struct target *target, uint32_t io_base, uint32_t offset, uint32_t value)
{
	return target_write_u32(target, io_base + offset, value);
}

static inline int ssp_read_reg(struct target *target, uint32_t ssp_base, uint32_t offset, uint32_t *value)
{
	return target_read_u32(target, ssp_base + offset, value);
}

static int ssp_setcs(struct target *target, uint32_t io_base, unsigned int value)
{
	return io_write_reg(target, io_base, 0x12ac, value ? 0xffffffff : 0x00000000);
}

/* Poll the SSP busy flag. When this comes back as 0, the transfer is complete
 * and the controller is idle. */
static int poll_ssp_busy(struct target *target, uint32_t ssp_base, int timeout)
{
	int64_t endtime;
	uint32_t value;
	int retval;

	retval = ssp_read_reg(target, ssp_base, SSP_SR, &value);
	if ((retval == ERROR_OK) && (value & SSP_BSY) == 0)
		return ERROR_OK;
	else if (retval != ERROR_OK)
		return retval;

	endtime = timeval_ms() + timeout;
	do {
		alive_sleep(1);
		retval = ssp_read_reg(target, ssp_base, SSP_SR, &value);
		if ((retval == ERROR_OK) && (value & SSP_BSY) == 0)
			return ERROR_OK;
		else if (retval != ERROR_OK)
			return retval;
	} while (timeval_ms() < endtime);

	LOG_ERROR("Timeout while polling BSY");
	return ERROR_FLASH_OPERATION_FAILED;
}

/* Un-initialize the ssp module and initialize the SPIFI module */
static int lpcspifi_set_hw_mode(struct flash_bank *bank)
{
	struct target *target = bank->target;
	struct lpcspifi_flash_bank *lpcspifi_info = bank->driver_priv;
	uint32_t ssp_base = lpcspifi_info->ssp_base;
	struct armv7m_algorithm armv7m_info;
	struct working_area *spifi_init_algorithm;
	struct reg_param reg_params[2];
	int retval = ERROR_OK;

	LOG_DEBUG("Uninitializing LPC43xx SSP");
	/* Turn off the SSP module */
	retval = ssp_write_reg(target, ssp_base, SSP_CR1, 0x00000000);
	if (retval != ERROR_OK)
		return retval;

	/* see contrib/loaders/flash/lpcspifi_init.S for src */
	static const uint8_t spifi_init_code[] = {
		0x4f, 0xea, 0x00, 0x08, 0xa1, 0xb0, 0x00, 0xaf,
		0x4f, 0xf4, 0xc0, 0x43, 0xc4, 0xf2, 0x08, 0x03,
		0x4f, 0xf0, 0xf3, 0x02, 0xc3, 0xf8, 0x8c, 0x21,
		0x4f, 0xf4, 0xc0, 0x43, 0xc4, 0xf2, 0x08, 0x03,
		0x4f, 0xf4, 0xc0, 0x42, 0xc4, 0xf2, 0x08, 0x02,
		0x4f, 0xf4, 0xc0, 0x41, 0xc4, 0xf2, 0x08, 0x01,
		0x4f, 0xf4, 0xc0, 0x40, 0xc4, 0xf2, 0x08, 0x00,
		0x4f, 0xf0, 0xd3, 0x04, 0xc0, 0xf8, 0x9c, 0x41,
		0x20, 0x46, 0xc1, 0xf8, 0x98, 0x01, 0x01, 0x46,
		0xc2, 0xf8, 0x94, 0x11, 0xc3, 0xf8, 0x90, 0x11,
		0x4f, 0xf4, 0xc0, 0x43, 0xc4, 0xf2, 0x08, 0x03,
		0x4f, 0xf0, 0x13, 0x02, 0xc3, 0xf8, 0xa0, 0x21,
		0x40, 0xf2, 0x18, 0x13, 0xc1, 0xf2, 0x40, 0x03,
		0x1b, 0x68, 0x1c, 0x68, 0x40, 0xf2, 0xb4, 0x30,
		0xc1, 0xf2, 0x00, 0x00, 0x4f, 0xf0, 0x03, 0x01,
		0x4f, 0xf0, 0xc0, 0x02, 0x4f, 0xea, 0x08, 0x03,
		0xa0, 0x47, 0x00, 0xf0, 0x00, 0xb8, 0x00, 0xbe
	};

	armv7m_info.common_magic = ARMV7M_COMMON_MAGIC;
	armv7m_info.core_mode = ARM_MODE_THREAD;


	LOG_DEBUG("Allocating working area for SPIFI init algorithm");
	/* Get memory for spifi initialization algorithm */
	retval = target_alloc_working_area(target, sizeof(spifi_init_code)
		+ SPIFI_INIT_STACK_SIZE, &spifi_init_algorithm);
	if (retval != ERROR_OK) {
		LOG_ERROR("Insufficient working area to initialize SPIFI "\
			"module. You must allocate at least %zdB of working "\
			"area in order to use this driver.",
			sizeof(spifi_init_code) + SPIFI_INIT_STACK_SIZE
		);

		return retval;
	}

<<<<<<< HEAD
	LOG_DEBUG("Writing algorithm to working area at 0x%08" TARGET_PRIxADDR,
=======
	LOG_DEBUG("Writing algorithm to working area at " TARGET_ADDR_FMT,
>>>>>>> 9de7d9c8
		spifi_init_algorithm->address);
	/* Write algorithm to working area */
	retval = target_write_buffer(target,
		spifi_init_algorithm->address,
		sizeof(spifi_init_code),
		spifi_init_code
	);

	if (retval != ERROR_OK) {
		target_free_working_area(target, spifi_init_algorithm);
		return retval;
	}

	init_reg_param(&reg_params[0], "r0", 32, PARAM_OUT);		/* spifi clk speed */
	/* the spifi_init() rom API makes use of the stack */
	init_reg_param(&reg_params[1], "sp", 32, PARAM_OUT);

	/* For now, the algorithm will set up the SPIFI module
	 * @ the IRC clock speed. In the future, it could be made
	 * a bit smarter to use other clock sources if the user has
	 * already configured them in order to speed up memory-
	 * mapped reads. */
	buf_set_u32(reg_params[0].value, 0, 32, 12);
	/* valid stack pointer */
	buf_set_u32(reg_params[1].value, 0, 32, (spifi_init_algorithm->address +
		sizeof(spifi_init_code) + SPIFI_INIT_STACK_SIZE) & ~7UL);

	/* Run the algorithm */
	LOG_DEBUG("Running SPIFI init algorithm");
	retval = target_run_algorithm(target, 0 , NULL, 2, reg_params,
		spifi_init_algorithm->address,
		spifi_init_algorithm->address + sizeof(spifi_init_code) - 2,
		1000, &armv7m_info);

	if (retval != ERROR_OK)
		LOG_ERROR("Error executing SPIFI init algorithm");

	target_free_working_area(target, spifi_init_algorithm);

	destroy_reg_param(&reg_params[0]);
	destroy_reg_param(&reg_params[1]);

	return retval;
}

/* Initialize the ssp module */
static int lpcspifi_set_sw_mode(struct flash_bank *bank)
{
	struct target *target = bank->target;
	struct lpcspifi_flash_bank *lpcspifi_info = bank->driver_priv;
	uint32_t ssp_base = lpcspifi_info->ssp_base;
	uint32_t io_base = lpcspifi_info->io_base;
	uint32_t ioconfig_base = lpcspifi_info->ioconfig_base;
	int retval = ERROR_OK;

	/* Re-initialize SPIFI. There are a couple of errata on this, so this makes
	sure that nothing's in an unhappy state. */
	retval = lpcspifi_set_hw_mode(bank);

	/* If we couldn't initialize hardware mode, don't even bother continuing */
	if (retval != ERROR_OK)
		return retval;

	/* Initialize the pins */
	retval = ioconfig_write_reg(target, ioconfig_base, 0x194, 0x00000040);
	if (retval == ERROR_OK)
		retval = ioconfig_write_reg(target, ioconfig_base, 0x1a0, 0x00000044);
	if (retval == ERROR_OK)
		retval = ioconfig_write_reg(target, ioconfig_base, 0x190, 0x00000040);
	if (retval == ERROR_OK)
		retval = ioconfig_write_reg(target, ioconfig_base, 0x19c, 0x000000ed);
	if (retval == ERROR_OK)
		retval = ioconfig_write_reg(target, ioconfig_base, 0x198, 0x000000ed);
	if (retval == ERROR_OK)
		retval = ioconfig_write_reg(target, ioconfig_base, 0x18c, 0x000000ea);

	/* Set CS high & as an output */
	if (retval == ERROR_OK)
		retval = io_write_reg(target, io_base, 0x12ac, 0xffffffff);
	if (retval == ERROR_OK)
		retval = io_write_reg(target, io_base, 0x2014, 0x00000800);

	/* Initialize the module */
	if (retval == ERROR_OK)
		retval = ssp_write_reg(target, ssp_base, SSP_CR0, 0x00000007);
	if (retval == ERROR_OK)
		retval = ssp_write_reg(target, ssp_base, SSP_CR1, 0x00000000);
	if (retval == ERROR_OK)
		retval = ssp_write_reg(target, ssp_base, SSP_CPSR, 0x00000008);
	if (retval == ERROR_OK)
		retval = ssp_write_reg(target, ssp_base, SSP_CR1, 0x00000002);

	/* If something didn't work out, attempt to return SPIFI to HW mode */
	if (retval != ERROR_OK)
		lpcspifi_set_hw_mode(bank);

	return retval;
}

/* Read the status register of the external SPI flash chip. */
static int read_status_reg(struct flash_bank *bank, uint32_t *status)
{
	struct target *target = bank->target;
	struct lpcspifi_flash_bank *lpcspifi_info = bank->driver_priv;
	uint32_t ssp_base = lpcspifi_info->ssp_base;
	uint32_t io_base = lpcspifi_info->io_base;
	uint32_t value;
	int retval = ERROR_OK;

	retval = ssp_setcs(target, io_base, 0);
	if (retval == ERROR_OK)
		retval = ssp_write_reg(target, ssp_base, SSP_DATA, SPIFLASH_READ_STATUS);
	if (retval == ERROR_OK)
		retval = poll_ssp_busy(target, ssp_base, SSP_CMD_TIMEOUT);
	if (retval == ERROR_OK)
		retval = ssp_read_reg(target, ssp_base, SSP_DATA, &value);
	/* Dummy write to clock in the register */
	if (retval == ERROR_OK)
		retval = ssp_write_reg(target, ssp_base, SSP_DATA, 0x00);
	if (retval == ERROR_OK)
		retval = poll_ssp_busy(target, ssp_base, SSP_CMD_TIMEOUT);
	if (retval == ERROR_OK)
		retval = ssp_setcs(target, io_base, 1);

	if (retval == ERROR_OK)
		retval = ssp_read_reg(target, ssp_base, SSP_DATA, &value);
	if (retval == ERROR_OK)
		*status = value;

	return retval;
}

/* check for BSY bit in flash status register */
/* timeout in ms */
static int wait_till_ready(struct flash_bank *bank, int timeout)
{
	uint32_t status;
	int retval;
	int64_t endtime;

	endtime = timeval_ms() + timeout;
	do {
		/* read flash status register */
		retval = read_status_reg(bank, &status);
		if (retval != ERROR_OK)
			return retval;

		if ((status & SPIFLASH_BSY_BIT) == 0)
			return ERROR_OK;
		alive_sleep(1);
	} while (timeval_ms() < endtime);

	LOG_ERROR("timeout waiting for flash to finish write/erase operation");
	return ERROR_FAIL;
}

/* Send "write enable" command to SPI flash chip. */
static int lpcspifi_write_enable(struct flash_bank *bank)
{
	struct target *target = bank->target;
	struct lpcspifi_flash_bank *lpcspifi_info = bank->driver_priv;
	uint32_t ssp_base = lpcspifi_info->ssp_base;
	uint32_t io_base = lpcspifi_info->io_base;
	uint32_t status, value;
	int retval = ERROR_OK;

	retval = ssp_setcs(target, io_base, 0);
	if (retval == ERROR_OK)
		retval = ssp_write_reg(target, ssp_base, SSP_DATA, SPIFLASH_WRITE_ENABLE);
	if (retval == ERROR_OK)
		retval = poll_ssp_busy(target, ssp_base, SSP_CMD_TIMEOUT);
	if (retval == ERROR_OK)
		retval = ssp_read_reg(target, ssp_base, SSP_DATA, &value);
	if (retval == ERROR_OK)
		retval = ssp_setcs(target, io_base, 1);

	/* read flash status register */
	if (retval == ERROR_OK)
		retval = read_status_reg(bank, &status);
	if (retval != ERROR_OK)
		return retval;

	/* Check write enabled */
	if ((status & SPIFLASH_WE_BIT) == 0) {
		LOG_ERROR("Cannot enable write to flash. Status=0x%08" PRIx32, status);
		return ERROR_FAIL;
	}

	return retval;
}

static int lpcspifi_bulk_erase(struct flash_bank *bank)
{
	struct target *target = bank->target;
	struct lpcspifi_flash_bank *lpcspifi_info = bank->driver_priv;
	uint32_t ssp_base = lpcspifi_info->ssp_base;
	uint32_t io_base = lpcspifi_info->io_base;
	uint32_t value;
	int retval = ERROR_OK;

	if (lpcspifi_info->dev->chip_erase_cmd == 0x00)
		return ERROR_FLASH_OPER_UNSUPPORTED;

	retval = lpcspifi_set_sw_mode(bank);

	if (retval == ERROR_OK)
		retval = lpcspifi_write_enable(bank);

	/* send SPI command "bulk erase" */
	if (retval == ERROR_OK)
		ssp_setcs(target, io_base, 0);
	if (retval == ERROR_OK)
		retval = ssp_write_reg(target, ssp_base, SSP_DATA, lpcspifi_info->dev->chip_erase_cmd);
	if (retval == ERROR_OK)
		retval = poll_ssp_busy(target, ssp_base, SSP_CMD_TIMEOUT);
	if (retval == ERROR_OK)
		retval = ssp_read_reg(target, ssp_base, SSP_DATA, &value);
	if (retval == ERROR_OK)
		retval = ssp_setcs(target, io_base, 1);

	/* poll flash BSY for self-timed bulk erase */
	if (retval == ERROR_OK)
		retval = wait_till_ready(bank, bank->num_sectors*SSP_MAX_TIMEOUT);

	return retval;
}

static int lpcspifi_erase(struct flash_bank *bank, int first, int last)
{
	struct target *target = bank->target;
	struct lpcspifi_flash_bank *lpcspifi_info = bank->driver_priv;
	struct reg_param reg_params[4];
	struct armv7m_algorithm armv7m_info;
	struct working_area *erase_algorithm;
	int retval = ERROR_OK;
	int sector;

	LOG_DEBUG("erase from sector %d to sector %d", first, last);

	if (target->state != TARGET_HALTED) {
		LOG_ERROR("Target not halted");
		return ERROR_TARGET_NOT_HALTED;
	}

	if ((first < 0) || (last < first) || (last >= bank->num_sectors)) {
		LOG_ERROR("Flash sector invalid");
		return ERROR_FLASH_SECTOR_INVALID;
	}

	if (!(lpcspifi_info->probed)) {
		LOG_ERROR("Flash bank not probed");
		return ERROR_FLASH_BANK_NOT_PROBED;
	}

	for (sector = first; sector <= last; sector++) {
		if (bank->sectors[sector].is_protected) {
			LOG_ERROR("Flash sector %d protected", sector);
			return ERROR_FAIL;
		}
	}

	/* If we're erasing the entire chip and the flash supports
	 * it, use a bulk erase instead of going sector-by-sector. */
	if (first == 0 && last == (bank->num_sectors - 1)
		&& lpcspifi_info->dev->chip_erase_cmd != lpcspifi_info->dev->erase_cmd) {
		LOG_DEBUG("Chip supports the bulk erase command."\
		" Will use bulk erase instead of sector-by-sector erase.");
		retval = lpcspifi_bulk_erase(bank);

		if (retval == ERROR_OK) {
			retval = lpcspifi_set_hw_mode(bank);
			return retval;
		} else
			LOG_WARNING("Bulk flash erase failed. Falling back to sector-by-sector erase.");
	}

	if (lpcspifi_info->dev->erase_cmd == 0x00)
		return ERROR_FLASH_OPER_UNSUPPORTED;

	retval = lpcspifi_set_hw_mode(bank);
	if (retval != ERROR_OK)
		return retval;

	/* see contrib/loaders/flash/lpcspifi_erase.S for src */
	static const uint8_t lpcspifi_flash_erase_code[] = {
		0x4f, 0xf4, 0xc0, 0x4a, 0xc4, 0xf2, 0x08, 0x0a,
		0x4f, 0xf0, 0xea, 0x08, 0xca, 0xf8, 0x8c, 0x81,
		0x4f, 0xf0, 0x40, 0x08, 0xca, 0xf8, 0x90, 0x81,
		0x4f, 0xf0, 0x40, 0x08, 0xca, 0xf8, 0x94, 0x81,
		0x4f, 0xf0, 0xed, 0x08, 0xca, 0xf8, 0x98, 0x81,
		0x4f, 0xf0, 0xed, 0x08, 0xca, 0xf8, 0x9c, 0x81,
		0x4f, 0xf0, 0x44, 0x08, 0xca, 0xf8, 0xa0, 0x81,
		0x4f, 0xf4, 0xc0, 0x4a, 0xc4, 0xf2, 0x0f, 0x0a,
		0x4f, 0xf4, 0x00, 0x68, 0xca, 0xf8, 0x14, 0x80,
		0x4f, 0xf4, 0x80, 0x4a, 0xc4, 0xf2, 0x0f, 0x0a,
		0x4f, 0xf0, 0xff, 0x08, 0xca, 0xf8, 0xab, 0x80,
		0x4f, 0xf0, 0x00, 0x0a, 0xc4, 0xf2, 0x05, 0x0a,
		0x4f, 0xf0, 0x00, 0x08, 0xc0, 0xf2, 0x00, 0x18,
		0xca, 0xf8, 0x94, 0x80, 0x4f, 0xf4, 0x00, 0x5a,
		0xc4, 0xf2, 0x05, 0x0a, 0x4f, 0xf0, 0x01, 0x08,
		0xca, 0xf8, 0x00, 0x87, 0x4f, 0xf4, 0x40, 0x5a,
		0xc4, 0xf2, 0x08, 0x0a, 0x4f, 0xf0, 0x07, 0x08,
		0xca, 0xf8, 0x00, 0x80, 0x4f, 0xf0, 0x02, 0x08,
		0xca, 0xf8, 0x10, 0x80, 0xca, 0xf8, 0x04, 0x80,
		0x00, 0xf0, 0x52, 0xf8, 0x4f, 0xf0, 0x06, 0x09,
		0x00, 0xf0, 0x3b, 0xf8, 0x00, 0xf0, 0x48, 0xf8,
		0x00, 0xf0, 0x4a, 0xf8, 0x4f, 0xf0, 0x05, 0x09,
		0x00, 0xf0, 0x33, 0xf8, 0x4f, 0xf0, 0x00, 0x09,
		0x00, 0xf0, 0x2f, 0xf8, 0x00, 0xf0, 0x3c, 0xf8,
		0x19, 0xf0, 0x02, 0x0f, 0x00, 0xf0, 0x45, 0x80,
		0x00, 0xf0, 0x3a, 0xf8, 0x4f, 0xea, 0x02, 0x09,
		0x00, 0xf0, 0x23, 0xf8, 0x4f, 0xea, 0x10, 0x49,
		0x00, 0xf0, 0x1f, 0xf8, 0x4f, 0xea, 0x10, 0x29,
		0x00, 0xf0, 0x1b, 0xf8, 0x4f, 0xea, 0x00, 0x09,
		0x00, 0xf0, 0x17, 0xf8, 0x00, 0xf0, 0x24, 0xf8,
		0x00, 0xf0, 0x26, 0xf8, 0x4f, 0xf0, 0x05, 0x09,
		0x00, 0xf0, 0x0f, 0xf8, 0x4f, 0xf0, 0x00, 0x09,
		0x00, 0xf0, 0x0b, 0xf8, 0x00, 0xf0, 0x18, 0xf8,
		0x19, 0xf0, 0x01, 0x0f, 0x7f, 0xf4, 0xf0, 0xaf,
		0x01, 0x39, 0xf9, 0xb1, 0x18, 0x44, 0xff, 0xf7,
		0xbf, 0xbf, 0x4f, 0xf4, 0x40, 0x5a, 0xc4, 0xf2,
		0x08, 0x0a, 0xca, 0xf8, 0x08, 0x90, 0xda, 0xf8,
		0x0c, 0x90, 0x19, 0xf0, 0x10, 0x0f, 0x7f, 0xf4,
		0xfa, 0xaf, 0xda, 0xf8, 0x08, 0x90, 0x70, 0x47,
		0x4f, 0xf0, 0xff, 0x08, 0x00, 0xf0, 0x02, 0xb8,
		0x4f, 0xf0, 0x00, 0x08, 0x4f, 0xf4, 0x80, 0x4a,
		0xc4, 0xf2, 0x0f, 0x0a, 0xca, 0xf8, 0xab, 0x80,
		0x70, 0x47, 0x00, 0x20, 0x00, 0xbe, 0xff, 0xff
	};

	armv7m_info.common_magic = ARMV7M_COMMON_MAGIC;
	armv7m_info.core_mode = ARM_MODE_THREAD;


	/* Get memory for spifi initialization algorithm */
	retval = target_alloc_working_area(target, sizeof(lpcspifi_flash_erase_code),
		&erase_algorithm);
	if (retval != ERROR_OK) {
		LOG_ERROR("Insufficient working area. You must configure a working"\
			" area of at least %zdB in order to erase SPIFI flash.",
			sizeof(lpcspifi_flash_erase_code));
		return retval;
	}

	/* Write algorithm to working area */
	retval = target_write_buffer(target, erase_algorithm->address,
		sizeof(lpcspifi_flash_erase_code), lpcspifi_flash_erase_code);
	if (retval != ERROR_OK) {
		target_free_working_area(target, erase_algorithm);
		return retval;
	}

	init_reg_param(&reg_params[0], "r0", 32, PARAM_IN_OUT);	/* Start address */
	init_reg_param(&reg_params[1], "r1", 32, PARAM_OUT);	/* Sector count */
	init_reg_param(&reg_params[2], "r2", 32, PARAM_OUT);	/* Erase command */
	init_reg_param(&reg_params[3], "r3", 32, PARAM_OUT);	/* Sector size */

	buf_set_u32(reg_params[0].value, 0, 32, bank->sectors[first].offset);
	buf_set_u32(reg_params[1].value, 0, 32, last - first + 1);
	buf_set_u32(reg_params[2].value, 0, 32, lpcspifi_info->dev->erase_cmd);
	buf_set_u32(reg_params[3].value, 0, 32, bank->sectors[first].size);

	/* Run the algorithm */
	retval = target_run_algorithm(target, 0 , NULL, 4, reg_params,
		erase_algorithm->address,
		erase_algorithm->address + sizeof(lpcspifi_flash_erase_code) - 4,
		3000*(last - first + 1), &armv7m_info);

	if (retval != ERROR_OK)
		LOG_ERROR("Error executing flash erase algorithm");

	target_free_working_area(target, erase_algorithm);

	destroy_reg_param(&reg_params[0]);
	destroy_reg_param(&reg_params[1]);
	destroy_reg_param(&reg_params[2]);
	destroy_reg_param(&reg_params[3]);

	retval = lpcspifi_set_hw_mode(bank);

	return retval;
}

static int lpcspifi_protect(struct flash_bank *bank, int set,
	int first, int last)
{
	int sector;

	for (sector = first; sector <= last; sector++)
		bank->sectors[sector].is_protected = set;
	return ERROR_OK;
}

static int lpcspifi_write(struct flash_bank *bank, const uint8_t *buffer,
	uint32_t offset, uint32_t count)
{
	struct target *target = bank->target;
	struct lpcspifi_flash_bank *lpcspifi_info = bank->driver_priv;
	uint32_t page_size, fifo_size;
	struct working_area *fifo;
	struct reg_param reg_params[5];
	struct armv7m_algorithm armv7m_info;
	struct working_area *write_algorithm;
	int sector;
	int retval = ERROR_OK;

	LOG_DEBUG("offset=0x%08" PRIx32 " count=0x%08" PRIx32,
		offset, count);

	if (target->state != TARGET_HALTED) {
		LOG_ERROR("Target not halted");
		return ERROR_TARGET_NOT_HALTED;
	}

	if (offset + count > lpcspifi_info->dev->size_in_bytes) {
		LOG_WARNING("Writes past end of flash. Extra data discarded.");
		count = lpcspifi_info->dev->size_in_bytes - offset;
	}

	/* Check sector protection */
	for (sector = 0; sector < bank->num_sectors; sector++) {
		/* Start offset in or before this sector? */
		/* End offset in or behind this sector? */
		if ((offset <
				(bank->sectors[sector].offset + bank->sectors[sector].size))
			&& ((offset + count - 1) >= bank->sectors[sector].offset)
			&& bank->sectors[sector].is_protected) {
			LOG_ERROR("Flash sector %d protected", sector);
			return ERROR_FAIL;
		}
	}

	/* if no valid page_size, use reasonable default */
	page_size = lpcspifi_info->dev->pagesize ?
		lpcspifi_info->dev->pagesize : SPIFLASH_DEF_PAGESIZE;

	retval = lpcspifi_set_hw_mode(bank);
	if (retval != ERROR_OK)
		return retval;

	/* see contrib/loaders/flash/lpcspifi_write.S for src */
	static const uint8_t lpcspifi_flash_write_code[] = {
		0x4f, 0xf4, 0xc0, 0x4a, 0xc4, 0xf2, 0x08, 0x0a,
		0x4f, 0xf0, 0xea, 0x08, 0xca, 0xf8, 0x8c, 0x81,
		0x4f, 0xf0, 0x40, 0x08, 0xca, 0xf8, 0x90, 0x81,
		0x4f, 0xf0, 0x40, 0x08, 0xca, 0xf8, 0x94, 0x81,
		0x4f, 0xf0, 0xed, 0x08, 0xca, 0xf8, 0x98, 0x81,
		0x4f, 0xf0, 0xed, 0x08, 0xca, 0xf8, 0x9c, 0x81,
		0x4f, 0xf0, 0x44, 0x08, 0xca, 0xf8, 0xa0, 0x81,
		0x4f, 0xf4, 0xc0, 0x4a, 0xc4, 0xf2, 0x0f, 0x0a,
		0x4f, 0xf4, 0x00, 0x68, 0xca, 0xf8, 0x14, 0x80,
		0x4f, 0xf4, 0x80, 0x4a, 0xc4, 0xf2, 0x0f, 0x0a,
		0x4f, 0xf0, 0xff, 0x08, 0xca, 0xf8, 0xab, 0x80,
		0x4f, 0xf0, 0x00, 0x0a, 0xc4, 0xf2, 0x05, 0x0a,
		0x4f, 0xf0, 0x00, 0x08, 0xc0, 0xf2, 0x00, 0x18,
		0xca, 0xf8, 0x94, 0x80, 0x4f, 0xf4, 0x00, 0x5a,
		0xc4, 0xf2, 0x05, 0x0a, 0x4f, 0xf0, 0x01, 0x08,
		0xca, 0xf8, 0x00, 0x87, 0x4f, 0xf4, 0x40, 0x5a,
		0xc4, 0xf2, 0x08, 0x0a, 0x4f, 0xf0, 0x07, 0x08,
		0xca, 0xf8, 0x00, 0x80, 0x4f, 0xf0, 0x02, 0x08,
		0xca, 0xf8, 0x10, 0x80, 0xca, 0xf8, 0x04, 0x80,
		0x4f, 0xf0, 0x00, 0x0b, 0xa3, 0x44, 0x93, 0x45,
		0x7f, 0xf6, 0xfc, 0xaf, 0x00, 0xf0, 0x6a, 0xf8,
		0x4f, 0xf0, 0x06, 0x09, 0x00, 0xf0, 0x53, 0xf8,
		0x00, 0xf0, 0x60, 0xf8, 0x00, 0xf0, 0x62, 0xf8,
		0x4f, 0xf0, 0x05, 0x09, 0x00, 0xf0, 0x4b, 0xf8,
		0x4f, 0xf0, 0x00, 0x09, 0x00, 0xf0, 0x47, 0xf8,
		0x00, 0xf0, 0x54, 0xf8, 0x19, 0xf0, 0x02, 0x0f,
		0x00, 0xf0, 0x5d, 0x80, 0x00, 0xf0, 0x52, 0xf8,
		0x4f, 0xf0, 0x02, 0x09, 0x00, 0xf0, 0x3b, 0xf8,
		0x4f, 0xea, 0x12, 0x49, 0x00, 0xf0, 0x37, 0xf8,
		0x4f, 0xea, 0x12, 0x29, 0x00, 0xf0, 0x33, 0xf8,
		0x4f, 0xea, 0x02, 0x09, 0x00, 0xf0, 0x2f, 0xf8,
		0xd0, 0xf8, 0x00, 0x80, 0xb8, 0xf1, 0x00, 0x0f,
		0x00, 0xf0, 0x47, 0x80, 0x47, 0x68, 0x47, 0x45,
		0x3f, 0xf4, 0xf6, 0xaf, 0x17, 0xf8, 0x01, 0x9b,
		0x00, 0xf0, 0x21, 0xf8, 0x8f, 0x42, 0x28, 0xbf,
		0x00, 0xf1, 0x08, 0x07, 0x47, 0x60, 0x01, 0x3b,
		0xbb, 0xb3, 0x02, 0xf1, 0x01, 0x02, 0x93, 0x45,
		0x7f, 0xf4, 0xe6, 0xaf, 0x00, 0xf0, 0x22, 0xf8,
		0xa3, 0x44, 0x00, 0xf0, 0x23, 0xf8, 0x4f, 0xf0,
		0x05, 0x09, 0x00, 0xf0, 0x0c, 0xf8, 0x4f, 0xf0,
		0x00, 0x09, 0x00, 0xf0, 0x08, 0xf8, 0x00, 0xf0,
		0x15, 0xf8, 0x19, 0xf0, 0x01, 0x0f, 0x7f, 0xf4,
		0xf0, 0xaf, 0xff, 0xf7, 0xa7, 0xbf, 0x4f, 0xf4,
		0x40, 0x5a, 0xc4, 0xf2, 0x08, 0x0a, 0xca, 0xf8,
		0x08, 0x90, 0xda, 0xf8, 0x0c, 0x90, 0x19, 0xf0,
		0x10, 0x0f, 0x7f, 0xf4, 0xfa, 0xaf, 0xda, 0xf8,
		0x08, 0x90, 0x70, 0x47, 0x4f, 0xf0, 0xff, 0x08,
		0x00, 0xf0, 0x02, 0xb8, 0x4f, 0xf0, 0x00, 0x08,
		0x4f, 0xf4, 0x80, 0x4a, 0xc4, 0xf2, 0x0f, 0x0a,
		0xca, 0xf8, 0xab, 0x80, 0x70, 0x47, 0x00, 0x20,
		0x50, 0x60, 0xff, 0xf7, 0xef, 0xff, 0x30, 0x46,
		0x00, 0xbe, 0xff, 0xff
	};

	if (target_alloc_working_area(target, sizeof(lpcspifi_flash_write_code),
			&write_algorithm) != ERROR_OK) {
		LOG_ERROR("Insufficient working area. You must configure"\
			" a working area > %zdB in order to write to SPIFI flash.",
			sizeof(lpcspifi_flash_write_code));
		return ERROR_TARGET_RESOURCE_NOT_AVAILABLE;
	}

	retval = target_write_buffer(target, write_algorithm->address,
			sizeof(lpcspifi_flash_write_code),
			lpcspifi_flash_write_code);
	if (retval != ERROR_OK) {
		target_free_working_area(target, write_algorithm);
		return retval;
	}

	/* FIFO allocation */
	fifo_size = target_get_working_area_avail(target);

	if (fifo_size == 0) {
		/* if we already allocated the writing code but failed to get fifo
		 * space, free the algorithm */
		target_free_working_area(target, write_algorithm);

		LOG_ERROR("Insufficient working area. Please allocate at least"\
			" %zdB of working area to enable flash writes.",
			sizeof(lpcspifi_flash_write_code) + 1
		);

		return ERROR_TARGET_RESOURCE_NOT_AVAILABLE;
	} else if (fifo_size < page_size)
		LOG_WARNING("Working area size is limited; flash writes may be"\
			" slow. Increase working area size to at least %zdB"\
			" to reduce write times.",
			(size_t)(sizeof(lpcspifi_flash_write_code) + page_size)
		);
	else if (fifo_size > 0x2000) /* Beyond this point, we start to get diminishing returns */
		fifo_size = 0x2000;

	if (target_alloc_working_area(target, fifo_size, &fifo) != ERROR_OK) {
		target_free_working_area(target, write_algorithm);
		return ERROR_TARGET_RESOURCE_NOT_AVAILABLE;
	}

	armv7m_info.common_magic = ARMV7M_COMMON_MAGIC;
	armv7m_info.core_mode = ARM_MODE_THREAD;

	init_reg_param(&reg_params[0], "r0", 32, PARAM_IN_OUT);		/* buffer start, status (out) */
	init_reg_param(&reg_params[1], "r1", 32, PARAM_OUT);		/* buffer end */
	init_reg_param(&reg_params[2], "r2", 32, PARAM_OUT);		/* target address */
	init_reg_param(&reg_params[3], "r3", 32, PARAM_OUT);		/* count (halfword-16bit) */
	init_reg_param(&reg_params[4], "r4", 32, PARAM_OUT);		/* page size */

	buf_set_u32(reg_params[0].value, 0, 32, fifo->address);
	buf_set_u32(reg_params[1].value, 0, 32, fifo->address + fifo->size);
	buf_set_u32(reg_params[2].value, 0, 32, offset);
	buf_set_u32(reg_params[3].value, 0, 32, count);
	buf_set_u32(reg_params[4].value, 0, 32, page_size);

	retval = target_run_flash_async_algorithm(target, buffer, count, 1,
			0, NULL,
			5, reg_params,
			fifo->address, fifo->size,
			write_algorithm->address, 0,
			&armv7m_info
	);

	if (retval != ERROR_OK)
		LOG_ERROR("Error executing flash write algorithm");

	target_free_working_area(target, fifo);
	target_free_working_area(target, write_algorithm);

	destroy_reg_param(&reg_params[0]);
	destroy_reg_param(&reg_params[1]);
	destroy_reg_param(&reg_params[2]);
	destroy_reg_param(&reg_params[3]);
	destroy_reg_param(&reg_params[4]);

	/* Switch to HW mode before return to prompt */
	retval = lpcspifi_set_hw_mode(bank);
	return retval;
}

/* Return ID of flash device */
/* On exit, SW mode is kept */
static int lpcspifi_read_flash_id(struct flash_bank *bank, uint32_t *id)
{
	struct target *target = bank->target;
	struct lpcspifi_flash_bank *lpcspifi_info = bank->driver_priv;
	uint32_t ssp_base = lpcspifi_info->ssp_base;
	uint32_t io_base = lpcspifi_info->io_base;
	uint32_t value;
	uint8_t id_buf[3] = {0, 0, 0};
	int retval;

	if (target->state != TARGET_HALTED) {
		LOG_ERROR("Target not halted");
		return ERROR_TARGET_NOT_HALTED;
	}

	LOG_DEBUG("Getting ID");
	retval = lpcspifi_set_sw_mode(bank);
	if (retval != ERROR_OK)
		return retval;

	/* poll WIP */
	if (retval == ERROR_OK)
		retval = wait_till_ready(bank, SSP_PROBE_TIMEOUT);

	/* Send SPI command "read ID" */
	if (retval == ERROR_OK)
		retval = ssp_setcs(target, io_base, 0);
	if (retval == ERROR_OK)
		retval = ssp_write_reg(target, ssp_base, SSP_DATA, SPIFLASH_READ_ID);
	if (retval == ERROR_OK)
		retval = poll_ssp_busy(target, ssp_base, SSP_CMD_TIMEOUT);
	if (retval == ERROR_OK)
		retval = ssp_read_reg(target, ssp_base, SSP_DATA, &value);

	/* Dummy write to clock in data */
	if (retval == ERROR_OK)
		retval = ssp_write_reg(target, ssp_base, SSP_DATA, 0x00);
	if (retval == ERROR_OK)
		retval = poll_ssp_busy(target, ssp_base, SSP_CMD_TIMEOUT);
	if (retval == ERROR_OK)
		retval = ssp_read_reg(target, ssp_base, SSP_DATA, &value);
	if (retval == ERROR_OK)
		id_buf[0] = value;

	/* Dummy write to clock in data */
	if (retval == ERROR_OK)
		retval = ssp_write_reg(target, ssp_base, SSP_DATA, 0x00);
	if (retval == ERROR_OK)
		retval = poll_ssp_busy(target, ssp_base, SSP_CMD_TIMEOUT);
	if (retval == ERROR_OK)
		retval = ssp_read_reg(target, ssp_base, SSP_DATA, &value);
	if (retval == ERROR_OK)
		id_buf[1] = value;

	/* Dummy write to clock in data */
	if (retval == ERROR_OK)
		retval = ssp_write_reg(target, ssp_base, SSP_DATA, 0x00);
	if (retval == ERROR_OK)
		retval = poll_ssp_busy(target, ssp_base, SSP_CMD_TIMEOUT);
	if (retval == ERROR_OK)
		retval = ssp_read_reg(target, ssp_base, SSP_DATA, &value);
	if (retval == ERROR_OK)
		id_buf[2] = value;

	if (retval == ERROR_OK)
		retval = ssp_setcs(target, io_base, 1);
	if (retval == ERROR_OK)
		*id = id_buf[2] << 16 | id_buf[1] << 8 | id_buf[0];

	return retval;
}

static int lpcspifi_probe(struct flash_bank *bank)
{
	struct lpcspifi_flash_bank *lpcspifi_info = bank->driver_priv;
	struct flash_sector *sectors;
	uint32_t id = 0; /* silence uninitialized warning */
	int retval;
	uint32_t sectorsize;

	/* If we've already probed, we should be fine to skip this time. */
	if (lpcspifi_info->probed)
		return ERROR_OK;
	lpcspifi_info->probed = 0;

	lpcspifi_info->ssp_base = 0x40083000;
	lpcspifi_info->io_base = 0x400F4000;
	lpcspifi_info->ioconfig_base = 0x40086000;
	lpcspifi_info->bank_num = bank->bank_number;

	/* read and decode flash ID; returns in SW mode */
	retval = lpcspifi_read_flash_id(bank, &id);
	if (retval != ERROR_OK)
		return retval;

	retval = lpcspifi_set_hw_mode(bank);
	if (retval != ERROR_OK)
		return retval;

	lpcspifi_info->dev = NULL;
	for (const struct flash_device *p = flash_devices; p->name ; p++)
		if (p->device_id == id) {
			lpcspifi_info->dev = p;
			break;
		}

	if (!lpcspifi_info->dev) {
		LOG_ERROR("Unknown flash device (ID 0x%08" PRIx32 ")", id);
		return ERROR_FAIL;
	}

	LOG_INFO("Found flash device \'%s\' (ID 0x%08" PRIx32 ")",
		lpcspifi_info->dev->name, lpcspifi_info->dev->device_id);

	/* Set correct size value */
	bank->size = lpcspifi_info->dev->size_in_bytes;
	if (bank->size <= (1UL << 16))
		LOG_WARNING("device needs 2-byte addresses - not implemented");
	if (bank->size > (1UL << 24))
		LOG_WARNING("device needs paging or 4-byte addresses - not implemented");

	/* if no sectors, treat whole bank as single sector */
	sectorsize = lpcspifi_info->dev->sectorsize ?
		lpcspifi_info->dev->sectorsize : lpcspifi_info->dev->size_in_bytes;

	/* create and fill sectors array */
	bank->num_sectors = lpcspifi_info->dev->size_in_bytes / sectorsize;
	sectors = malloc(sizeof(struct flash_sector) * bank->num_sectors);
	if (sectors == NULL) {
		LOG_ERROR("not enough memory");
		return ERROR_FAIL;
	}

	for (int sector = 0; sector < bank->num_sectors; sector++) {
		sectors[sector].offset = sector * sectorsize;
		sectors[sector].size = sectorsize;
		sectors[sector].is_erased = -1;
		sectors[sector].is_protected = 0;
	}

	bank->sectors = sectors;

	lpcspifi_info->probed = 1;
	return ERROR_OK;
}

static int lpcspifi_auto_probe(struct flash_bank *bank)
{
	struct lpcspifi_flash_bank *lpcspifi_info = bank->driver_priv;
	if (lpcspifi_info->probed)
		return ERROR_OK;
	return lpcspifi_probe(bank);
}

static int lpcspifi_protect_check(struct flash_bank *bank)
{
	/* Nothing to do. Protection is only handled in SW. */
	return ERROR_OK;
}

static int get_lpcspifi_info(struct flash_bank *bank, char *buf, int buf_size)
{
	struct lpcspifi_flash_bank *lpcspifi_info = bank->driver_priv;

	if (!(lpcspifi_info->probed)) {
		snprintf(buf, buf_size,
			"\nSPIFI flash bank not probed yet\n");
		return ERROR_OK;
	}

	snprintf(buf, buf_size, "\nSPIFI flash information:\n"
		"  Device \'%s\' (ID 0x%08" PRIx32 ")\n",
		lpcspifi_info->dev->name, lpcspifi_info->dev->device_id);

	return ERROR_OK;
}

const struct flash_driver lpcspifi_flash = {
	.name = "lpcspifi",
	.flash_bank_command = lpcspifi_flash_bank_command,
	.erase = lpcspifi_erase,
	.protect = lpcspifi_protect,
	.write = lpcspifi_write,
	.read = default_flash_read,
	.probe = lpcspifi_probe,
	.auto_probe = lpcspifi_auto_probe,
	.erase_check = default_flash_blank_check,
	.protect_check = lpcspifi_protect_check,
	.info = get_lpcspifi_info,
	.free_driver_priv = default_flash_free_driver_priv,
};<|MERGE_RESOLUTION|>--- conflicted
+++ resolved
@@ -186,11 +186,7 @@
 		return retval;
 	}
 
-<<<<<<< HEAD
-	LOG_DEBUG("Writing algorithm to working area at 0x%08" TARGET_PRIxADDR,
-=======
 	LOG_DEBUG("Writing algorithm to working area at " TARGET_ADDR_FMT,
->>>>>>> 9de7d9c8
 		spifi_init_algorithm->address);
 	/* Write algorithm to working area */
 	retval = target_write_buffer(target,
