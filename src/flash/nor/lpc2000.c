/***************************************************************************
 *   Copyright (C) 2005 by Dominic Rath                                    *
 *   Dominic.Rath@gmx.de                                                   *
 *                                                                         *
 *   LPC1700 support Copyright (C) 2009 by Audrius Urmanavicius            *
 *   didele.deze@gmail.com                                                 *
 *                                                                         *
 *   LPC1100 variant and auto-probing support Copyright (C) 2014           *
 *   by Cosmin Gorgovan cosmin [at] linux-geek [dot] org                   *
 *                                                                         *
 *   LPC800/LPC1500/LPC54100 support Copyright (C) 2013/2014               *
 *   by Nemui Trinomius                                                    *
 *   nemuisan_kawausogasuki@live.jp                                        *
 *                                                                         *
 *   LPC8N04/HNS31xx support Copyright (C) 2018                            *
 *   by Jean-Christian de Rivaz jcdr [at] innodelec [dot] ch               *
 *                                                                         *
 *   This program is free software; you can redistribute it and/or modify  *
 *   it under the terms of the GNU General Public License as published by  *
 *   the Free Software Foundation; either version 2 of the License, or     *
 *   (at your option) any later version.                                   *
 *                                                                         *
 *   This program is distributed in the hope that it will be useful,       *
 *   but WITHOUT ANY WARRANTY; without even the implied warranty of        *
 *   MERCHANTABILITY or FITNESS FOR A PARTICULAR PURPOSE.  See the         *
 *   GNU General Public License for more details.                          *
 *                                                                         *
 *   You should have received a copy of the GNU General Public License     *
 *   along with this program.  If not, see <http://www.gnu.org/licenses/>. *
 ***************************************************************************/

#ifdef HAVE_CONFIG_H
#include "config.h"
#endif

#include "imp.h"
#include <helper/binarybuffer.h>
#include <target/algorithm.h>
#include <target/arm_opcodes.h>
#include <target/armv7m.h>

/**
 * @file
 * flash programming support for NXP LPC8xx,LPC1xxx,LPC4xxx,LP5410x,LPC2xxx and NHS31xx devices.
 *
 * @todo Provide a way to update CCLK after declaring the flash bank. The value which is correct after chip reset will
 * rarely still work right after the clocks switch to use the PLL (e.g. 4MHz --> 100 MHz).
 */
/*
 * currently supported devices:
 * variant 1 (lpc2000_v1):
 * - 2104 | 5 | 6
 * - 2114 | 9
 * - 2124 | 9
 * - 2194
 * - 2212 | 4
 * - 2292 | 4
 *
 * variant 2 (lpc2000_v2):
 * - 213x
 * - 214x
 * - 2101 | 2 | 3
 * - 2364 | 6 | 8
 * - 2378
 *
 * lpc1700:
 * - 175x
 * - 176x (tested with LPC1768)
 * - 177x
 * - 178x (tested with LPC1788)
 *
 * lpc4000: (lpc1700's alias)
 * - 407x
 * - 408x (tested with LPC4088)
 *
 * lpc4300: (also available as lpc1800 - alias)
 * - 43x2 | 3 | 5 | 7 (tested with LPC4337/LPC4357)
 * - 18x2 | 3 | 5 | 7
 *
 * lpc800:
 * - 810 | 1 | 2 (tested with LPC810/LPC811/LPC812)
 * - 822 | 4 (tested with LPC824)
 * - 8N04
 * - NHS31xx (tested with NHS3100)
 * - 844 | 5 (tested with LPC845)
 *
 * lpc1100:
 * - 11xx
 * - 11Axx
 * - 11Cxx
 * - 11Dxx
 * - 11Exx
 * - 11Uxx (tested with LPC11U34)
 * - 131x
 * - 134x
 *
 * lpc1500:
 * - 15x7 | 8 | 9 (tested with LPC1549)
 *
 * lpc54100:
 * - 54101 | 2 (tested with LPC54102)
 *
 * The auto variant auto-detects parts from the following series:
 * - 11xx
 * - 11Axx
 * - 11Cxx
 * - 11Dxx
 * - 11Exx
 * - 11Uxx
 * - 131x
 * - 134x
 * - 175x
 * - 176x
 * - 177x
 * - 178x
 * - 407x
 * - 408x
 * - 81x
 * - 82x
 * - 8N04
 * - NHS31xx
 */

/* Part IDs for autodetection */
/* A script which can automatically extract part ids from user manuals is available here:
 * https://github.com/lgeek/lpc_part_ids
 */
#define LPC1110_1      0x0A07102B
#define LPC1110_2      0x1A07102B
#define LPC1111_002_1  0x0A16D02B
#define LPC1111_002_2  0x1A16D02B
#define LPC1111_101_1  0x041E502B
#define LPC1111_101_2  0x2516D02B
#define LPC1111_103_1  0x00010013
#define LPC1111_201_1  0x0416502B
#define LPC1111_201_2  0x2516902B
#define LPC1111_203_1  0x00010012
#define LPC1112_101_1  0x042D502B
#define LPC1112_101_2  0x2524D02B
#define LPC1112_102_1  0x0A24902B
#define LPC1112_102_2  0x1A24902B
#define LPC1112_103_1  0x00020023
#define LPC1112_201_1  0x0425502B
#define LPC1112_201_2  0x2524902B
#define LPC1112_203_1  0x00020022
#define LPC1113_201_1  0x0434502B
#define LPC1113_201_2  0x2532902B
#define LPC1113_203_1  0x00030032
#define LPC1113_301_1  0x0434102B
#define LPC1113_301_2  0x2532102B
#define LPC1113_303_1  0x00030030
#define LPC1114_102_1  0x0A40902B
#define LPC1114_102_2  0x1A40902B
#define LPC1114_201_1  0x0444502B
#define LPC1114_201_2  0x2540902B
#define LPC1114_203_1  0x00040042
#define LPC1114_301_1  0x0444102B
#define LPC1114_301_2  0x2540102B
#define LPC1114_303_1  0x00040040
#define LPC1114_323_1  0x00040060
#define LPC1114_333_1  0x00040070
#define LPC1115_303_1  0x00050080

#define LPC11A02_1     0x4D4C802B
#define LPC11A04_1     0x4D80002B
#define LPC11A11_001_1 0x455EC02B
#define LPC11A12_101_1 0x4574802B
#define LPC11A13_201_1 0x458A402B
#define LPC11A14_301_1 0x35A0002B
#define LPC11A14_301_2 0x45A0002B

#define LPC11C12_301_1 0x1421102B
#define LPC11C14_301_1 0x1440102B
#define LPC11C22_301_1 0x1431102B
#define LPC11C24_301_1 0x1430102B

#define LPC11E11_101   0x293E902B
#define LPC11E12_201   0x2954502B
#define LPC11E13_301   0x296A102B
#define LPC11E14_401   0x2980102B
#define LPC11E36_501   0x00009C41
#define LPC11E37_401   0x00007C45
#define LPC11E37_501   0x00007C41

#define LPC11U12_201_1 0x095C802B
#define LPC11U12_201_2 0x295C802B
#define LPC11U13_201_1 0x097A802B
#define LPC11U13_201_2 0x297A802B
#define LPC11U14_201_1 0x0998802B
#define LPC11U14_201_2 0x2998802B
#define LPC11U23_301   0x2972402B
#define LPC11U24_301   0x2988402B
#define LPC11U24_401   0x2980002B
#define LPC11U34_311   0x0003D440
#define LPC11U34_421   0x0001CC40
#define LPC11U35_401   0x0001BC40
#define LPC11U35_501   0x0000BC40
#define LPC11U36_401   0x00019C40
#define LPC11U37_401   0x00017C40
#define LPC11U37H_401  0x00007C44
#define LPC11U37_501   0x00007C40

#define LPC11E66       0x0000DCC1
#define LPC11E67       0x0000BC81
#define LPC11E68       0x00007C01

#define LPC11U66       0x0000DCC8
#define LPC11U67_1     0x0000BC88
#define LPC11U67_2     0x0000BC80
#define LPC11U68_1     0x00007C08
#define LPC11U68_2     0x00007C00

#define LPC1311        0x2C42502B
#define LPC1311_1      0x1816902B
#define LPC1313        0x2C40102B
#define LPC1313_1      0x1830102B
#define LPC1315        0x3A010523
#define LPC1316        0x1A018524
#define LPC1317        0x1A020525
#define LPC1342        0x3D01402B
#define LPC1343        0x3D00002B
#define LPC1343_1      0x3000002B
#define LPC1345        0x28010541
#define LPC1346        0x08018542
#define LPC1347        0x08020543

#define LPC1751_1      0x25001110
#define LPC1751_2      0x25001118
#define LPC1752        0x25001121
#define LPC1754        0x25011722
#define LPC1756        0x25011723
#define LPC1758        0x25013F37
#define LPC1759        0x25113737
#define LPC1763        0x26012033
#define LPC1764        0x26011922
#define LPC1765        0x26013733
#define LPC1766        0x26013F33
#define LPC1767        0x26012837
#define LPC1768        0x26013F37
#define LPC1769        0x26113F37
#define LPC1774        0x27011132
#define LPC1776        0x27191F43
#define LPC1777        0x27193747
#define LPC1778        0x27193F47
#define LPC1785        0x281D1743
#define LPC1786        0x281D1F43
#define LPC1787        0x281D3747
#define LPC1788        0x281D3F47

#define LPC4072        0x47011121
#define LPC4074        0x47011132
#define LPC4076        0x47191F43
#define LPC4078        0x47193F47
#define LPC4088        0x481D3F47

#define LPC810_021     0x00008100
#define LPC811_001     0x00008110
#define LPC812_101     0x00008120
#define LPC812_101_1   0x00008121
#define LPC812_101_2   0x00008122
#define LPC812_101_3   0x00008123

#define LPC822_101     0x00008221
#define LPC822_101_1   0x00008222
#define LPC824_201     0x00008241
#define LPC824_201_1   0x00008242

#define LPC8N04        0x00008A04
#define NHS3100        0x4e310020
#define NHS3152        0x4e315220
#define NHS3153        0x4e315320 /* Only specified in Rev.1 of the datasheet */

#define LPC844_201     0x00008441
#define LPC844_201_1   0x00008442
#define LPC844_201_2   0x00008444

#define LPC845_301     0x00008451
#define LPC845_301_1   0x00008452
#define LPC845_301_2   0x00008453
#define LPC845_301_3   0x00008454

#define IAP_CODE_LEN 0x34

#define LPC11xx_REG_SECTORS	24

typedef enum {
	lpc2000_v1,
	lpc2000_v2,
	lpc1700,
	lpc4300,
	lpc800,
	lpc1100,
	lpc1500,
	lpc54100,
	lpc_auto,
} lpc2000_variant;

struct lpc2000_flash_bank {
	lpc2000_variant variant;
	uint32_t cclk;
	int cmd51_dst_boundary;
	int calc_checksum;
	uint32_t cmd51_max_buffer;
	int checksum_vector;
	uint32_t iap_max_stack;
	uint32_t lpc4300_bank;
	uint32_t iap_entry_alternative;
	bool probed;
};

enum lpc2000_status_codes {
	LPC2000_CMD_SUCCESS = 0,
	LPC2000_INVALID_COMMAND = 1,
	LPC2000_SRC_ADDR_ERROR = 2,
	LPC2000_DST_ADDR_ERROR = 3,
	LPC2000_SRC_ADDR_NOT_MAPPED = 4,
	LPC2000_DST_ADDR_NOT_MAPPED = 5,
	LPC2000_COUNT_ERROR = 6,
	LPC2000_INVALID_SECTOR = 7,
	LPC2000_SECTOR_NOT_BLANK = 8,
	LPC2000_SECTOR_NOT_PREPARED = 9,
	LPC2000_COMPARE_ERROR = 10,
	LPC2000_BUSY = 11,
	LPC2000_PARAM_ERROR = 12,
	LPC2000_ADDR_ERROR = 13,
	LPC2000_ADDR_NOT_MAPPED = 14,
	LPC2000_CMD_NOT_LOCKED = 15,
	LPC2000_INVALID_CODE = 16,
	LPC2000_INVALID_BAUD_RATE = 17,
	LPC2000_INVALID_STOP_BIT = 18,
	LPC2000_CRP_ENABLED = 19,
	LPC2000_INVALID_FLASH_UNIT = 20,
	LPC2000_USER_CODE_CHECKSUM = 21,
	LCP2000_ERROR_SETTING_ACTIVE_PARTITION = 22,
};

static int lpc2000_build_sector_list(struct flash_bank *bank)
{
	struct lpc2000_flash_bank *lpc2000_info = bank->driver_priv;
	uint32_t offset = 0;

	/* default to a 4096 write buffer */
	lpc2000_info->cmd51_max_buffer = 4096;

	if (lpc2000_info->variant == lpc2000_v1) {
		lpc2000_info->cmd51_dst_boundary = 512;
		lpc2000_info->checksum_vector = 5;
		lpc2000_info->iap_max_stack = 128;

		/* variant 1 has different layout for 128kb and 256kb flashes */
		if (bank->size == 128 * 1024) {
			bank->num_sectors = 16;
			bank->sectors = malloc(sizeof(struct flash_sector) * 16);
			for (int i = 0; i < 16; i++) {
				bank->sectors[i].offset = offset;
				bank->sectors[i].size = 8 * 1024;
				offset += bank->sectors[i].size;
				bank->sectors[i].is_erased = -1;
				bank->sectors[i].is_protected = 1;
			}
		} else if (bank->size == 256 * 1024) {
			bank->num_sectors = 18;
			bank->sectors = malloc(sizeof(struct flash_sector) * 18);

			for (int i = 0; i < 8; i++) {
				bank->sectors[i].offset = offset;
				bank->sectors[i].size = 8 * 1024;
				offset += bank->sectors[i].size;
				bank->sectors[i].is_erased = -1;
				bank->sectors[i].is_protected = 1;
			}
			for (int i = 8; i < 10; i++) {
				bank->sectors[i].offset = offset;
				bank->sectors[i].size = 64 * 1024;
				offset += bank->sectors[i].size;
				bank->sectors[i].is_erased = -1;
				bank->sectors[i].is_protected = 1;
			}
			for (int i = 10; i < 18; i++) {
				bank->sectors[i].offset = offset;
				bank->sectors[i].size = 8 * 1024;
				offset += bank->sectors[i].size;
				bank->sectors[i].is_erased = -1;
				bank->sectors[i].is_protected = 1;
			}
		} else {
			LOG_ERROR("BUG: unknown bank->size encountered");
			exit(-1);
		}
	} else if (lpc2000_info->variant == lpc2000_v2) {
		lpc2000_info->cmd51_dst_boundary = 256;
		lpc2000_info->checksum_vector = 5;
		lpc2000_info->iap_max_stack = 128;

		/* variant 2 has a uniform layout, only number of sectors differs */
		switch (bank->size) {
			case 4 * 1024:
				lpc2000_info->cmd51_max_buffer = 1024;
				bank->num_sectors = 1;
				break;
			case 8 * 1024:
				lpc2000_info->cmd51_max_buffer = 1024;
				bank->num_sectors = 2;
				break;
			case 16 * 1024:
				bank->num_sectors = 4;
				break;
			case 32 * 1024:
				bank->num_sectors = 8;
				break;
			case 64 * 1024:
				bank->num_sectors = 9;
				break;
			case 128 * 1024:
				bank->num_sectors = 11;
				break;
			case 256 * 1024:
				bank->num_sectors = 15;
				break;
			case 500 * 1024:
				bank->num_sectors = 27;
				break;
			case 512 * 1024:
			case 504 * 1024:
				bank->num_sectors = 28;
				break;
			default:
				LOG_ERROR("BUG: unknown bank->size encountered");
				exit(-1);
				break;
		}

		bank->sectors = malloc(sizeof(struct flash_sector) * bank->num_sectors);

		for (int i = 0; i < bank->num_sectors; i++) {
			if (i < 8) {
				bank->sectors[i].offset = offset;
				bank->sectors[i].size = 4 * 1024;
				offset += bank->sectors[i].size;
				bank->sectors[i].is_erased = -1;
				bank->sectors[i].is_protected = 1;
			} else if (i < 22) {
				bank->sectors[i].offset = offset;
				bank->sectors[i].size = 32 * 1024;
				offset += bank->sectors[i].size;
				bank->sectors[i].is_erased = -1;
				bank->sectors[i].is_protected = 1;
			} else if (i < 28) {
				bank->sectors[i].offset = offset;
				bank->sectors[i].size = 4 * 1024;
				offset += bank->sectors[i].size;
				bank->sectors[i].is_erased = -1;
				bank->sectors[i].is_protected = 1;
			}
		}
	} else if (lpc2000_info->variant == lpc1700) {
		lpc2000_info->cmd51_dst_boundary = 256;
		lpc2000_info->checksum_vector = 7;
		lpc2000_info->iap_max_stack = 128;

		switch (bank->size) {
			case 4 * 1024:
				lpc2000_info->cmd51_max_buffer = 256;
				bank->num_sectors = 1;
				break;
			case 8 * 1024:
				lpc2000_info->cmd51_max_buffer = 512;
				bank->num_sectors = 2;
				break;
			case 16 * 1024:
				lpc2000_info->cmd51_max_buffer = 512;
				bank->num_sectors = 4;
				break;
			case 32 * 1024:
				lpc2000_info->cmd51_max_buffer = 1024;
				bank->num_sectors = 8;
				break;
			case 64 * 1024:
				bank->num_sectors = 16;
				break;
			case 128 * 1024:
				bank->num_sectors = 18;
			break;
			case 256 * 1024:
				bank->num_sectors = 22;
				break;
			case 512 * 1024:
				bank->num_sectors = 30;
				break;
			default:
				LOG_ERROR("BUG: unknown bank->size encountered");
				exit(-1);
		}

		bank->sectors = malloc(sizeof(struct flash_sector) * bank->num_sectors);

		for (int i = 0; i < bank->num_sectors; i++) {
			bank->sectors[i].offset = offset;
			/* sectors 0-15 are 4kB-sized, 16 and above are 32kB-sized for LPC17xx/LPC40xx devices */
			bank->sectors[i].size = (i < 16) ? 4 * 1024 : 32 * 1024;
			offset += bank->sectors[i].size;
			bank->sectors[i].is_erased = -1;
			bank->sectors[i].is_protected = 1;
		}
	} else if (lpc2000_info->variant == lpc4300) {
		lpc2000_info->cmd51_dst_boundary = 512;
		lpc2000_info->checksum_vector = 7;
		lpc2000_info->iap_max_stack = 208;

		switch (bank->size) {
			case 256 * 1024:
				bank->num_sectors = 11;
				break;
			case 384 * 1024:
				bank->num_sectors = 13;
				break;
			case 512 * 1024:
				bank->num_sectors = 15;
				break;
			default:
				LOG_ERROR("BUG: unknown bank->size encountered");
				exit(-1);
		}

		bank->sectors = malloc(sizeof(struct flash_sector) * bank->num_sectors);

		for (int i = 0; i < bank->num_sectors; i++) {
			bank->sectors[i].offset = offset;
			/* sectors 0-7 are 8kB-sized, 8 and above are 64kB-sized for LPC43xx devices */
			bank->sectors[i].size = (i < 8) ? 8 * 1024 : 64 * 1024;
			offset += bank->sectors[i].size;
			bank->sectors[i].is_erased = -1;
			bank->sectors[i].is_protected = 1;
		}

	} else if (lpc2000_info->variant == lpc800) {
		lpc2000_info->cmd51_dst_boundary = 64;
		lpc2000_info->checksum_vector = 7;
		lpc2000_info->iap_max_stack = 208;		/* 148byte for LPC81x,208byte for LPC82x. */
		lpc2000_info->cmd51_max_buffer = 256;	/* smallest MCU in the series, LPC810, has 1 kB of SRAM */

		switch (bank->size) {
			case 4 * 1024:
				bank->num_sectors = 4;
				break;
			case 8 * 1024:
				bank->num_sectors = 8;
				break;
			case 16 * 1024:
				bank->num_sectors = 16;
				break;
			case 30 * 1024:
				lpc2000_info->cmd51_max_buffer = 1024;	/* For LPC8N04 and NHS31xx, have 8kB of SRAM */
				bank->num_sectors = 30;			/* There have only 30kB of writable Flash out of 32kB */
				break;
			case 32 * 1024:
				lpc2000_info->cmd51_max_buffer = 1024; /* For LPC824, has 8kB of SRAM */
				bank->num_sectors = 32;
				break;
			case 64 * 1024:
				lpc2000_info->cmd51_max_buffer = 1024; /* For LPC844, has 8kB of SRAM */
				bank->num_sectors = 64;
				break;
			default:
				LOG_ERROR("BUG: unknown bank->size encountered");
				exit(-1);
		}

		bank->sectors = malloc(sizeof(struct flash_sector) * bank->num_sectors);

		for (int i = 0; i < bank->num_sectors; i++) {
			bank->sectors[i].offset = offset;
			/* all sectors are 1kB-sized for LPC8xx devices */
			bank->sectors[i].size = 1 * 1024;
			offset += bank->sectors[i].size;
			bank->sectors[i].is_erased = -1;
			bank->sectors[i].is_protected = 1;
		}

	} else if (lpc2000_info->variant == lpc1100) {
		lpc2000_info->cmd51_dst_boundary = 256;
		lpc2000_info->checksum_vector = 7;
		lpc2000_info->iap_max_stack = 128;

		if ((bank->size % (4 * 1024)) != 0) {
			LOG_ERROR("BUG: unknown bank->size encountered,\nLPC1100 flash size must be a multiple of 4096");
			exit(-1);
		}
		lpc2000_info->cmd51_max_buffer = 512; /* smallest MCU in the series, LPC1110, has 1 kB of SRAM */
		unsigned int large_sectors = 0;
		unsigned int normal_sectors = bank->size / 4096;

		if (normal_sectors > LPC11xx_REG_SECTORS) {
			large_sectors = (normal_sectors - LPC11xx_REG_SECTORS) / 8;
			normal_sectors = LPC11xx_REG_SECTORS;
		}

		bank->num_sectors = normal_sectors + large_sectors;

		bank->sectors = malloc(sizeof(struct flash_sector) * bank->num_sectors);

		for (int i = 0; i < bank->num_sectors; i++) {
			bank->sectors[i].offset = offset;
			bank->sectors[i].size = (i < LPC11xx_REG_SECTORS ? 4 : 32) * 1024;
			offset += bank->sectors[i].size;
			bank->sectors[i].is_erased = -1;
			bank->sectors[i].is_protected = 1;
		}

	} else if (lpc2000_info->variant == lpc1500) {
		lpc2000_info->cmd51_dst_boundary = 256;
		lpc2000_info->checksum_vector = 7;
		lpc2000_info->iap_max_stack = 128;

		switch (bank->size) {
			case 64 * 1024:
				bank->num_sectors = 16;
				break;
			case 128 * 1024:
				bank->num_sectors = 32;
				break;
			case 256 * 1024:
				bank->num_sectors = 64;
				break;
			default:
				LOG_ERROR("BUG: unknown bank->size encountered");
				exit(-1);
		}

		bank->sectors = malloc(sizeof(struct flash_sector) * bank->num_sectors);

		for (int i = 0; i < bank->num_sectors; i++) {
			bank->sectors[i].offset = offset;
			/* all sectors are 4kB-sized */
			bank->sectors[i].size = 4 * 1024;
			offset += bank->sectors[i].size;
			bank->sectors[i].is_erased = -1;
			bank->sectors[i].is_protected = 1;
		}

	} else if (lpc2000_info->variant == lpc54100) {
		lpc2000_info->cmd51_dst_boundary = 256;
		lpc2000_info->checksum_vector = 7;
		lpc2000_info->iap_max_stack = 128;

		switch (bank->size) {
			case 256 * 1024:
				bank->num_sectors = 8;
				break;
			case 512 * 1024:
				bank->num_sectors = 16;
				break;
			default:
				LOG_ERROR("BUG: unknown bank->size encountered");
				exit(-1);
		}

		bank->sectors = malloc(sizeof(struct flash_sector) * bank->num_sectors);

		for (int i = 0; i < bank->num_sectors; i++) {
			bank->sectors[i].offset = offset;
			/* all sectors are 32kB-sized */
			bank->sectors[i].size = 32 * 1024;
			offset += bank->sectors[i].size;
			bank->sectors[i].is_erased = -1;
			bank->sectors[i].is_protected = 1;
		}

	} else {
		LOG_ERROR("BUG: unknown lpc2000_info->variant encountered");
		exit(-1);
	}

	return ERROR_OK;
}

/* this function allocates and initializes working area used for IAP algorithm
 * uses 52 + max IAP stack bytes working area
 * 0x0 to 0x7: jump gate (BX to thumb state, b -2 to wait)
 * 0x8 to 0x1f: command parameter table (1+5 words)
 * 0x20 to 0x33: command result table (1+4 words)
 * 0x34 to 0xb3|0x104: stack
 *        (128b needed for lpc1xxx/2000/5410x, 208b for lpc43xx/lpc82x and 148b for lpc81x)
 */

static int lpc2000_iap_working_area_init(struct flash_bank *bank, struct working_area **iap_working_area)
{
	struct target *target = bank->target;
	struct lpc2000_flash_bank *lpc2000_info = bank->driver_priv;

	if (target_alloc_working_area(target, IAP_CODE_LEN + lpc2000_info->iap_max_stack, iap_working_area) != ERROR_OK) {
		LOG_ERROR("no working area specified, can't write LPC2000 internal flash");
		return ERROR_FLASH_OPERATION_FAILED;
	}

	uint8_t jump_gate[8];

	/* write IAP code to working area */
	switch (lpc2000_info->variant) {
		case lpc800:
		case lpc1100:
		case lpc1500:
		case lpc1700:
		case lpc4300:
		case lpc54100:
		case lpc_auto:
			target_buffer_set_u32(target, jump_gate, ARMV4_5_T_BX(12));
			target_buffer_set_u32(target, jump_gate + 4, ARMV5_T_BKPT(0));
			break;
		case lpc2000_v1:
		case lpc2000_v2:
			target_buffer_set_u32(target, jump_gate, ARMV4_5_BX(12));
			target_buffer_set_u32(target, jump_gate + 4, ARMV4_5_B(0xfffffe, 0));
			break;
		default:
			LOG_ERROR("BUG: unknown lpc2000_info->variant encountered");
			exit(-1);
	}

	int retval = target_write_memory(target, (*iap_working_area)->address, 4, 2, jump_gate);
	if (retval != ERROR_OK) {
<<<<<<< HEAD
		LOG_ERROR("Write memory at address 0x%8.8" TARGET_PRIxADDR " failed (check work_area definition)",
=======
		LOG_ERROR("Write memory at address " TARGET_ADDR_FMT " failed (check work_area definition)",
>>>>>>> 9de7d9c8
				(*iap_working_area)->address);
		target_free_working_area(target, *iap_working_area);
	}

	return retval;
}

/* call LPC8xx/LPC1xxx/LPC4xxx/LPC5410x/LPC2000 IAP function */

static int lpc2000_iap_call(struct flash_bank *bank, struct working_area *iap_working_area, int code,
		uint32_t param_table[5], uint32_t result_table[4])
{
	struct lpc2000_flash_bank *lpc2000_info = bank->driver_priv;
	struct target *target = bank->target;

	struct arm_algorithm arm_algo;	/* for LPC2000 */
	struct armv7m_algorithm armv7m_info;	/* for LPC8xx/LPC1xxx/LPC4xxx/LPC5410x */
	uint32_t iap_entry_point = 0;	/* to make compiler happier */

	switch (lpc2000_info->variant) {
		case lpc800:
		case lpc1100:
		case lpc1700:
		case lpc_auto:
			armv7m_info.common_magic = ARMV7M_COMMON_MAGIC;
			armv7m_info.core_mode = ARM_MODE_THREAD;
			iap_entry_point = 0x1fff1ff1;
			break;
		case lpc1500:
		case lpc54100:
			armv7m_info.common_magic = ARMV7M_COMMON_MAGIC;
			armv7m_info.core_mode = ARM_MODE_THREAD;
			iap_entry_point = 0x03000205;
			break;
		case lpc2000_v1:
		case lpc2000_v2:
			arm_algo.common_magic = ARM_COMMON_MAGIC;
			arm_algo.core_mode = ARM_MODE_SVC;
			arm_algo.core_state = ARM_STATE_ARM;
			iap_entry_point = 0x7ffffff1;
			break;
		case lpc4300:
			armv7m_info.common_magic = ARMV7M_COMMON_MAGIC;
			armv7m_info.core_mode = ARM_MODE_THREAD;
			/* read out IAP entry point from ROM driver table at 0x10400100 */
			target_read_u32(target, 0x10400100, &iap_entry_point);
			break;
		default:
			LOG_ERROR("BUG: unknown lpc2000->variant encountered");
			exit(-1);
	}

	if (lpc2000_info->iap_entry_alternative != 0x0)
		iap_entry_point = lpc2000_info->iap_entry_alternative;

	struct mem_param mem_params[2];

	/* command parameter table */
	init_mem_param(&mem_params[0], iap_working_area->address + 8, 6 * 4, PARAM_OUT);
	target_buffer_set_u32(target, mem_params[0].value, code);
	target_buffer_set_u32(target, mem_params[0].value + 0x04, param_table[0]);
	target_buffer_set_u32(target, mem_params[0].value + 0x08, param_table[1]);
	target_buffer_set_u32(target, mem_params[0].value + 0x0c, param_table[2]);
	target_buffer_set_u32(target, mem_params[0].value + 0x10, param_table[3]);
	target_buffer_set_u32(target, mem_params[0].value + 0x14, param_table[4]);

	struct reg_param reg_params[5];

	init_reg_param(&reg_params[0], "r0", 32, PARAM_OUT);
	buf_set_u32(reg_params[0].value, 0, 32, iap_working_area->address + 0x08);

	/* command result table */
	init_mem_param(&mem_params[1], iap_working_area->address + 0x20, 5 * 4, PARAM_IN);

	init_reg_param(&reg_params[1], "r1", 32, PARAM_OUT);
	buf_set_u32(reg_params[1].value, 0, 32, iap_working_area->address + 0x20);

	/* IAP entry point */
	init_reg_param(&reg_params[2], "r12", 32, PARAM_OUT);
	buf_set_u32(reg_params[2].value, 0, 32, iap_entry_point);

	switch (lpc2000_info->variant) {
		case lpc800:
		case lpc1100:
		case lpc1500:
		case lpc1700:
		case lpc4300:
		case lpc54100:
		case lpc_auto:
			/* IAP stack */
			init_reg_param(&reg_params[3], "sp", 32, PARAM_OUT);
			buf_set_u32(reg_params[3].value, 0, 32,
				iap_working_area->address + IAP_CODE_LEN + lpc2000_info->iap_max_stack);

			/* return address */
			init_reg_param(&reg_params[4], "lr", 32, PARAM_OUT);
			buf_set_u32(reg_params[4].value, 0, 32, (iap_working_area->address + 0x04) | 1);
			/* bit0 of LR = 1 to return in Thumb mode */

			target_run_algorithm(target, 2, mem_params, 5, reg_params, iap_working_area->address, 0, 10000,
					&armv7m_info);
			break;
		case lpc2000_v1:
		case lpc2000_v2:
			/* IAP stack */
			init_reg_param(&reg_params[3], "sp_svc", 32, PARAM_OUT);
			buf_set_u32(reg_params[3].value, 0, 32,
				iap_working_area->address + IAP_CODE_LEN + lpc2000_info->iap_max_stack);

			/* return address */
			init_reg_param(&reg_params[4], "lr_svc", 32, PARAM_OUT);
			buf_set_u32(reg_params[4].value, 0, 32, iap_working_area->address + 0x04);

			target_run_algorithm(target, 2, mem_params, 5, reg_params, iap_working_area->address,
					iap_working_area->address + 0x4, 10000, &arm_algo);
			break;
		default:
			LOG_ERROR("BUG: unknown lpc2000->variant encountered");
			exit(-1);
	}

	int status_code = target_buffer_get_u32(target, mem_params[1].value);
	result_table[0] = target_buffer_get_u32(target, mem_params[1].value + 0x04);
	result_table[1] = target_buffer_get_u32(target, mem_params[1].value + 0x08);
	result_table[2] = target_buffer_get_u32(target, mem_params[1].value + 0x0c);
	result_table[3] = target_buffer_get_u32(target, mem_params[1].value + 0x10);

	LOG_DEBUG("IAP command = %i (0x%8.8" PRIx32 ", 0x%8.8" PRIx32 ", 0x%8.8" PRIx32 ", 0x%8.8" PRIx32 ", 0x%8.8" PRIx32
			") completed with result = %8.8x",
			code, param_table[0], param_table[1], param_table[2], param_table[3], param_table[4], status_code);

	destroy_mem_param(&mem_params[0]);
	destroy_mem_param(&mem_params[1]);

	destroy_reg_param(&reg_params[0]);
	destroy_reg_param(&reg_params[1]);
	destroy_reg_param(&reg_params[2]);
	destroy_reg_param(&reg_params[3]);
	destroy_reg_param(&reg_params[4]);

	return status_code;
}

static int lpc2000_iap_blank_check(struct flash_bank *bank, int first, int last)
{
	if ((first < 0) || (last >= bank->num_sectors))
		return ERROR_FLASH_SECTOR_INVALID;

	uint32_t param_table[5] = {0};
	uint32_t result_table[4];
	struct working_area *iap_working_area;

	int retval = lpc2000_iap_working_area_init(bank, &iap_working_area);

	if (retval != ERROR_OK)
		return retval;

	struct lpc2000_flash_bank *lpc2000_info = bank->driver_priv;
	if (lpc2000_info->variant == lpc4300)
		param_table[2] = lpc2000_info->lpc4300_bank;

	for (int i = first; i <= last && retval == ERROR_OK; i++) {
		/* check single sector */
		param_table[0] = param_table[1] = i;
		int status_code = lpc2000_iap_call(bank, iap_working_area, 53, param_table, result_table);

		switch (status_code) {
			case ERROR_FLASH_OPERATION_FAILED:
				retval = ERROR_FLASH_OPERATION_FAILED;
				break;
			case LPC2000_CMD_SUCCESS:
				bank->sectors[i].is_erased = 1;
				break;
			case LPC2000_SECTOR_NOT_BLANK:
				bank->sectors[i].is_erased = 0;
				break;
			case LPC2000_INVALID_SECTOR:
				bank->sectors[i].is_erased = 0;
				break;
			case LPC2000_BUSY:
				retval = ERROR_FLASH_BUSY;
				break;
			default:
				LOG_ERROR("BUG: unknown LPC2000 status code %i", status_code);
				exit(-1);
		}
	}

	struct target *target = bank->target;
	target_free_working_area(target, iap_working_area);

	return retval;
}

/*
 * flash bank lpc2000 <base> <size> 0 0 <target#> <lpc_variant> <cclk> [calc_checksum]
 */
FLASH_BANK_COMMAND_HANDLER(lpc2000_flash_bank_command)
{
	if (CMD_ARGC < 8)
		return ERROR_COMMAND_SYNTAX_ERROR;

	struct lpc2000_flash_bank *lpc2000_info = calloc(1, sizeof(*lpc2000_info));
	lpc2000_info->probed = false;

	bank->driver_priv = lpc2000_info;

	if (strcmp(CMD_ARGV[6], "lpc2000_v1") == 0) {
		lpc2000_info->variant = lpc2000_v1;
	} else if (strcmp(CMD_ARGV[6], "lpc2000_v2") == 0) {
		lpc2000_info->variant = lpc2000_v2;
	} else if (strcmp(CMD_ARGV[6], "lpc1700") == 0 || strcmp(CMD_ARGV[6], "lpc4000") == 0) {
		lpc2000_info->variant = lpc1700;
	} else if (strcmp(CMD_ARGV[6], "lpc1800") == 0 || strcmp(CMD_ARGV[6], "lpc4300") == 0) {
		lpc2000_info->variant = lpc4300;
	} else if (strcmp(CMD_ARGV[6], "lpc800") == 0) {
		lpc2000_info->variant = lpc800;
	} else if (strcmp(CMD_ARGV[6], "lpc1100") == 0) {
		lpc2000_info->variant = lpc1100;
	} else if (strcmp(CMD_ARGV[6], "lpc1500") == 0) {
		lpc2000_info->variant = lpc1500;
	} else if (strcmp(CMD_ARGV[6], "lpc54100") == 0) {
		lpc2000_info->variant = lpc54100;
	} else if (strcmp(CMD_ARGV[6], "auto") == 0) {
		lpc2000_info->variant = lpc_auto;
	} else {
		LOG_ERROR("unknown LPC2000 variant: %s", CMD_ARGV[6]);
		free(lpc2000_info);
		return ERROR_FLASH_BANK_INVALID;
	}

	/* Maximum size required for the IAP stack.
	   This value only gets used when probing, only for auto, lpc1100 and lpc1700.
	   We use the maximum size for any part supported by the driver(!) to be safe
	   in case the auto variant is mistakenly used on a MCU from one of the series
	   for which we don't support auto-probing. */
	lpc2000_info->iap_max_stack = 208;

	COMMAND_PARSE_NUMBER(u32, CMD_ARGV[7], lpc2000_info->cclk);
	lpc2000_info->calc_checksum = 0;

	uint32_t temp_base = 0;
	COMMAND_PARSE_NUMBER(u32, CMD_ARGV[1], temp_base);
	if (temp_base >= 0x1B000000)
		lpc2000_info->lpc4300_bank = 1; /* bank B */
	else
		lpc2000_info->lpc4300_bank = 0; /* bank A */

	if (CMD_ARGC >= 9) {
		if (strcmp(CMD_ARGV[8], "calc_checksum") == 0)
			lpc2000_info->calc_checksum = 1;
	}
	if (CMD_ARGC >= 10 && !lpc2000_info->iap_entry_alternative)
		COMMAND_PARSE_NUMBER(u32, CMD_ARGV[9], lpc2000_info->iap_entry_alternative);

	return ERROR_OK;
}

static int lpc2000_erase(struct flash_bank *bank, int first, int last)
{
	if (bank->target->state != TARGET_HALTED) {
		LOG_ERROR("Target not halted");
		return ERROR_TARGET_NOT_HALTED;
	}

	struct lpc2000_flash_bank *lpc2000_info = bank->driver_priv;
	uint32_t param_table[5] = {0};

	param_table[0] = first;
	param_table[1] = last;

	if (lpc2000_info->variant == lpc4300)
		param_table[2] = lpc2000_info->lpc4300_bank;
	else
		param_table[2] = lpc2000_info->cclk;

	uint32_t result_table[4];
	struct working_area *iap_working_area;

	int retval = lpc2000_iap_working_area_init(bank, &iap_working_area);

	if (retval != ERROR_OK)
		return retval;

	if (lpc2000_info->variant == lpc4300)
		/* Init IAP Anyway */
		lpc2000_iap_call(bank, iap_working_area, 49, param_table, result_table);

	/* Prepare sectors */
	int status_code = lpc2000_iap_call(bank, iap_working_area, 50, param_table, result_table);
	switch (status_code) {
		case ERROR_FLASH_OPERATION_FAILED:
			retval = ERROR_FLASH_OPERATION_FAILED;
			break;
		case LPC2000_CMD_SUCCESS:
			break;
		case LPC2000_INVALID_SECTOR:
			retval = ERROR_FLASH_SECTOR_INVALID;
			break;
		default:
			LOG_WARNING("lpc2000 prepare sectors returned %i", status_code);
			retval = ERROR_FLASH_OPERATION_FAILED;
			break;
	}

	if (retval == ERROR_OK) {
		/* Erase sectors */
		param_table[2] = lpc2000_info->cclk;
		if (lpc2000_info->variant == lpc4300)
			param_table[3] = lpc2000_info->lpc4300_bank;

		status_code = lpc2000_iap_call(bank, iap_working_area, 52, param_table, result_table);
		switch (status_code) {
			case ERROR_FLASH_OPERATION_FAILED:
				retval = ERROR_FLASH_OPERATION_FAILED;
				break;
			case LPC2000_CMD_SUCCESS:
				break;
			case LPC2000_INVALID_SECTOR:
				retval = ERROR_FLASH_SECTOR_INVALID;
				break;
			default:
				LOG_WARNING("lpc2000 erase sectors returned %i", status_code);
				retval = ERROR_FLASH_OPERATION_FAILED;
				break;
		}
	}

	struct target *target = bank->target;
	target_free_working_area(target, iap_working_area);

	return retval;
}

static int lpc2000_write(struct flash_bank *bank, const uint8_t *buffer, uint32_t offset, uint32_t count)
{
	struct target *target = bank->target;

	if (bank->target->state != TARGET_HALTED) {
		LOG_ERROR("Target not halted");
		return ERROR_TARGET_NOT_HALTED;
	}

	if (offset + count > bank->size)
		return ERROR_FLASH_DST_OUT_OF_BANK;

	struct lpc2000_flash_bank *lpc2000_info = bank->driver_priv;

	uint32_t dst_min_alignment = lpc2000_info->cmd51_dst_boundary;

	if (offset % dst_min_alignment) {
		LOG_WARNING("offset 0x%" PRIx32 " breaks required alignment 0x%" PRIx32, offset, dst_min_alignment);
		return ERROR_FLASH_DST_BREAKS_ALIGNMENT;
	}

	int first_sector = 0;
	int last_sector = 0;

	for (int i = 0; i < bank->num_sectors; i++) {
		if (offset >= bank->sectors[i].offset)
			first_sector = i;
		if (offset + DIV_ROUND_UP(count, dst_min_alignment) * dst_min_alignment > bank->sectors[i].offset)
			last_sector = i;
	}

	LOG_DEBUG("first_sector: %i, last_sector: %i", first_sector, last_sector);

	/* check if exception vectors should be flashed */
	if ((offset == 0) && (count >= 0x20) && lpc2000_info->calc_checksum) {
		assert(lpc2000_info->checksum_vector < 8);
		uint32_t checksum = 0;
		for (int i = 0; i < 8; i++) {
			LOG_DEBUG("Vector 0x%2.2x: 0x%8.8" PRIx32, i * 4, buf_get_u32(buffer + (i * 4), 0, 32));
			if (i != lpc2000_info->checksum_vector)
				checksum += buf_get_u32(buffer + (i * 4), 0, 32);
		}
		checksum = 0 - checksum;
		LOG_DEBUG("checksum: 0x%8.8" PRIx32, checksum);

		uint32_t original_value = buf_get_u32(buffer + (lpc2000_info->checksum_vector * 4), 0, 32);
		if (original_value != checksum) {
			LOG_WARNING("Verification will fail since checksum in image (0x%8.8" PRIx32 ") to be written to flash is "
					"different from calculated vector checksum (0x%8.8" PRIx32 ").", original_value, checksum);
			LOG_WARNING("To remove this warning modify build tools on developer PC to inject correct LPC vector "
					"checksum.");
		}

		/* FIXME: WARNING! This code is broken because it modifies the callers buffer in place. */
		buf_set_u32((uint8_t *)buffer + (lpc2000_info->checksum_vector * 4), 0, 32, checksum);
	}

	struct working_area *iap_working_area;

	int retval = lpc2000_iap_working_area_init(bank, &iap_working_area);

	if (retval != ERROR_OK)
		return retval;

	struct working_area *download_area;

	/* allocate a working area */
	if (target_alloc_working_area(target, lpc2000_info->cmd51_max_buffer, &download_area) != ERROR_OK) {
		LOG_ERROR("no working area specified, can't write LPC2000 internal flash");
		target_free_working_area(target, iap_working_area);
		return ERROR_FLASH_OPERATION_FAILED;
	}

	uint32_t bytes_remaining = count;
	uint32_t bytes_written = 0;
	uint32_t param_table[5] = {0};
	uint32_t result_table[4];

	if (lpc2000_info->variant == lpc4300)
		/* Init IAP Anyway */
		lpc2000_iap_call(bank, iap_working_area, 49, param_table, result_table);

	while (bytes_remaining > 0) {
		uint32_t thisrun_bytes;
		if (bytes_remaining >= lpc2000_info->cmd51_max_buffer)
			thisrun_bytes = lpc2000_info->cmd51_max_buffer;
		else
			thisrun_bytes = lpc2000_info->cmd51_dst_boundary;

		/* Prepare sectors */
		param_table[0] = first_sector;
		param_table[1] = last_sector;

		if (lpc2000_info->variant == lpc4300)
			param_table[2] = lpc2000_info->lpc4300_bank;
		else
			param_table[2] = lpc2000_info->cclk;

		int status_code = lpc2000_iap_call(bank, iap_working_area, 50, param_table, result_table);
		switch (status_code) {
			case ERROR_FLASH_OPERATION_FAILED:
				retval = ERROR_FLASH_OPERATION_FAILED;
				break;
			case LPC2000_CMD_SUCCESS:
				break;
			case LPC2000_INVALID_SECTOR:
				retval = ERROR_FLASH_SECTOR_INVALID;
				break;
			default:
				LOG_WARNING("lpc2000 prepare sectors returned %i", status_code);
				retval = ERROR_FLASH_OPERATION_FAILED;
				break;
		}

		/* Exit if error occured */
		if (retval != ERROR_OK)
			break;

		if (bytes_remaining >= thisrun_bytes) {
			retval = target_write_buffer(bank->target, download_area->address, thisrun_bytes, buffer + bytes_written);
			if (retval != ERROR_OK) {
				retval = ERROR_FLASH_OPERATION_FAILED;
				break;
			}
		} else {
			uint8_t *last_buffer = malloc(thisrun_bytes);
			memcpy(last_buffer, buffer + bytes_written, bytes_remaining);
			memset(last_buffer + bytes_remaining, 0xff, thisrun_bytes - bytes_remaining);
			target_write_buffer(bank->target, download_area->address, thisrun_bytes, last_buffer);
			free(last_buffer);
		}

		LOG_DEBUG("writing 0x%" PRIx32 " bytes to address " TARGET_ADDR_FMT,
				thisrun_bytes, bank->base + offset + bytes_written);

		/* Write data */
		param_table[0] = bank->base + offset + bytes_written;
		param_table[1] = download_area->address;
		param_table[2] = thisrun_bytes;
		param_table[3] = lpc2000_info->cclk;
		status_code = lpc2000_iap_call(bank, iap_working_area, 51, param_table, result_table);
		switch (status_code) {
			case ERROR_FLASH_OPERATION_FAILED:
				retval = ERROR_FLASH_OPERATION_FAILED;
				break;
			case LPC2000_CMD_SUCCESS:
				break;
			case LPC2000_INVALID_SECTOR:
				retval = ERROR_FLASH_SECTOR_INVALID;
				break;
			default:
				LOG_WARNING("lpc2000 returned %i", status_code);
				retval = ERROR_FLASH_OPERATION_FAILED;
				break;
		}

		/* Exit if error occured */
		if (retval != ERROR_OK)
			break;

		if (bytes_remaining > thisrun_bytes)
			bytes_remaining -= thisrun_bytes;
		else
			bytes_remaining = 0;
		bytes_written += thisrun_bytes;
	}

	target_free_working_area(target, iap_working_area);
	target_free_working_area(target, download_area);

	return retval;
}

static int get_lpc2000_part_id(struct flash_bank *bank, uint32_t *part_id)
{
	if (bank->target->state != TARGET_HALTED) {
		LOG_ERROR("Target not halted");
		return ERROR_TARGET_NOT_HALTED;
	}

	uint32_t param_table[5] = {0};
	uint32_t result_table[4];
	struct working_area *iap_working_area;

	int retval = lpc2000_iap_working_area_init(bank, &iap_working_area);

	if (retval != ERROR_OK)
		return retval;

	/* The status seems to be bogus with the part ID command on some IAP
	   firmwares, so ignore it. */
	lpc2000_iap_call(bank, iap_working_area, 54, param_table, result_table);

	struct target *target = bank->target;
	target_free_working_area(target, iap_working_area);

	/* If the result is zero, the command probably didn't work out. */
	if (result_table[0] == 0)
		return LPC2000_INVALID_COMMAND;

	*part_id = result_table[0];
	return LPC2000_CMD_SUCCESS;
}

static int lpc2000_auto_probe_flash(struct flash_bank *bank)
{
	uint32_t part_id;
	int retval;
	struct lpc2000_flash_bank *lpc2000_info = bank->driver_priv;

	if (bank->target->state != TARGET_HALTED) {
		LOG_ERROR("Target not halted");
		return ERROR_TARGET_NOT_HALTED;
	}

	retval = get_lpc2000_part_id(bank, &part_id);
	if (retval != LPC2000_CMD_SUCCESS) {
		LOG_ERROR("Could not get part ID");
		return retval;
	}

	switch (part_id) {
		case LPC1110_1:
		case LPC1110_2:
			lpc2000_info->variant = lpc1100;
			bank->size = 4 * 1024;
			break;

		case LPC1111_002_1:
		case LPC1111_002_2:
		case LPC1111_101_1:
		case LPC1111_101_2:
		case LPC1111_103_1:
		case LPC1111_201_1:
		case LPC1111_201_2:
		case LPC1111_203_1:
		case LPC11A11_001_1:
		case LPC11E11_101:
		case LPC1311:
		case LPC1311_1:
			lpc2000_info->variant = lpc1100;
			bank->size = 8 * 1024;
			break;

		case LPC1112_101_1:
		case LPC1112_101_2:
		case LPC1112_102_1:
		case LPC1112_102_2:
		case LPC1112_103_1:
		case LPC1112_201_1:
		case LPC1112_201_2:
		case LPC1112_203_1:
		case LPC11A02_1:
		case LPC11C12_301_1:
		case LPC11C22_301_1:
		case LPC11A12_101_1:
		case LPC11E12_201:
		case LPC11U12_201_1:
		case LPC11U12_201_2:
		case LPC1342:
			lpc2000_info->variant = lpc1100;
			bank->size = 16 * 1024;
			break;

		case LPC1113_201_1:
		case LPC1113_201_2:
		case LPC1113_203_1:
		case LPC1113_301_1:
		case LPC1113_301_2:
		case LPC1113_303_1:
		case LPC11A13_201_1:
		case LPC11E13_301:
		case LPC11U13_201_1:
		case LPC11U13_201_2:
		case LPC11U23_301:
			lpc2000_info->variant = lpc1100;
			bank->size = 24 * 1024;
			break;

		case LPC1114_102_1:
		case LPC1114_102_2:
		case LPC1114_201_1:
		case LPC1114_201_2:
		case LPC1114_203_1:
		case LPC1114_301_1:
		case LPC1114_301_2:
		case LPC1114_303_1:
		case LPC11A04_1:
		case LPC11A14_301_1:
		case LPC11A14_301_2:
		case LPC11C14_301_1:
		case LPC11C24_301_1:
		case LPC11E14_401:
		case LPC11U14_201_1:
		case LPC11U14_201_2:
		case LPC11U24_301:
		case LPC11U24_401:
		case LPC1313:
		case LPC1313_1:
		case LPC1315:
		case LPC1343:
		case LPC1343_1:
		case LPC1345:
			lpc2000_info->variant = lpc1100;
			bank->size = 32 * 1024;
			break;

		case LPC1751_1:
		case LPC1751_2:
			lpc2000_info->variant = lpc1700;
			bank->size = 32 * 1024;
			break;

		case LPC11U34_311:
			lpc2000_info->variant = lpc1100;
			bank->size = 40 * 1024;
			break;

		case LPC1114_323_1:
		case LPC11U34_421:
		case LPC1316:
		case LPC1346:
			lpc2000_info->variant = lpc1100;
			bank->size = 48 * 1024;
			break;

		case LPC1114_333_1:
			lpc2000_info->variant = lpc1100;
			bank->size = 56 * 1024;
			break;

		case LPC1115_303_1:
		case LPC11U35_401:
		case LPC11U35_501:
		case LPC11E66:
		case LPC11U66:
		case LPC1317:
		case LPC1347:
			lpc2000_info->variant = lpc1100;
			bank->size = 64 * 1024;
			break;

		case LPC1752:
		case LPC4072:
			lpc2000_info->variant = lpc1700;
			bank->size = 64 * 1024;
			break;

		case LPC11E36_501:
		case LPC11U36_401:
			lpc2000_info->variant = lpc1100;
			bank->size = 96 * 1024;
			break;

		case LPC11E37_401:
		case LPC11E37_501:
		case LPC11U37_401:
		case LPC11U37H_401:
		case LPC11U37_501:
		case LPC11E67:
		case LPC11E68:
		case LPC11U67_1:
		case LPC11U67_2:
			lpc2000_info->variant = lpc1100;
			bank->size = 128 * 1024;
			break;

		case LPC1754:
		case LPC1764:
		case LPC1774:
		case LPC4074:
			lpc2000_info->variant = lpc1700;
			bank->size = 128 * 1024;
			break;

		case LPC11U68_1:
		case LPC11U68_2:
			lpc2000_info->variant = lpc1100;
			bank->size = 256 * 1024;
			break;

		case LPC1756:
		case LPC1763:
		case LPC1765:
		case LPC1766:
		case LPC1776:
		case LPC1785:
		case LPC1786:
		case LPC4076:
			lpc2000_info->variant = lpc1700;
			bank->size = 256 * 1024;
			break;

		case LPC1758:
		case LPC1759:
		case LPC1767:
		case LPC1768:
		case LPC1769:
		case LPC1777:
		case LPC1778:
		case LPC1787:
		case LPC1788:
		case LPC4078:
		case LPC4088:
			lpc2000_info->variant = lpc1700;
			bank->size = 512 * 1024;
			break;

		case LPC810_021:
			lpc2000_info->variant = lpc800;
			bank->size = 4 * 1024;
			break;

		case LPC811_001:
			lpc2000_info->variant = lpc800;
			bank->size = 8 * 1024;
			break;

		case LPC812_101:
		case LPC812_101_1:
		case LPC812_101_2:
		case LPC812_101_3:
		case LPC822_101:
		case LPC822_101_1:
			lpc2000_info->variant = lpc800;
			bank->size = 16 * 1024;
			break;

		case LPC824_201:
		case LPC824_201_1:
			lpc2000_info->variant = lpc800;
			bank->size = 32 * 1024;
			break;

		case LPC8N04:
		case NHS3100:
		case NHS3152:
		case NHS3153:
			lpc2000_info->variant = lpc800;
			bank->size = 30 * 1024;
			break;

		case LPC844_201:
		case LPC844_201_1:
		case LPC844_201_2:
		case LPC845_301:
		case LPC845_301_1:
		case LPC845_301_2:
		case LPC845_301_3:
			lpc2000_info->variant = lpc800;
			bank->size = 64 * 1024;
			break;

		default:
			LOG_ERROR("BUG: unknown Part ID encountered: 0x%" PRIx32, part_id);
			exit(-1);
	}

	return ERROR_OK;
}

static int lpc2000_probe(struct flash_bank *bank)
{
	int status;
	uint32_t part_id;
	struct lpc2000_flash_bank *lpc2000_info = bank->driver_priv;

	if (!lpc2000_info->probed) {
		if (lpc2000_info->variant == lpc_auto) {
			status = lpc2000_auto_probe_flash(bank);
			if (status != ERROR_OK)
				return status;
		} else if (lpc2000_info->variant == lpc1100 || lpc2000_info->variant == lpc1700) {
			status = get_lpc2000_part_id(bank, &part_id);
			if (status == LPC2000_CMD_SUCCESS)
				LOG_INFO("If auto-detection fails for this part, please email "
					"openocd-devel@lists.sourceforge.net, citing part id 0x%" PRIx32 ".\n", part_id);
		}

		lpc2000_build_sector_list(bank);
		lpc2000_info->probed = true;
	}

	return ERROR_OK;
}

static int lpc2000_erase_check(struct flash_bank *bank)
{
	if (bank->target->state != TARGET_HALTED) {
		LOG_ERROR("Target not halted");
		return ERROR_TARGET_NOT_HALTED;
	}

	return lpc2000_iap_blank_check(bank, 0, bank->num_sectors - 1);
}

static int get_lpc2000_info(struct flash_bank *bank, char *buf, int buf_size)
{
	struct lpc2000_flash_bank *lpc2000_info = bank->driver_priv;

	snprintf(buf, buf_size, "lpc2000 flash driver variant: %i, clk: %" PRIi32 "kHz", lpc2000_info->variant,
			lpc2000_info->cclk);

	return ERROR_OK;
}

COMMAND_HANDLER(lpc2000_handle_part_id_command)
{
	if (CMD_ARGC < 1)
		return ERROR_COMMAND_SYNTAX_ERROR;

	struct flash_bank *bank;
	int retval = CALL_COMMAND_HANDLER(flash_command_get_bank, 0, &bank);
	if (ERROR_OK != retval)
		return retval;

	if (bank->target->state != TARGET_HALTED) {
		LOG_ERROR("Target not halted");
		return ERROR_TARGET_NOT_HALTED;
	}

	uint32_t part_id;
	int status_code = get_lpc2000_part_id(bank, &part_id);
	if (status_code != 0x0) {
		if (status_code == ERROR_FLASH_OPERATION_FAILED) {
			command_print(CMD, "no sufficient working area specified, can't access LPC2000 IAP interface");
		} else
			command_print(CMD, "lpc2000 IAP returned status code %i", status_code);
	} else
		command_print(CMD, "lpc2000 part id: 0x%8.8" PRIx32, part_id);

	return retval;
}

static const struct command_registration lpc2000_exec_command_handlers[] = {
	{
		.name = "part_id",
		.handler = lpc2000_handle_part_id_command,
		.mode = COMMAND_EXEC,
		.help = "print part id of lpc2000 flash bank <num>",
		.usage = "<bank>",
	},
	COMMAND_REGISTRATION_DONE
};
static const struct command_registration lpc2000_command_handlers[] = {
	{
		.name = "lpc2000",
		.mode = COMMAND_ANY,
		.help = "lpc2000 flash command group",
		.usage = "",
		.chain = lpc2000_exec_command_handlers,
	},
	COMMAND_REGISTRATION_DONE
};

const struct flash_driver lpc2000_flash = {
	.name = "lpc2000",
	.commands = lpc2000_command_handlers,
	.flash_bank_command = lpc2000_flash_bank_command,
	.erase = lpc2000_erase,
	.write = lpc2000_write,
	.read = default_flash_read,
	.probe = lpc2000_probe,
	.auto_probe = lpc2000_probe,
	.erase_check = lpc2000_erase_check,
	.info = get_lpc2000_info,
	.free_driver_priv = default_flash_free_driver_priv,
};<|MERGE_RESOLUTION|>--- conflicted
+++ resolved
@@ -719,11 +719,7 @@
 
 	int retval = target_write_memory(target, (*iap_working_area)->address, 4, 2, jump_gate);
 	if (retval != ERROR_OK) {
-<<<<<<< HEAD
-		LOG_ERROR("Write memory at address 0x%8.8" TARGET_PRIxADDR " failed (check work_area definition)",
-=======
 		LOG_ERROR("Write memory at address " TARGET_ADDR_FMT " failed (check work_area definition)",
->>>>>>> 9de7d9c8
 				(*iap_working_area)->address);
 		target_free_working_area(target, *iap_working_area);
 	}
