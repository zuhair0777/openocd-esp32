/***************************************************************************
 *   Copyright (C) 2005 by Dominic Rath                                    *
 *   Dominic.Rath@gmx.de                                                   *
 *                                                                         *
 *   LPC1700 support Copyright (C) 2009 by Audrius Urmanavicius            *
 *   didele.deze@gmail.com                                                 *
 *                                                                         *
 *   LPC1100 variant and auto-probing support Copyright (C) 2014           *
 *   by Cosmin Gorgovan cosmin [at] linux-geek [dot] org                   *
 *                                                                         *
 *   LPC800/LPC1500/LPC54100 support Copyright (C) 2013/2014               *
 *   by Nemui Trinomius                                                    *
 *   nemuisan_kawausogasuki@live.jp                                        *
 *                                                                         *
 *   LPC8N04/HNS31xx support Copyright (C) 2018                            *
 *   by Jean-Christian de Rivaz jcdr [at] innodelec [dot] ch               *
 *                                                                         *
 *   This program is free software; you can redistribute it and/or modify  *
 *   it under the terms of the GNU General Public License as published by  *
 *   the Free Software Foundation; either version 2 of the License, or     *
 *   (at your option) any later version.                                   *
 *                                                                         *
 *   This program is distributed in the hope that it will be useful,       *
 *   but WITHOUT ANY WARRANTY; without even the implied warranty of        *
 *   MERCHANTABILITY or FITNESS FOR A PARTICULAR PURPOSE.  See the         *
 *   GNU General Public License for more details.                          *
 *                                                                         *
 *   You should have received a copy of the GNU General Public License     *
 *   along with this program.  If not, see <http://www.gnu.org/licenses/>. *
 ***************************************************************************/

#ifdef HAVE_CONFIG_H
#include "config.h"
#endif

#include "imp.h"
#include <helper/binarybuffer.h>
#include <target/algorithm.h>
#include <target/arm_opcodes.h>
#include <target/armv7m.h>

/**
 * @file
 * flash programming support for NXP LPC8xx,LPC1xxx,LPC4xxx,LP5410x,LPC2xxx and NHS31xx devices.
 *
 * @todo Provide a way to update CCLK after declaring the flash bank. The value which is correct after chip reset will
 * rarely still work right after the clocks switch to use the PLL (e.g. 4MHz --> 100 MHz).
 */
/*
 * currently supported devices:
 * variant 1 (lpc2000_v1):
 * - 2104 | 5 | 6
 * - 2114 | 9
 * - 2124 | 9
 * - 2194
 * - 2212 | 4
 * - 2292 | 4
 *
 * variant 2 (lpc2000_v2):
 * - 213x
 * - 214x
 * - 2101 | 2 | 3
 * - 2364 | 6 | 8
 * - 2378
 *
 * lpc1700:
 * - 175x
 * - 176x (tested with LPC1768)
 * - 177x
 * - 178x (tested with LPC1788)
 *
 * lpc4000: (lpc1700's alias)
 * - 407x
 * - 408x (tested with LPC4088)
 *
 * lpc4300: (also available as lpc1800 - alias)
 * - 43x2 | 3 | 5 | 7 (tested with LPC4337/LPC4357)
 * - 18x2 | 3 | 5 | 7
 *
 * lpc800:
 * - 810 | 1 | 2 (tested with LPC810/LPC811/LPC812)
 * - 822 | 4 (tested with LPC824)
 * - 8N04
 * - NHS31xx (tested with NHS3100)
 * - 844 | 5 (tested with LPC845)
 *
 * lpc1100:
 * - 11xx
 * - 11Axx
 * - 11Cxx
 * - 11Dxx
 * - 11Exx
 * - 11Uxx (tested with LPC11U34)
 * - 131x
 * - 134x
 *
 * lpc1500:
 * - 15x7 | 8 | 9 (tested with LPC1549)
 *
 * lpc54100:
 * - 54101 | 2 (tested with LPC54102)
 *
 * The auto variant auto-detects parts from the following series:
 * - 11xx
 * - 11Axx
 * - 11Cxx
 * - 11Dxx
 * - 11Exx
 * - 11Uxx
 * - 131x
 * - 134x
 * - 175x
 * - 176x
 * - 177x
 * - 178x
 * - 407x
 * - 408x
 * - 81x
 * - 82x
 * - 8N04
 * - NHS31xx
 */

/* Part IDs for autodetection */
/* A script which can automatically extract part ids from user manuals is available here:
 * https://github.com/lgeek/lpc_part_ids
 */
#define LPC1110_1      0x0A07102B
#define LPC1110_2      0x1A07102B
#define LPC1111_002_1  0x0A16D02B
#define LPC1111_002_2  0x1A16D02B
#define LPC1111_101_1  0x041E502B
#define LPC1111_101_2  0x2516D02B
#define LPC1111_103_1  0x00010013
#define LPC1111_201_1  0x0416502B
#define LPC1111_201_2  0x2516902B
#define LPC1111_203_1  0x00010012
#define LPC1112_101_1  0x042D502B
#define LPC1112_101_2  0x2524D02B
#define LPC1112_102_1  0x0A24902B
#define LPC1112_102_2  0x1A24902B
#define LPC1112_103_1  0x00020023
#define LPC1112_201_1  0x0425502B
#define LPC1112_201_2  0x2524902B
#define LPC1112_203_1  0x00020022
#define LPC1113_201_1  0x0434502B
#define LPC1113_201_2  0x2532902B
#define LPC1113_203_1  0x00030032
#define LPC1113_301_1  0x0434102B
#define LPC1113_301_2  0x2532102B
#define LPC1113_303_1  0x00030030
#define LPC1114_102_1  0x0A40902B
#define LPC1114_102_2  0x1A40902B
#define LPC1114_201_1  0x0444502B
#define LPC1114_201_2  0x2540902B
#define LPC1114_203_1  0x00040042
#define LPC1114_301_1  0x0444102B
#define LPC1114_301_2  0x2540102B
#define LPC1114_303_1  0x00040040
#define LPC1114_323_1  0x00040060
#define LPC1114_333_1  0x00040070
#define LPC1115_303_1  0x00050080

#define LPC11A02_1     0x4D4C802B
#define LPC11A04_1     0x4D80002B
#define LPC11A11_001_1 0x455EC02B
#define LPC11A12_101_1 0x4574802B
#define LPC11A13_201_1 0x458A402B
#define LPC11A14_301_1 0x35A0002B
#define LPC11A14_301_2 0x45A0002B

#define LPC11C12_301_1 0x1421102B
#define LPC11C14_301_1 0x1440102B
#define LPC11C22_301_1 0x1431102B
#define LPC11C24_301_1 0x1430102B

#define LPC11E11_101   0x293E902B
#define LPC11E12_201   0x2954502B
#define LPC11E13_301   0x296A102B
#define LPC11E14_401   0x2980102B
#define LPC11E36_501   0x00009C41
#define LPC11E37_401   0x00007C45
#define LPC11E37_501   0x00007C41

#define LPC11U12_201_1 0x095C802B
#define LPC11U12_201_2 0x295C802B
#define LPC11U13_201_1 0x097A802B
#define LPC11U13_201_2 0x297A802B
#define LPC11U14_201_1 0x0998802B
#define LPC11U14_201_2 0x2998802B
#define LPC11U23_301   0x2972402B
#define LPC11U24_301   0x2988402B
#define LPC11U24_401   0x2980002B
#define LPC11U34_311   0x0003D440
#define LPC11U34_421   0x0001CC40
#define LPC11U35_401   0x0001BC40
#define LPC11U35_501   0x0000BC40
#define LPC11U36_401   0x00019C40
#define LPC11U37_401   0x00017C40
#define LPC11U37H_401  0x00007C44
#define LPC11U37_501   0x00007C40

#define LPC11E66       0x0000DCC1
#define LPC11E67       0x0000BC81
#define LPC11E68       0x00007C01

#define LPC11U66       0x0000DCC8
#define LPC11U67_1     0x0000BC88
#define LPC11U67_2     0x0000BC80
#define LPC11U68_1     0x00007C08
#define LPC11U68_2     0x00007C00

#define LPC1311        0x2C42502B
#define LPC1311_1      0x1816902B
#define LPC1313        0x2C40102B
#define LPC1313_1      0x1830102B
#define LPC1315        0x3A010523
#define LPC1316        0x1A018524
#define LPC1317        0x1A020525
#define LPC1342        0x3D01402B
#define LPC1343        0x3D00002B
#define LPC1343_1      0x3000002B
#define LPC1345        0x28010541
#define LPC1346        0x08018542
#define LPC1347        0x08020543

#define LPC1751_1      0x25001110
#define LPC1751_2      0x25001118
#define LPC1752        0x25001121
#define LPC1754        0x25011722
#define LPC1756        0x25011723
#define LPC1758        0x25013F37
#define LPC1759        0x25113737
#define LPC1763        0x26012033
#define LPC1764        0x26011922
#define LPC1765        0x26013733
#define LPC1766        0x26013F33
#define LPC1767        0x26012837
#define LPC1768        0x26013F37
#define LPC1769        0x26113F37
#define LPC1774        0x27011132
#define LPC1776        0x27191F43
#define LPC1777        0x27193747
#define LPC1778        0x27193F47
#define LPC1785        0x281D1743
#define LPC1786        0x281D1F43
#define LPC1787        0x281D3747
#define LPC1788        0x281D3F47

#define LPC4072        0x47011121
#define LPC4074        0x47011132
#define LPC4076        0x47191F43
#define LPC4078        0x47193F47
#define LPC4088        0x481D3F47

#define LPC810_021     0x00008100
#define LPC811_001     0x00008110
#define LPC812_101     0x00008120
#define LPC812_101_1   0x00008121
#define LPC812_101_2   0x00008122
#define LPC812_101_3   0x00008123

#define LPC822_101     0x00008221
#define LPC822_101_1   0x00008222
#define LPC824_201     0x00008241
#define LPC824_201_1   0x00008242

#define LPC8N04        0x00008A04
#define NHS3100        0x4e310020
#define NHS3152        0x4e315220
#define NHS3153        0x4e315320 /* Only specified in Rev.1 of the datasheet */

#define LPC844_201     0x00008441
#define LPC844_201_1   0x00008442
#define LPC844_201_2   0x00008444

#define LPC845_301     0x00008451
#define LPC845_301_1   0x00008452
#define LPC845_301_2   0x00008453
#define LPC845_301_3   0x00008454

#define IAP_CODE_LEN 0x34

#define LPC11XX_REG_SECTORS	24

typedef enum {
	LPC2000_V1,
	LPC2000_V2,
	LPC1700,
	LPC4300,
	LPC800,
	LPC1100,
	LPC1500,
	LPC54100,
	LPC_AUTO,
} lpc2000_variant;

struct lpc2000_flash_bank {
	lpc2000_variant variant;
	uint32_t cclk;
	int cmd51_dst_boundary;
	int calc_checksum;
	uint32_t cmd51_max_buffer;
	int checksum_vector;
	uint32_t iap_max_stack;
	uint32_t lpc4300_bank;
	uint32_t iap_entry_alternative;
	bool probed;
};

enum lpc2000_status_codes {
	LPC2000_CMD_SUCCESS = 0,
	LPC2000_INVALID_COMMAND = 1,
	LPC2000_SRC_ADDR_ERROR = 2,
	LPC2000_DST_ADDR_ERROR = 3,
	LPC2000_SRC_ADDR_NOT_MAPPED = 4,
	LPC2000_DST_ADDR_NOT_MAPPED = 5,
	LPC2000_COUNT_ERROR = 6,
	LPC2000_INVALID_SECTOR = 7,
	LPC2000_SECTOR_NOT_BLANK = 8,
	LPC2000_SECTOR_NOT_PREPARED = 9,
	LPC2000_COMPARE_ERROR = 10,
	LPC2000_BUSY = 11,
	LPC2000_PARAM_ERROR = 12,
	LPC2000_ADDR_ERROR = 13,
	LPC2000_ADDR_NOT_MAPPED = 14,
	LPC2000_CMD_NOT_LOCKED = 15,
	LPC2000_INVALID_CODE = 16,
	LPC2000_INVALID_BAUD_RATE = 17,
	LPC2000_INVALID_STOP_BIT = 18,
	LPC2000_CRP_ENABLED = 19,
	LPC2000_INVALID_FLASH_UNIT = 20,
	LPC2000_USER_CODE_CHECKSUM = 21,
	LCP2000_ERROR_SETTING_ACTIVE_PARTITION = 22,
};

static int lpc2000_build_sector_list(struct flash_bank *bank)
{
	struct lpc2000_flash_bank *lpc2000_info = bank->driver_priv;
	uint32_t offset = 0;

	/* default to a 4096 write buffer */
	lpc2000_info->cmd51_max_buffer = 4096;

	if (lpc2000_info->variant == LPC2000_V1) {
		lpc2000_info->cmd51_dst_boundary = 512;
		lpc2000_info->checksum_vector = 5;
		lpc2000_info->iap_max_stack = 128;

		/* variant 1 has different layout for 128kb and 256kb flashes */
		if (bank->size == 128 * 1024) {
			bank->num_sectors = 16;
			bank->sectors = malloc(sizeof(struct flash_sector) * 16);
			for (int i = 0; i < 16; i++) {
				bank->sectors[i].offset = offset;
				bank->sectors[i].size = 8 * 1024;
				offset += bank->sectors[i].size;
				bank->sectors[i].is_erased = -1;
				bank->sectors[i].is_protected = 1;
			}
		} else if (bank->size == 256 * 1024) {
			bank->num_sectors = 18;
			bank->sectors = malloc(sizeof(struct flash_sector) * 18);

			for (int i = 0; i < 8; i++) {
				bank->sectors[i].offset = offset;
				bank->sectors[i].size = 8 * 1024;
				offset += bank->sectors[i].size;
				bank->sectors[i].is_erased = -1;
				bank->sectors[i].is_protected = 1;
			}
			for (int i = 8; i < 10; i++) {
				bank->sectors[i].offset = offset;
				bank->sectors[i].size = 64 * 1024;
				offset += bank->sectors[i].size;
				bank->sectors[i].is_erased = -1;
				bank->sectors[i].is_protected = 1;
			}
			for (int i = 10; i < 18; i++) {
				bank->sectors[i].offset = offset;
				bank->sectors[i].size = 8 * 1024;
				offset += bank->sectors[i].size;
				bank->sectors[i].is_erased = -1;
				bank->sectors[i].is_protected = 1;
			}
		} else {
			LOG_ERROR("BUG: unknown bank->size encountered");
			exit(-1);
		}
	} else if (lpc2000_info->variant == LPC2000_V2) {
		lpc2000_info->cmd51_dst_boundary = 256;
		lpc2000_info->checksum_vector = 5;
		lpc2000_info->iap_max_stack = 128;

		/* variant 2 has a uniform layout, only number of sectors differs */
		switch (bank->size) {
			case 4 * 1024:
				lpc2000_info->cmd51_max_buffer = 1024;
				bank->num_sectors = 1;
				break;
			case 8 * 1024:
				lpc2000_info->cmd51_max_buffer = 1024;
				bank->num_sectors = 2;
				break;
			case 16 * 1024:
				bank->num_sectors = 4;
				break;
			case 32 * 1024:
				bank->num_sectors = 8;
				break;
			case 64 * 1024:
				bank->num_sectors = 9;
				break;
			case 128 * 1024:
				bank->num_sectors = 11;
				break;
			case 256 * 1024:
				bank->num_sectors = 15;
				break;
			case 500 * 1024:
				bank->num_sectors = 27;
				break;
			case 512 * 1024:
			case 504 * 1024:
				bank->num_sectors = 28;
				break;
			default:
				LOG_ERROR("BUG: unknown bank->size encountered");
				exit(-1);
				break;
		}

		bank->sectors = malloc(sizeof(struct flash_sector) * bank->num_sectors);

		for (unsigned int i = 0; i < bank->num_sectors; i++) {
			if (i < 8) {
				bank->sectors[i].offset = offset;
				bank->sectors[i].size = 4 * 1024;
				offset += bank->sectors[i].size;
				bank->sectors[i].is_erased = -1;
				bank->sectors[i].is_protected = 1;
			} else if (i < 22) {
				bank->sectors[i].offset = offset;
				bank->sectors[i].size = 32 * 1024;
				offset += bank->sectors[i].size;
				bank->sectors[i].is_erased = -1;
				bank->sectors[i].is_protected = 1;
			} else if (i < 28) {
				bank->sectors[i].offset = offset;
				bank->sectors[i].size = 4 * 1024;
				offset += bank->sectors[i].size;
				bank->sectors[i].is_erased = -1;
				bank->sectors[i].is_protected = 1;
			}
		}
	} else if (lpc2000_info->variant == LPC1700) {
		lpc2000_info->cmd51_dst_boundary = 256;
		lpc2000_info->checksum_vector = 7;
		lpc2000_info->iap_max_stack = 128;

		switch (bank->size) {
			case 4 * 1024:
				lpc2000_info->cmd51_max_buffer = 256;
				bank->num_sectors = 1;
				break;
			case 8 * 1024:
				lpc2000_info->cmd51_max_buffer = 512;
				bank->num_sectors = 2;
				break;
			case 16 * 1024:
				lpc2000_info->cmd51_max_buffer = 512;
				bank->num_sectors = 4;
				break;
			case 32 * 1024:
				lpc2000_info->cmd51_max_buffer = 1024;
				bank->num_sectors = 8;
				break;
			case 64 * 1024:
				bank->num_sectors = 16;
				break;
			case 128 * 1024:
				bank->num_sectors = 18;
			break;
			case 256 * 1024:
				bank->num_sectors = 22;
				break;
			case 512 * 1024:
				bank->num_sectors = 30;
				break;
			default:
				LOG_ERROR("BUG: unknown bank->size encountered");
				exit(-1);
		}

		bank->sectors = malloc(sizeof(struct flash_sector) * bank->num_sectors);

		for (unsigned int i = 0; i < bank->num_sectors; i++) {
			bank->sectors[i].offset = offset;
			/* sectors 0-15 are 4kB-sized, 16 and above are 32kB-sized for LPC17xx/LPC40xx devices */
			bank->sectors[i].size = (i < 16) ? 4 * 1024 : 32 * 1024;
			offset += bank->sectors[i].size;
			bank->sectors[i].is_erased = -1;
			bank->sectors[i].is_protected = 1;
		}
	} else if (lpc2000_info->variant == LPC4300) {
		lpc2000_info->cmd51_dst_boundary = 512;
		lpc2000_info->checksum_vector = 7;
		lpc2000_info->iap_max_stack = 208;

		switch (bank->size) {
			case 256 * 1024:
				bank->num_sectors = 11;
				break;
			case 384 * 1024:
				bank->num_sectors = 13;
				break;
			case 512 * 1024:
				bank->num_sectors = 15;
				break;
			default:
				LOG_ERROR("BUG: unknown bank->size encountered");
				exit(-1);
		}

		bank->sectors = malloc(sizeof(struct flash_sector) * bank->num_sectors);

		for (unsigned int i = 0; i < bank->num_sectors; i++) {
			bank->sectors[i].offset = offset;
			/* sectors 0-7 are 8kB-sized, 8 and above are 64kB-sized for LPC43xx devices */
			bank->sectors[i].size = (i < 8) ? 8 * 1024 : 64 * 1024;
			offset += bank->sectors[i].size;
			bank->sectors[i].is_erased = -1;
			bank->sectors[i].is_protected = 1;
		}

	} else if (lpc2000_info->variant == LPC800) {
		lpc2000_info->cmd51_dst_boundary = 64;
		lpc2000_info->checksum_vector = 7;
		lpc2000_info->iap_max_stack = 208;		/* 148byte for LPC81x,208byte for LPC82x. */
		lpc2000_info->cmd51_max_buffer = 256;	/* smallest MCU in the series, LPC810, has 1 kB of SRAM */

		switch (bank->size) {
			case 4 * 1024:
				bank->num_sectors = 4;
				break;
			case 8 * 1024:
				bank->num_sectors = 8;
				break;
			case 16 * 1024:
				bank->num_sectors = 16;
				break;
			case 30 * 1024:
				lpc2000_info->cmd51_max_buffer = 1024;	/* For LPC8N04 and NHS31xx, have 8kB of SRAM */
				bank->num_sectors = 30;			/* There have only 30kB of writable Flash out of 32kB */
				break;
			case 32 * 1024:
				lpc2000_info->cmd51_max_buffer = 1024; /* For LPC824, has 8kB of SRAM */
				bank->num_sectors = 32;
				break;
			case 64 * 1024:
				lpc2000_info->cmd51_max_buffer = 1024; /* For LPC844, has 8kB of SRAM */
				bank->num_sectors = 64;
				break;
			default:
				LOG_ERROR("BUG: unknown bank->size encountered");
				exit(-1);
		}

		bank->sectors = malloc(sizeof(struct flash_sector) * bank->num_sectors);

		for (unsigned int i = 0; i < bank->num_sectors; i++) {
			bank->sectors[i].offset = offset;
			/* all sectors are 1kB-sized for LPC8xx devices */
			bank->sectors[i].size = 1 * 1024;
			offset += bank->sectors[i].size;
			bank->sectors[i].is_erased = -1;
			bank->sectors[i].is_protected = 1;
		}

	} else if (lpc2000_info->variant == LPC1100) {
		lpc2000_info->cmd51_dst_boundary = 256;
		lpc2000_info->checksum_vector = 7;
		lpc2000_info->iap_max_stack = 128;

		if ((bank->size % (4 * 1024)) != 0) {
			LOG_ERROR("BUG: unknown bank->size encountered,\nLPC1100 flash size must be a multiple of 4096");
			exit(-1);
		}
		lpc2000_info->cmd51_max_buffer = 512; /* smallest MCU in the series, LPC1110, has 1 kB of SRAM */
		unsigned int large_sectors = 0;
		unsigned int normal_sectors = bank->size / 4096;

		if (normal_sectors > LPC11XX_REG_SECTORS) {
			large_sectors = (normal_sectors - LPC11XX_REG_SECTORS) / 8;
			normal_sectors = LPC11XX_REG_SECTORS;
		}

		bank->num_sectors = normal_sectors + large_sectors;

		bank->sectors = malloc(sizeof(struct flash_sector) * bank->num_sectors);

		for (unsigned int i = 0; i < bank->num_sectors; i++) {
			bank->sectors[i].offset = offset;
			bank->sectors[i].size = (i < LPC11XX_REG_SECTORS ? 4 : 32) * 1024;
			offset += bank->sectors[i].size;
			bank->sectors[i].is_erased = -1;
			bank->sectors[i].is_protected = 1;
		}

	} else if (lpc2000_info->variant == LPC1500) {
		lpc2000_info->cmd51_dst_boundary = 256;
		lpc2000_info->checksum_vector = 7;
		lpc2000_info->iap_max_stack = 128;

		switch (bank->size) {
			case 64 * 1024:
				bank->num_sectors = 16;
				break;
			case 128 * 1024:
				bank->num_sectors = 32;
				break;
			case 256 * 1024:
				bank->num_sectors = 64;
				break;
			default:
				LOG_ERROR("BUG: unknown bank->size encountered");
				exit(-1);
		}

		bank->sectors = malloc(sizeof(struct flash_sector) * bank->num_sectors);

		for (unsigned int i = 0; i < bank->num_sectors; i++) {
			bank->sectors[i].offset = offset;
			/* all sectors are 4kB-sized */
			bank->sectors[i].size = 4 * 1024;
			offset += bank->sectors[i].size;
			bank->sectors[i].is_erased = -1;
			bank->sectors[i].is_protected = 1;
		}

	} else if (lpc2000_info->variant == LPC54100) {
		lpc2000_info->cmd51_dst_boundary = 256;
		lpc2000_info->checksum_vector = 7;
		lpc2000_info->iap_max_stack = 128;

		switch (bank->size) {
			case 256 * 1024:
				bank->num_sectors = 8;
				break;
			case 512 * 1024:
				bank->num_sectors = 16;
				break;
			default:
				LOG_ERROR("BUG: unknown bank->size encountered");
				exit(-1);
		}

		bank->sectors = malloc(sizeof(struct flash_sector) * bank->num_sectors);

		for (unsigned int i = 0; i < bank->num_sectors; i++) {
			bank->sectors[i].offset = offset;
			/* all sectors are 32kB-sized */
			bank->sectors[i].size = 32 * 1024;
			offset += bank->sectors[i].size;
			bank->sectors[i].is_erased = -1;
			bank->sectors[i].is_protected = 1;
		}

	} else {
		LOG_ERROR("BUG: unknown lpc2000_info->variant encountered");
		exit(-1);
	}

	return ERROR_OK;
}

/* this function allocates and initializes working area used for IAP algorithm
 * uses 52 + max IAP stack bytes working area
 * 0x0 to 0x7: jump gate (BX to thumb state, b -2 to wait)
 * 0x8 to 0x1f: command parameter table (1+5 words)
 * 0x20 to 0x33: command result table (1+4 words)
 * 0x34 to 0xb3|0x104: stack
 *        (128b needed for lpc1xxx/2000/5410x, 208b for lpc43xx/lpc82x and 148b for lpc81x)
 */

static int lpc2000_iap_working_area_init(struct flash_bank *bank, struct working_area **iap_working_area)
{
	struct target *target = bank->target;
	struct lpc2000_flash_bank *lpc2000_info = bank->driver_priv;

	if (target_alloc_working_area(target, IAP_CODE_LEN + lpc2000_info->iap_max_stack, iap_working_area) != ERROR_OK) {
		LOG_ERROR("no working area specified, can't write LPC2000 internal flash");
		return ERROR_FLASH_OPERATION_FAILED;
	}

	uint8_t jump_gate[8];

	/* write IAP code to working area */
	switch (lpc2000_info->variant) {
		case LPC800:
		case LPC1100:
		case LPC1500:
		case LPC1700:
		case LPC4300:
		case LPC54100:
		case LPC_AUTO:
			target_buffer_set_u32(target, jump_gate, ARMV4_5_T_BX(12));
			target_buffer_set_u32(target, jump_gate + 4, ARMV5_T_BKPT(0));
			break;
		case LPC2000_V1:
		case LPC2000_V2:
			target_buffer_set_u32(target, jump_gate, ARMV4_5_BX(12));
			target_buffer_set_u32(target, jump_gate + 4, ARMV4_5_B(0xfffffe, 0));
			break;
		default:
			LOG_ERROR("BUG: unknown lpc2000_info->variant encountered");
			exit(-1);
	}

	int retval = target_write_memory(target, (*iap_working_area)->address, 4, 2, jump_gate);
	if (retval != ERROR_OK) {
		LOG_ERROR("Write memory at address " TARGET_ADDR_FMT " failed (check work_area definition)",
				(*iap_working_area)->address);
		target_free_working_area(target, *iap_working_area);
	}

	return retval;
}

/* call LPC8xx/LPC1xxx/LPC4xxx/LPC5410x/LPC2000 IAP function */

static int lpc2000_iap_call(struct flash_bank *bank, struct working_area *iap_working_area, int code,
		uint32_t param_table[5], uint32_t result_table[4])
{
	struct lpc2000_flash_bank *lpc2000_info = bank->driver_priv;
	struct target *target = bank->target;

	struct arm_algorithm arm_algo;	/* for LPC2000 */
	struct armv7m_algorithm armv7m_info;	/* for LPC8xx/LPC1xxx/LPC4xxx/LPC5410x */
	uint32_t iap_entry_point = 0;	/* to make compiler happier */

	switch (lpc2000_info->variant) {
		case LPC800:
		case LPC1100:
		case LPC1700:
		case LPC_AUTO:
			armv7m_info.common_magic = ARMV7M_COMMON_MAGIC;
			armv7m_info.core_mode = ARM_MODE_THREAD;
			iap_entry_point = 0x1fff1ff1;
			break;
		case LPC1500:
		case LPC54100:
			armv7m_info.common_magic = ARMV7M_COMMON_MAGIC;
			armv7m_info.core_mode = ARM_MODE_THREAD;
			iap_entry_point = 0x03000205;
			break;
		case LPC2000_V1:
		case LPC2000_V2:
			arm_algo.common_magic = ARM_COMMON_MAGIC;
			arm_algo.core_mode = ARM_MODE_SVC;
			arm_algo.core_state = ARM_STATE_ARM;
			iap_entry_point = 0x7ffffff1;
			break;
		case LPC4300:
			armv7m_info.common_magic = ARMV7M_COMMON_MAGIC;
			armv7m_info.core_mode = ARM_MODE_THREAD;
			/* read out IAP entry point from ROM driver table at 0x10400100 */
			target_read_u32(target, 0x10400100, &iap_entry_point);
			break;
		default:
			LOG_ERROR("BUG: unknown lpc2000->variant encountered");
			exit(-1);
	}

	if (lpc2000_info->iap_entry_alternative != 0x0)
		iap_entry_point = lpc2000_info->iap_entry_alternative;

	struct mem_param mem_params[2];

	/* command parameter table */
	init_mem_param(&mem_params[0], iap_working_area->address + 8, 6 * 4, PARAM_OUT);
	target_buffer_set_u32(target, mem_params[0].value, code);
	target_buffer_set_u32(target, mem_params[0].value + 0x04, param_table[0]);
	target_buffer_set_u32(target, mem_params[0].value + 0x08, param_table[1]);
	target_buffer_set_u32(target, mem_params[0].value + 0x0c, param_table[2]);
	target_buffer_set_u32(target, mem_params[0].value + 0x10, param_table[3]);
	target_buffer_set_u32(target, mem_params[0].value + 0x14, param_table[4]);

	struct reg_param reg_params[5];

	init_reg_param(&reg_params[0], "r0", 32, PARAM_OUT);
	buf_set_u32(reg_params[0].value, 0, 32, iap_working_area->address + 0x08);

	/* command result table */
	init_mem_param(&mem_params[1], iap_working_area->address + 0x20, 5 * 4, PARAM_IN);

	init_reg_param(&reg_params[1], "r1", 32, PARAM_OUT);
	buf_set_u32(reg_params[1].value, 0, 32, iap_working_area->address + 0x20);

	/* IAP entry point */
	init_reg_param(&reg_params[2], "r12", 32, PARAM_OUT);
	buf_set_u32(reg_params[2].value, 0, 32, iap_entry_point);

	switch (lpc2000_info->variant) {
		case LPC800:
		case LPC1100:
		case LPC1500:
		case LPC1700:
		case LPC4300:
		case LPC54100:
		case LPC_AUTO:
			/* IAP stack */
			init_reg_param(&reg_params[3], "sp", 32, PARAM_OUT);
			buf_set_u32(reg_params[3].value, 0, 32,
				iap_working_area->address + IAP_CODE_LEN + lpc2000_info->iap_max_stack);

			/* return address */
			init_reg_param(&reg_params[4], "lr", 32, PARAM_OUT);
			buf_set_u32(reg_params[4].value, 0, 32, (iap_working_area->address + 0x04) | 1);
			/* bit0 of LR = 1 to return in Thumb mode */

			target_run_algorithm(target, 2, mem_params, 5, reg_params, iap_working_area->address, 0, 10000,
					&armv7m_info);
			break;
		case LPC2000_V1:
		case LPC2000_V2:
			/* IAP stack */
			init_reg_param(&reg_params[3], "sp_svc", 32, PARAM_OUT);
			buf_set_u32(reg_params[3].value, 0, 32,
				iap_working_area->address + IAP_CODE_LEN + lpc2000_info->iap_max_stack);

			/* return address */
			init_reg_param(&reg_params[4], "lr_svc", 32, PARAM_OUT);
			buf_set_u32(reg_params[4].value, 0, 32, iap_working_area->address + 0x04);

			target_run_algorithm(target, 2, mem_params, 5, reg_params, iap_working_area->address,
					iap_working_area->address + 0x4, 10000, &arm_algo);
			break;
		default:
			LOG_ERROR("BUG: unknown lpc2000->variant encountered");
			exit(-1);
	}

	int status_code = target_buffer_get_u32(target, mem_params[1].value);
	result_table[0] = target_buffer_get_u32(target, mem_params[1].value + 0x04);
	result_table[1] = target_buffer_get_u32(target, mem_params[1].value + 0x08);
	result_table[2] = target_buffer_get_u32(target, mem_params[1].value + 0x0c);
	result_table[3] = target_buffer_get_u32(target, mem_params[1].value + 0x10);

	LOG_DEBUG("IAP command = %i (0x%8.8" PRIx32 ", 0x%8.8" PRIx32 ", 0x%8.8" PRIx32 ", 0x%8.8" PRIx32 ", 0x%8.8" PRIx32
			") completed with result = %8.8x",
			code, param_table[0], param_table[1], param_table[2], param_table[3], param_table[4], status_code);

	destroy_mem_param(&mem_params[0]);
	destroy_mem_param(&mem_params[1]);

	destroy_reg_param(&reg_params[0]);
	destroy_reg_param(&reg_params[1]);
	destroy_reg_param(&reg_params[2]);
	destroy_reg_param(&reg_params[3]);
	destroy_reg_param(&reg_params[4]);

	return status_code;
}

static int lpc2000_iap_blank_check(struct flash_bank *bank, unsigned int first,
		unsigned int last)
{
	if (last >= bank->num_sectors)
		return ERROR_FLASH_SECTOR_INVALID;

	uint32_t param_table[5] = {0};
	uint32_t result_table[4];
	struct working_area *iap_working_area;

	int retval = lpc2000_iap_working_area_init(bank, &iap_working_area);

	if (retval != ERROR_OK)
		return retval;

	struct lpc2000_flash_bank *lpc2000_info = bank->driver_priv;
	if (lpc2000_info->variant == LPC4300)
		param_table[2] = lpc2000_info->lpc4300_bank;

	for (unsigned int i = first; i <= last && retval == ERROR_OK; i++) {
		/* check single sector */
		param_table[0] = param_table[1] = i;
		int status_code = lpc2000_iap_call(bank, iap_working_area, 53, param_table, result_table);

		switch (status_code) {
			case ERROR_FLASH_OPERATION_FAILED:
				retval = ERROR_FLASH_OPERATION_FAILED;
				break;
			case LPC2000_CMD_SUCCESS:
				bank->sectors[i].is_erased = 1;
				break;
			case LPC2000_SECTOR_NOT_BLANK:
				bank->sectors[i].is_erased = 0;
				break;
			case LPC2000_INVALID_SECTOR:
				bank->sectors[i].is_erased = 0;
				break;
			case LPC2000_BUSY:
				retval = ERROR_FLASH_BUSY;
				break;
			default:
				LOG_ERROR("BUG: unknown LPC2000 status code %i", status_code);
				exit(-1);
		}
	}

	struct target *target = bank->target;
	target_free_working_area(target, iap_working_area);

	return retval;
}

/*
 * flash bank lpc2000 <base> <size> 0 0 <target#> <lpc_variant> <cclk> [calc_checksum]
 */
FLASH_BANK_COMMAND_HANDLER(lpc2000_flash_bank_command)
{
	if (CMD_ARGC < 8)
		return ERROR_COMMAND_SYNTAX_ERROR;

	struct lpc2000_flash_bank *lpc2000_info = calloc(1, sizeof(*lpc2000_info));
	lpc2000_info->probed = false;

	bank->driver_priv = lpc2000_info;

	if (strcmp(CMD_ARGV[6], "lpc2000_v1") == 0) {
		lpc2000_info->variant = LPC2000_V1;
	} else if (strcmp(CMD_ARGV[6], "lpc2000_v2") == 0) {
		lpc2000_info->variant = LPC2000_V2;
	} else if (strcmp(CMD_ARGV[6], "lpc1700") == 0 || strcmp(CMD_ARGV[6], "lpc4000") == 0) {
		lpc2000_info->variant = LPC1700;
	} else if (strcmp(CMD_ARGV[6], "lpc1800") == 0 || strcmp(CMD_ARGV[6], "lpc4300") == 0) {
		lpc2000_info->variant = LPC4300;
	} else if (strcmp(CMD_ARGV[6], "lpc800") == 0) {
		lpc2000_info->variant = LPC800;
	} else if (strcmp(CMD_ARGV[6], "lpc1100") == 0) {
		lpc2000_info->variant = LPC1100;
	} else if (strcmp(CMD_ARGV[6], "lpc1500") == 0) {
		lpc2000_info->variant = LPC1500;
	} else if (strcmp(CMD_ARGV[6], "lpc54100") == 0) {
		lpc2000_info->variant = LPC54100;
	} else if (strcmp(CMD_ARGV[6], "auto") == 0) {
		lpc2000_info->variant = LPC_AUTO;
	} else {
		LOG_ERROR("unknown LPC2000 variant: %s", CMD_ARGV[6]);
		free(lpc2000_info);
		return ERROR_FLASH_BANK_INVALID;
	}

	/* Maximum size required for the IAP stack.
	   This value only gets used when probing, only for auto, lpc1100 and lpc1700.
	   We use the maximum size for any part supported by the driver(!) to be safe
	   in case the auto variant is mistakenly used on a MCU from one of the series
	   for which we don't support auto-probing. */
	lpc2000_info->iap_max_stack = 208;

	COMMAND_PARSE_NUMBER(u32, CMD_ARGV[7], lpc2000_info->cclk);
	lpc2000_info->calc_checksum = 0;

	uint32_t temp_base = 0;
	COMMAND_PARSE_NUMBER(u32, CMD_ARGV[1], temp_base);
	if (temp_base >= 0x1B000000)
		lpc2000_info->lpc4300_bank = 1; /* bank B */
	else
		lpc2000_info->lpc4300_bank = 0; /* bank A */

	if (CMD_ARGC >= 9) {
		if (strcmp(CMD_ARGV[8], "calc_checksum") == 0)
			lpc2000_info->calc_checksum = 1;
	}
	if (CMD_ARGC >= 10 && !lpc2000_info->iap_entry_alternative)
		COMMAND_PARSE_NUMBER(u32, CMD_ARGV[9], lpc2000_info->iap_entry_alternative);

	return ERROR_OK;
}

static int lpc2000_erase(struct flash_bank *bank, unsigned int first,
		unsigned int last)
{
	if (bank->target->state != TARGET_HALTED) {
		LOG_ERROR("Target not halted");
		return ERROR_TARGET_NOT_HALTED;
	}

	struct lpc2000_flash_bank *lpc2000_info = bank->driver_priv;
	uint32_t param_table[5] = {0};

	param_table[0] = first;
	param_table[1] = last;

	if (lpc2000_info->variant == LPC4300)
		param_table[2] = lpc2000_info->lpc4300_bank;
	else
		param_table[2] = lpc2000_info->cclk;

	uint32_t result_table[4];
	struct working_area *iap_working_area;

	int retval = lpc2000_iap_working_area_init(bank, &iap_working_area);

	if (retval != ERROR_OK)
		return retval;

	if (lpc2000_info->variant == LPC4300)
		/* Init IAP Anyway */
		lpc2000_iap_call(bank, iap_working_area, 49, param_table, result_table);

	/* Prepare sectors */
	int status_code = lpc2000_iap_call(bank, iap_working_area, 50, param_table, result_table);
	switch (status_code) {
		case ERROR_FLASH_OPERATION_FAILED:
			retval = ERROR_FLASH_OPERATION_FAILED;
			break;
		case LPC2000_CMD_SUCCESS:
			break;
		case LPC2000_INVALID_SECTOR:
			retval = ERROR_FLASH_SECTOR_INVALID;
			break;
		default:
			LOG_WARNING("lpc2000 prepare sectors returned %i", status_code);
			retval = ERROR_FLASH_OPERATION_FAILED;
			break;
	}

	if (retval == ERROR_OK) {
		/* Erase sectors */
		param_table[2] = lpc2000_info->cclk;
		if (lpc2000_info->variant == LPC4300)
			param_table[3] = lpc2000_info->lpc4300_bank;

		status_code = lpc2000_iap_call(bank, iap_working_area, 52, param_table, result_table);
		switch (status_code) {
			case ERROR_FLASH_OPERATION_FAILED:
				retval = ERROR_FLASH_OPERATION_FAILED;
				break;
			case LPC2000_CMD_SUCCESS:
				break;
			case LPC2000_INVALID_SECTOR:
				retval = ERROR_FLASH_SECTOR_INVALID;
				break;
			default:
				LOG_WARNING("lpc2000 erase sectors returned %i", status_code);
				retval = ERROR_FLASH_OPERATION_FAILED;
				break;
		}
	}

	struct target *target = bank->target;
	target_free_working_area(target, iap_working_area);

	return retval;
}

static int lpc2000_write(struct flash_bank *bank, const uint8_t *buffer, uint32_t offset, uint32_t count)
{
	struct target *target = bank->target;

	if (bank->target->state != TARGET_HALTED) {
		LOG_ERROR("Target not halted");
		return ERROR_TARGET_NOT_HALTED;
	}

	if (offset + count > bank->size)
		return ERROR_FLASH_DST_OUT_OF_BANK;

	struct lpc2000_flash_bank *lpc2000_info = bank->driver_priv;

	uint32_t dst_min_alignment = lpc2000_info->cmd51_dst_boundary;

	if (offset % dst_min_alignment) {
		LOG_WARNING("offset 0x%" PRIx32 " breaks required alignment 0x%" PRIx32, offset, dst_min_alignment);
		return ERROR_FLASH_DST_BREAKS_ALIGNMENT;
	}

	int first_sector = 0;
	int last_sector = 0;

	for (unsigned int i = 0; i < bank->num_sectors; i++) {
		if (offset >= bank->sectors[i].offset)
			first_sector = i;
		if (offset + DIV_ROUND_UP(count, dst_min_alignment) * dst_min_alignment > bank->sectors[i].offset)
			last_sector = i;
	}

	LOG_DEBUG("first_sector: %i, last_sector: %i", first_sector, last_sector);

	/* check if exception vectors should be flashed */
	if ((offset == 0) && (count >= 0x20) && lpc2000_info->calc_checksum) {
		assert(lpc2000_info->checksum_vector < 8);
		uint32_t checksum = 0;
		for (int i = 0; i < 8; i++) {
			LOG_DEBUG("Vector 0x%2.2x: 0x%8.8" PRIx32, i * 4, buf_get_u32(buffer + (i * 4), 0, 32));
			if (i != lpc2000_info->checksum_vector)
				checksum += buf_get_u32(buffer + (i * 4), 0, 32);
		}
		checksum = 0 - checksum;
		LOG_DEBUG("checksum: 0x%8.8" PRIx32, checksum);

		uint32_t original_value = buf_get_u32(buffer + (lpc2000_info->checksum_vector * 4), 0, 32);
		if (original_value != checksum) {
			LOG_WARNING("Boot verification checksum in image (0x%8.8" PRIx32 ") to be written to flash is "
					"different from calculated vector checksum (0x%8.8" PRIx32 ").", original_value, checksum);
			LOG_WARNING("OpenOCD will write the correct checksum. To remove this warning modify build tools on developer PC to inject correct LPC vector "
					"checksum.");
		}

		/* FIXME: WARNING! This code is broken because it modifies the callers buffer in place. */
		buf_set_u32((uint8_t *)buffer + (lpc2000_info->checksum_vector * 4), 0, 32, checksum);
	}

	struct working_area *iap_working_area;

	int retval = lpc2000_iap_working_area_init(bank, &iap_working_area);

	if (retval != ERROR_OK)
		return retval;

	struct working_area *download_area;

	/* allocate a working area */
	if (target_alloc_working_area(target, lpc2000_info->cmd51_max_buffer, &download_area) != ERROR_OK) {
		LOG_ERROR("no working area specified, can't write LPC2000 internal flash");
		target_free_working_area(target, iap_working_area);
		return ERROR_FLASH_OPERATION_FAILED;
	}

	uint32_t bytes_remaining = count;
	uint32_t bytes_written = 0;
	uint32_t param_table[5] = {0};
	uint32_t result_table[4];

	if (lpc2000_info->variant == LPC4300)
		/* Init IAP Anyway */
		lpc2000_iap_call(bank, iap_working_area, 49, param_table, result_table);

	while (bytes_remaining > 0) {
		uint32_t thisrun_bytes;
		if (bytes_remaining >= lpc2000_info->cmd51_max_buffer)
			thisrun_bytes = lpc2000_info->cmd51_max_buffer;
		else
			thisrun_bytes = lpc2000_info->cmd51_dst_boundary;

		/* Prepare sectors */
		param_table[0] = first_sector;
		param_table[1] = last_sector;

		if (lpc2000_info->variant == LPC4300)
			param_table[2] = lpc2000_info->lpc4300_bank;
		else
			param_table[2] = lpc2000_info->cclk;

		int status_code = lpc2000_iap_call(bank, iap_working_area, 50, param_table, result_table);
		switch (status_code) {
			case ERROR_FLASH_OPERATION_FAILED:
				retval = ERROR_FLASH_OPERATION_FAILED;
				break;
			case LPC2000_CMD_SUCCESS:
				break;
			case LPC2000_INVALID_SECTOR:
				retval = ERROR_FLASH_SECTOR_INVALID;
				break;
			default:
				LOG_WARNING("lpc2000 prepare sectors returned %i", status_code);
				retval = ERROR_FLASH_OPERATION_FAILED;
				break;
		}

		/* Exit if error occurred */
		if (retval != ERROR_OK)
			break;

		if (bytes_remaining >= thisrun_bytes) {
			retval = target_write_buffer(bank->target, download_area->address, thisrun_bytes, buffer + bytes_written);
			if (retval != ERROR_OK) {
				retval = ERROR_FLASH_OPERATION_FAILED;
				break;
			}
		} else {
			uint8_t *last_buffer = malloc(thisrun_bytes);
			memcpy(last_buffer, buffer + bytes_written, bytes_remaining);
			memset(last_buffer + bytes_remaining, 0xff, thisrun_bytes - bytes_remaining);
			target_write_buffer(bank->target, download_area->address, thisrun_bytes, last_buffer);
			free(last_buffer);
		}

		LOG_DEBUG("writing 0x%" PRIx32 " bytes to address " TARGET_ADDR_FMT,
				thisrun_bytes, bank->base + offset + bytes_written);

		/* Write data */
		param_table[0] = bank->base + offset + bytes_written;
		param_table[1] = download_area->address;
		param_table[2] = thisrun_bytes;
		param_table[3] = lpc2000_info->cclk;
		status_code = lpc2000_iap_call(bank, iap_working_area, 51, param_table, result_table);
		switch (status_code) {
			case ERROR_FLASH_OPERATION_FAILED:
				retval = ERROR_FLASH_OPERATION_FAILED;
				break;
			case LPC2000_CMD_SUCCESS:
				break;
			case LPC2000_INVALID_SECTOR:
				retval = ERROR_FLASH_SECTOR_INVALID;
				break;
			default:
				LOG_WARNING("lpc2000 returned %i", status_code);
				retval = ERROR_FLASH_OPERATION_FAILED;
				break;
		}

		/* Exit if error occurred */
		if (retval != ERROR_OK)
			break;

		if (bytes_remaining > thisrun_bytes)
			bytes_remaining -= thisrun_bytes;
		else
			bytes_remaining = 0;
		bytes_written += thisrun_bytes;
	}

	target_free_working_area(target, iap_working_area);
	target_free_working_area(target, download_area);

	return retval;
}

static int get_lpc2000_part_id(struct flash_bank *bank, uint32_t *part_id)
{
	if (bank->target->state != TARGET_HALTED) {
		LOG_ERROR("Target not halted");
		return ERROR_TARGET_NOT_HALTED;
	}

	uint32_t param_table[5] = {0};
	uint32_t result_table[4];
	struct working_area *iap_working_area;

	int retval = lpc2000_iap_working_area_init(bank, &iap_working_area);

	if (retval != ERROR_OK)
		return retval;

	/* The status seems to be bogus with the part ID command on some IAP
	   firmwares, so ignore it. */
	lpc2000_iap_call(bank, iap_working_area, 54, param_table, result_table);

	struct target *target = bank->target;
	target_free_working_area(target, iap_working_area);

	/* If the result is zero, the command probably didn't work out. */
	if (result_table[0] == 0)
		return LPC2000_INVALID_COMMAND;

	*part_id = result_table[0];
	return LPC2000_CMD_SUCCESS;
}

static int lpc2000_auto_probe_flash(struct flash_bank *bank)
{
	uint32_t part_id;
	int retval;
	struct lpc2000_flash_bank *lpc2000_info = bank->driver_priv;

	if (bank->target->state != TARGET_HALTED) {
		LOG_ERROR("Target not halted");
		return ERROR_TARGET_NOT_HALTED;
	}

	retval = get_lpc2000_part_id(bank, &part_id);
	if (retval != LPC2000_CMD_SUCCESS) {
		LOG_ERROR("Could not get part ID");
		return retval;
	}

	switch (part_id) {
		case LPC1110_1:
		case LPC1110_2:
			lpc2000_info->variant = LPC1100;
			bank->size = 4 * 1024;
			break;

		case LPC1111_002_1:
		case LPC1111_002_2:
		case LPC1111_101_1:
		case LPC1111_101_2:
		case LPC1111_103_1:
		case LPC1111_201_1:
		case LPC1111_201_2:
		case LPC1111_203_1:
		case LPC11A11_001_1:
		case LPC11E11_101:
		case LPC1311:
		case LPC1311_1:
			lpc2000_info->variant = LPC1100;
			bank->size = 8 * 1024;
			break;

		case LPC1112_101_1:
		case LPC1112_101_2:
		case LPC1112_102_1:
		case LPC1112_102_2:
		case LPC1112_103_1:
		case LPC1112_201_1:
		case LPC1112_201_2:
		case LPC1112_203_1:
		case LPC11A02_1:
		case LPC11C12_301_1:
		case LPC11C22_301_1:
		case LPC11A12_101_1:
		case LPC11E12_201:
		case LPC11U12_201_1:
		case LPC11U12_201_2:
		case LPC1342:
			lpc2000_info->variant = LPC1100;
			bank->size = 16 * 1024;
			break;

		case LPC1113_201_1:
		case LPC1113_201_2:
		case LPC1113_203_1:
		case LPC1113_301_1:
		case LPC1113_301_2:
		case LPC1113_303_1:
		case LPC11A13_201_1:
		case LPC11E13_301:
		case LPC11U13_201_1:
		case LPC11U13_201_2:
		case LPC11U23_301:
			lpc2000_info->variant = LPC1100;
			bank->size = 24 * 1024;
			break;

		case LPC1114_102_1:
		case LPC1114_102_2:
		case LPC1114_201_1:
		case LPC1114_201_2:
		case LPC1114_203_1:
		case LPC1114_301_1:
		case LPC1114_301_2:
		case LPC1114_303_1:
		case LPC11A04_1:
		case LPC11A14_301_1:
		case LPC11A14_301_2:
		case LPC11C14_301_1:
		case LPC11C24_301_1:
		case LPC11E14_401:
		case LPC11U14_201_1:
		case LPC11U14_201_2:
		case LPC11U24_301:
		case LPC11U24_401:
		case LPC1313:
		case LPC1313_1:
		case LPC1315:
		case LPC1343:
		case LPC1343_1:
		case LPC1345:
			lpc2000_info->variant = LPC1100;
			bank->size = 32 * 1024;
			break;

		case LPC1751_1:
		case LPC1751_2:
			lpc2000_info->variant = LPC1700;
			bank->size = 32 * 1024;
			break;

		case LPC11U34_311:
			lpc2000_info->variant = LPC1100;
			bank->size = 40 * 1024;
			break;

		case LPC1114_323_1:
		case LPC11U34_421:
		case LPC1316:
		case LPC1346:
			lpc2000_info->variant = LPC1100;
			bank->size = 48 * 1024;
			break;

		case LPC1114_333_1:
			lpc2000_info->variant = LPC1100;
			bank->size = 56 * 1024;
			break;

		case LPC1115_303_1:
		case LPC11U35_401:
		case LPC11U35_501:
		case LPC11E66:
		case LPC11U66:
		case LPC1317:
		case LPC1347:
			lpc2000_info->variant = LPC1100;
			bank->size = 64 * 1024;
			break;

		case LPC1752:
		case LPC4072:
			lpc2000_info->variant = LPC1700;
			bank->size = 64 * 1024;
			break;

		case LPC11E36_501:
		case LPC11U36_401:
			lpc2000_info->variant = LPC1100;
			bank->size = 96 * 1024;
			break;

		case LPC11E37_401:
		case LPC11E37_501:
		case LPC11U37_401:
		case LPC11U37H_401:
		case LPC11U37_501:
		case LPC11E67:
		case LPC11E68:
		case LPC11U67_1:
		case LPC11U67_2:
			lpc2000_info->variant = LPC1100;
			bank->size = 128 * 1024;
			break;

		case LPC1754:
		case LPC1764:
		case LPC1774:
		case LPC4074:
			lpc2000_info->variant = LPC1700;
			bank->size = 128 * 1024;
			break;

		case LPC11U68_1:
		case LPC11U68_2:
			lpc2000_info->variant = LPC1100;
			bank->size = 256 * 1024;
			break;

		case LPC1756:
		case LPC1763:
		case LPC1765:
		case LPC1766:
		case LPC1776:
		case LPC1785:
		case LPC1786:
		case LPC4076:
			lpc2000_info->variant = LPC1700;
			bank->size = 256 * 1024;
			break;

		case LPC1758:
		case LPC1759:
		case LPC1767:
		case LPC1768:
		case LPC1769:
		case LPC1777:
		case LPC1778:
		case LPC1787:
		case LPC1788:
		case LPC4078:
		case LPC4088:
			lpc2000_info->variant = LPC1700;
			bank->size = 512 * 1024;
			break;

		case LPC810_021:
			lpc2000_info->variant = LPC800;
			bank->size = 4 * 1024;
			break;

		case LPC811_001:
			lpc2000_info->variant = LPC800;
			bank->size = 8 * 1024;
			break;

		case LPC812_101:
		case LPC812_101_1:
		case LPC812_101_2:
		case LPC812_101_3:
		case LPC822_101:
		case LPC822_101_1:
			lpc2000_info->variant = LPC800;
			bank->size = 16 * 1024;
			break;

		case LPC824_201:
		case LPC824_201_1:
			lpc2000_info->variant = LPC800;
			bank->size = 32 * 1024;
			break;

		case LPC8N04:
		case NHS3100:
		case NHS3152:
		case NHS3153:
			lpc2000_info->variant = LPC800;
			bank->size = 30 * 1024;
			break;

		case LPC844_201:
		case LPC844_201_1:
		case LPC844_201_2:
		case LPC845_301:
		case LPC845_301_1:
		case LPC845_301_2:
		case LPC845_301_3:
			lpc2000_info->variant = LPC800;
			bank->size = 64 * 1024;
			break;

		default:
			LOG_ERROR("BUG: unknown Part ID encountered: 0x%" PRIx32, part_id);
			exit(-1);
	}

	return ERROR_OK;
}

static int lpc2000_probe(struct flash_bank *bank)
{
	int status;
	uint32_t part_id;
	struct lpc2000_flash_bank *lpc2000_info = bank->driver_priv;

	if (!lpc2000_info->probed) {
		if (lpc2000_info->variant == LPC_AUTO) {
			status = lpc2000_auto_probe_flash(bank);
			if (status != ERROR_OK)
				return status;
		} else if (lpc2000_info->variant == LPC1100 || lpc2000_info->variant == LPC1700) {
			status = get_lpc2000_part_id(bank, &part_id);
			if (status == LPC2000_CMD_SUCCESS)
				LOG_INFO("If auto-detection fails for this part, please email "
					"openocd-devel@lists.sourceforge.net, citing part id 0x%" PRIx32 ".\n", part_id);
		}

		lpc2000_build_sector_list(bank);
		lpc2000_info->probed = true;
	}

	return ERROR_OK;
}

static int lpc2000_erase_check(struct flash_bank *bank)
{
	if (bank->target->state != TARGET_HALTED) {
		LOG_ERROR("Target not halted");
		return ERROR_TARGET_NOT_HALTED;
	}

	return lpc2000_iap_blank_check(bank, 0, bank->num_sectors - 1);
}

static int get_lpc2000_info(struct flash_bank *bank, struct command_invocation *cmd)
{
	struct lpc2000_flash_bank *lpc2000_info = bank->driver_priv;

<<<<<<< HEAD
	snprintf(buf, buf_size, "lpc2000 flash driver variant: %i, clk: %" PRIu32 "kHz", lpc2000_info->variant,
			lpc2000_info->cclk);
=======
	command_print_sameline(cmd, "lpc2000 flash driver variant: %i, clk: %" PRIu32 "kHz",
			lpc2000_info->variant, lpc2000_info->cclk);
>>>>>>> 25488359

	return ERROR_OK;
}

COMMAND_HANDLER(lpc2000_handle_part_id_command)
{
	if (CMD_ARGC < 1)
		return ERROR_COMMAND_SYNTAX_ERROR;

	struct flash_bank *bank;
	int retval = CALL_COMMAND_HANDLER(flash_command_get_bank, 0, &bank);
	if (retval != ERROR_OK)
		return retval;

	if (bank->target->state != TARGET_HALTED) {
		LOG_ERROR("Target not halted");
		return ERROR_TARGET_NOT_HALTED;
	}

	uint32_t part_id;
	int status_code = get_lpc2000_part_id(bank, &part_id);
	if (status_code != 0x0) {
		if (status_code == ERROR_FLASH_OPERATION_FAILED) {
			command_print(CMD, "no sufficient working area specified, can't access LPC2000 IAP interface");
		} else
			command_print(CMD, "lpc2000 IAP returned status code %i", status_code);
	} else
		command_print(CMD, "lpc2000 part id: 0x%8.8" PRIx32, part_id);

	return retval;
}

static const struct command_registration lpc2000_exec_command_handlers[] = {
	{
		.name = "part_id",
		.handler = lpc2000_handle_part_id_command,
		.mode = COMMAND_EXEC,
		.help = "print part id of lpc2000 flash bank <num>",
		.usage = "<bank>",
	},
	COMMAND_REGISTRATION_DONE
};
static const struct command_registration lpc2000_command_handlers[] = {
	{
		.name = "lpc2000",
		.mode = COMMAND_ANY,
		.help = "lpc2000 flash command group",
		.usage = "",
		.chain = lpc2000_exec_command_handlers,
	},
	COMMAND_REGISTRATION_DONE
};

const struct flash_driver lpc2000_flash = {
	.name = "lpc2000",
	.commands = lpc2000_command_handlers,
	.flash_bank_command = lpc2000_flash_bank_command,
	.erase = lpc2000_erase,
	.write = lpc2000_write,
	.read = default_flash_read,
	.probe = lpc2000_probe,
	.auto_probe = lpc2000_probe,
	.erase_check = lpc2000_erase_check,
	.info = get_lpc2000_info,
	.free_driver_priv = default_flash_free_driver_priv,
};<|MERGE_RESOLUTION|>--- conflicted
+++ resolved
@@ -1556,13 +1556,8 @@
 {
 	struct lpc2000_flash_bank *lpc2000_info = bank->driver_priv;
 
-<<<<<<< HEAD
-	snprintf(buf, buf_size, "lpc2000 flash driver variant: %i, clk: %" PRIu32 "kHz", lpc2000_info->variant,
-			lpc2000_info->cclk);
-=======
 	command_print_sameline(cmd, "lpc2000 flash driver variant: %i, clk: %" PRIu32 "kHz",
 			lpc2000_info->variant, lpc2000_info->cclk);
->>>>>>> 25488359
 
 	return ERROR_OK;
 }
