--- conflicted
+++ resolved
@@ -810,19 +810,6 @@
 		return ERROR_FLASH_BANK_INVALID;
 	}
 
-<<<<<<< HEAD
-	cfi_info = malloc(sizeof(struct cfi_flash_bank));
-	cfi_info->probed = false;
-	cfi_info->erase_region_info = NULL;
-	cfi_info->pri_ext = NULL;
-	bank->driver_priv = cfi_info;
-
-	cfi_info->x16_as_x8 = false;
-	cfi_info->jedec_probe = false;
-	cfi_info->not_cfi = false;
-	cfi_info->data_swap = false;
-
-=======
 	cfi_info = calloc(1, sizeof(struct cfi_flash_bank));
 	if (!cfi_info) {
 		LOG_ERROR("No memory for flash bank info");
@@ -830,7 +817,6 @@
 	}
 	bank->driver_priv = cfi_info;
 
->>>>>>> 25488359
 	for (unsigned i = 6; i < argc; i++) {
 		if (strcmp(argv[i], "x16_as_x8") == 0)
 			cfi_info->x16_as_x8 = true;
@@ -884,13 +870,7 @@
 		if (retval != ERROR_OK)
 			return retval;
 
-<<<<<<< HEAD
-		if (status == 0x80)
-			bank->sectors[i].is_erased = 1;
-		else {
-=======
 		if (status != 0x80) {
->>>>>>> 25488359
 			retval = cfi_send_command(bank, 0xff, cfi_flash_address(bank, 0, 0x0));
 			if (retval != ERROR_OK)
 				return retval;
@@ -945,13 +925,7 @@
 		if (retval != ERROR_OK)
 			return retval;
 
-<<<<<<< HEAD
-		if (cfi_spansion_wait_status_busy(bank, cfi_info->block_erase_timeout) == ERROR_OK)
-			bank->sectors[i].is_erased = 1;
-		else {
-=======
 		if (cfi_spansion_wait_status_busy(bank, cfi_info->block_erase_timeout) != ERROR_OK) {
->>>>>>> 25488359
 			retval = cfi_send_command(bank, 0xf0, cfi_flash_address(bank, 0, 0x0));
 			if (retval != ERROR_OK)
 				return retval;
@@ -2990,11 +2964,7 @@
 	return ERROR_OK;
 }
 
-<<<<<<< HEAD
-int cfi_get_info(struct flash_bank *bank, char *buf, int buf_size)
-=======
 int cfi_get_info(struct flash_bank *bank, struct command_invocation *cmd)
->>>>>>> 25488359
 {
 	struct cfi_flash_bank *cfi_info = bank->driver_priv;
 
@@ -3004,11 +2974,7 @@
 	}
 
 	if (!cfi_info->not_cfi)
-<<<<<<< HEAD
-		printed = snprintf(buf, buf_size, "\nCFI flash: ");
-=======
 		command_print_sameline(cmd, "\nCFI flash: ");
->>>>>>> 25488359
 	else
 		command_print_sameline(cmd, "\nnon-CFI flash: ");
 
