--- conflicted
+++ resolved
@@ -667,7 +667,6 @@
 			.base_address = FLASH_BANK_BASE_S,
 			.controller_address = 0x400e0a00,
 			.flash_wait_states = 5,
-<<<<<<< HEAD
 			.present = 1,
 			.size_bytes =  1024 * 1024,
 			.nsectors   =  128,
@@ -683,44 +682,6 @@
 		  },
 		},
 	},
-	/*at91sam4sa16c - TFBGA100/VFBGA100/LQFP100*/
-	{
-		.chipid_cidr    = 0x28a70ce0,
-		.name           = "at91sam4sa16c",
-		.total_flash_size     = 1024 * 1024,
-		.total_sram_size      = 160 * 1024,
-		.n_gpnvms       = 2,
-		.n_banks        = 1,
-
-/*		.bank[0] = { */
-		{
-		  {
-			.probed = 0,
-			.pChip  = NULL,
-			.pBank  = NULL,
-			.bank_number = 0,
-			.base_address = FLASH_BANK_BASE_S,
-			.controller_address = 0x400e0a00,
-			.flash_wait_states = 5,
-=======
->>>>>>> 9de7d9c8
-			.present = 1,
-			.size_bytes =  1024 * 1024,
-			.nsectors   =  128,
-			.sector_size = 8192,
-			.page_size   = 512,
-		  },
-/*		.bank[1] = {*/
-		  {
-			.present = 0,
-			.probed = 0,
-			.bank_number = 1,
-
-		  },
-		},
-	},
-<<<<<<< HEAD
-=======
 	/*at91sam4sa16c - TFBGA100/VFBGA100/LQFP100*/
 	{
 		.chipid_cidr    = 0x28a70ce0,
@@ -755,7 +716,6 @@
 		  },
 		},
 	},
->>>>>>> 9de7d9c8
 	/*atsam4s16b - LQFP64/QFN64/WLCSP64*/
 	{
 		.chipid_cidr    = 0x289C0CE0,
@@ -2638,11 +2598,7 @@
 	}
 
 	snprintf(buf, buf_size,
-<<<<<<< HEAD
-		"%s bank %d: %d kB at 0x%08" PRIx32,
-=======
 		"%s bank %d: %d kB at " TARGET_ADDR_FMT,
->>>>>>> 9de7d9c8
 		pPrivate->pChip->details.name,
 		pPrivate->bank_number,
 		k,
@@ -2686,13 +2642,9 @@
 	for (x = 0; x < SAM4_MAX_FLASH_BANKS; x++) {
 		if (bank->base == pPrivate->pChip->details.bank[x].base_address) {
 			bank->size = pPrivate->pChip->details.bank[x].size_bytes;
-<<<<<<< HEAD
-			LOG_DEBUG("SAM4 Set flash bank to %08X - %08X, idx %d", bank->base, bank->base + bank->size, x);
-=======
 			LOG_DEBUG("SAM4 Set flash bank to " TARGET_ADDR_FMT " - "
 					TARGET_ADDR_FMT ", idx %d", bank->base,
 					bank->base + bank->size, x);
->>>>>>> 9de7d9c8
 			break;
 		}
 	}
@@ -3182,11 +3134,7 @@
 		if ((who >= 0) && (((unsigned)(who)) < pChip->details.n_gpnvms)) {
 			r = FLASHD_GetGPNVM(&(pChip->details.bank[0]), who, &v);
 			if (r == ERROR_OK)
-<<<<<<< HEAD
-				command_print(CMD_CTX, "sam4-gpnvm%u: %u", who, v);
-=======
 				command_print(CMD, "sam4-gpnvm%u: %u", who, v);
->>>>>>> 9de7d9c8
 			return r;
 		} else {
 			command_print(CMD, "sam4-gpnvm invalid GPNVM: %u", who);
