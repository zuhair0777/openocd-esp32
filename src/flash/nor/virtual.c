--- conflicted
+++ resolved
@@ -93,11 +93,7 @@
 	if (!master_bank)
 		return ERROR_FLASH_OPERATION_FAILED;
 
-<<<<<<< HEAD
-	if (master_bank->driver->protect_check == NULL)
-=======
 	if (!master_bank->driver->protect_check)
->>>>>>> 25488359
 		return ERROR_FLASH_OPER_UNSUPPORTED;
 
 	/* call master handler */
