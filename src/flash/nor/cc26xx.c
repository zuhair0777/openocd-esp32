/***************************************************************************
 *   Copyright (C) 2017 by Texas Instruments, Inc.                         *
 *                                                                         *
 *   This program is free software; you can redistribute it and/or modify  *
 *   it under the terms of the GNU General Public License as published by  *
 *   the Free Software Foundation; either version 2 of the License, or     *
 *   (at your option) any later version.                                   *
 *                                                                         *
 *   This program is distributed in the hope that it will be useful,       *
 *   but WITHOUT ANY WARRANTY; without even the implied warranty of        *
 *   MERCHANTABILITY or FITNESS FOR A PARTICULAR PURPOSE.  See the         *
 *   GNU General Public License for more details.                          *
 *                                                                         *
 *   You should have received a copy of the GNU General Public License     *
 *   along with this program.  If not, see <http://www.gnu.org/licenses/>. *
 ***************************************************************************/

#ifdef HAVE_CONFIG_H
#include "config.h"
#endif

#include "imp.h"
#include "cc26xx.h"
#include <helper/binarybuffer.h>
#include <helper/time_support.h>
#include <target/algorithm.h>
#include <target/armv7m.h>
#include <target/image.h>

#define FLASH_TIMEOUT 8000

struct cc26xx_bank {
	const char *family_name;
	uint32_t icepick_id;
	uint32_t user_id;
	uint32_t device_type;
	uint32_t sector_length;
	bool probed;
	struct working_area *working_area;
	struct armv7m_algorithm armv7m_info;
	const uint8_t *algo_code;
	uint32_t algo_size;
	uint32_t algo_working_size;
	uint32_t buffer_addr[2];
	uint32_t params_addr[2];
};

static int cc26xx_auto_probe(struct flash_bank *bank);

static uint32_t cc26xx_device_type(uint32_t icepick_id, uint32_t user_id)
{
	uint32_t device_type = 0;

	switch (icepick_id & ICEPICK_ID_MASK) {
		case CC26X0_ICEPICK_ID:
			device_type = CC26X0_TYPE;
			break;
		case CC26X1_ICEPICK_ID:
			device_type = CC26X1_TYPE;
			break;
		case CC13X0_ICEPICK_ID:
			device_type = CC13X0_TYPE;
			break;
		case CC13X2_CC26X2_ICEPICK_ID:
		default:
			if ((user_id & USER_ID_CC13_MASK) != 0)
				device_type = CC13X2_TYPE;
			else
				device_type = CC26X2_TYPE;
			break;
	}

	return device_type;
}

static uint32_t cc26xx_sector_length(uint32_t icepick_id)
{
	uint32_t sector_length;

	switch (icepick_id & ICEPICK_ID_MASK) {
		case CC26X0_ICEPICK_ID:
		case CC26X1_ICEPICK_ID:
		case CC13X0_ICEPICK_ID:
			/* Chameleon family device */
			sector_length = CC26X0_SECTOR_LENGTH;
			break;
		case CC13X2_CC26X2_ICEPICK_ID:
		default:
			/* Agama family device */
			sector_length = CC26X2_SECTOR_LENGTH;
			break;
	}

	return sector_length;
}

static int cc26xx_wait_algo_done(struct flash_bank *bank, uint32_t params_addr)
{
	struct target *target = bank->target;
	struct cc26xx_bank *cc26xx_bank = bank->driver_priv;

	uint32_t status_addr = params_addr + CC26XX_STATUS_OFFSET;
	uint32_t status = CC26XX_BUFFER_FULL;
	long long start_ms;
	long long elapsed_ms;

	int retval = ERROR_OK;

	start_ms = timeval_ms();
	while (status == CC26XX_BUFFER_FULL) {
		retval = target_read_u32(target, status_addr, &status);
		if (retval != ERROR_OK)
			return retval;

		elapsed_ms = timeval_ms() - start_ms;
		if (elapsed_ms > 500)
			keep_alive();
		if (elapsed_ms > FLASH_TIMEOUT)
			break;
	};

	if (status != CC26XX_BUFFER_EMPTY) {
		LOG_ERROR("%s: Flash operation failed", cc26xx_bank->family_name);
		return ERROR_FAIL;
	}

	return ERROR_OK;
}

static int cc26xx_init(struct flash_bank *bank)
{
	struct target *target = bank->target;
	struct cc26xx_bank *cc26xx_bank = bank->driver_priv;

	int retval;

	/* Make sure we've probed the flash to get the device and size */
	retval = cc26xx_auto_probe(bank);
	if (retval != ERROR_OK)
		return retval;

	/* Check for working area to use for flash helper algorithm */
	target_free_working_area(target, cc26xx_bank->working_area);
	cc26xx_bank->working_area = NULL;

	retval = target_alloc_working_area(target, cc26xx_bank->algo_working_size,
				&cc26xx_bank->working_area);
	if (retval != ERROR_OK)
		return retval;

	/* Confirm the defined working address is the area we need to use */
	if (cc26xx_bank->working_area->address != CC26XX_ALGO_BASE_ADDRESS)
		return ERROR_TARGET_RESOURCE_NOT_AVAILABLE;

	/* Write flash helper algorithm into target memory */
	retval = target_write_buffer(target, CC26XX_ALGO_BASE_ADDRESS,
				cc26xx_bank->algo_size, cc26xx_bank->algo_code);
	if (retval != ERROR_OK) {
		LOG_ERROR("%s: Failed to load flash helper algorithm",
			cc26xx_bank->family_name);
		target_free_working_area(target, cc26xx_bank->working_area);
		cc26xx_bank->working_area = NULL;
		return retval;
	}

	/* Initialize the ARMv7 specific info to run the algorithm */
	cc26xx_bank->armv7m_info.common_magic = ARMV7M_COMMON_MAGIC;
	cc26xx_bank->armv7m_info.core_mode = ARM_MODE_THREAD;

	/* Begin executing the flash helper algorithm */
	retval = target_start_algorithm(target, 0, NULL, 0, NULL,
				CC26XX_ALGO_BASE_ADDRESS, 0, &cc26xx_bank->armv7m_info);
	if (retval != ERROR_OK) {
		LOG_ERROR("%s: Failed to start flash helper algorithm",
			cc26xx_bank->family_name);
		target_free_working_area(target, cc26xx_bank->working_area);
		cc26xx_bank->working_area = NULL;
		return retval;
	}

	/*
	 * At this point, the algorithm is running on the target and
	 * ready to receive commands and data to flash the target
	 */

	return retval;
}

static int cc26xx_quit(struct flash_bank *bank)
{
	struct target *target = bank->target;
	struct cc26xx_bank *cc26xx_bank = bank->driver_priv;

	int retval;

	/* Regardless of the algo's status, attempt to halt the target */
	(void)target_halt(target);

	/* Now confirm target halted and clean up from flash helper algorithm */
	retval = target_wait_algorithm(target, 0, NULL, 0, NULL, 0, FLASH_TIMEOUT,
				&cc26xx_bank->armv7m_info);

	target_free_working_area(target, cc26xx_bank->working_area);
	cc26xx_bank->working_area = NULL;

	return retval;
}

static int cc26xx_mass_erase(struct flash_bank *bank)
{
	struct target *target = bank->target;
	struct cc26xx_bank *cc26xx_bank = bank->driver_priv;
	struct cc26xx_algo_params algo_params;

	int retval;

	if (target->state != TARGET_HALTED) {
		LOG_ERROR("Target not halted");
		return ERROR_TARGET_NOT_HALTED;
	}

	retval = cc26xx_init(bank);
	if (retval != ERROR_OK)
		return retval;

	/* Initialize algorithm parameters */
	buf_set_u32(algo_params.address, 0, 32, 0);
	buf_set_u32(algo_params.length,  0, 32, 4);
	buf_set_u32(algo_params.command, 0, 32, CC26XX_CMD_ERASE_ALL);
	buf_set_u32(algo_params.status,  0, 32, CC26XX_BUFFER_FULL);

	/* Issue flash helper algorithm parameters for mass erase */
	retval = target_write_buffer(target, cc26xx_bank->params_addr[0],
				sizeof(algo_params), (uint8_t *)&algo_params);

	/* Wait for command to complete */
	if (retval == ERROR_OK)
		retval = cc26xx_wait_algo_done(bank, cc26xx_bank->params_addr[0]);

	/* Regardless of errors, try to close down algo */
	(void)cc26xx_quit(bank);

	return retval;
}

FLASH_BANK_COMMAND_HANDLER(cc26xx_flash_bank_command)
{
	struct cc26xx_bank *cc26xx_bank;

	if (CMD_ARGC < 6)
		return ERROR_COMMAND_SYNTAX_ERROR;

	cc26xx_bank = malloc(sizeof(struct cc26xx_bank));
	if (!cc26xx_bank)
		return ERROR_FAIL;

	/* Initialize private flash information */
	memset((void *)cc26xx_bank, 0x00, sizeof(struct cc26xx_bank));
	cc26xx_bank->family_name = "cc26xx";
	cc26xx_bank->device_type = CC26XX_NO_TYPE;
	cc26xx_bank->sector_length = 0x1000;

	/* Finish initialization of bank */
	bank->driver_priv = cc26xx_bank;
	bank->next = NULL;

	return ERROR_OK;
}

static int cc26xx_erase(struct flash_bank *bank, unsigned int first,
		unsigned int last)
{
	struct target *target = bank->target;
	struct cc26xx_bank *cc26xx_bank = bank->driver_priv;
	struct cc26xx_algo_params algo_params;

	uint32_t address;
	uint32_t length;
	int retval;

	if (target->state != TARGET_HALTED) {
		LOG_ERROR("Target not halted");
		return ERROR_TARGET_NOT_HALTED;
	}

	/* Do a mass erase if user requested all sectors of flash */
	if ((first == 0) && (last == (bank->num_sectors - 1))) {
		/* Request mass erase of flash */
		return cc26xx_mass_erase(bank);
	}

	address = first * cc26xx_bank->sector_length;
	length = (last - first + 1) * cc26xx_bank->sector_length;

	retval = cc26xx_init(bank);
	if (retval != ERROR_OK)
		return retval;

	/* Set up algorithm parameters for erase command */
	buf_set_u32(algo_params.address, 0, 32, address);
	buf_set_u32(algo_params.length,  0, 32, length);
	buf_set_u32(algo_params.command, 0, 32, CC26XX_CMD_ERASE_SECTORS);
	buf_set_u32(algo_params.status,  0, 32, CC26XX_BUFFER_FULL);

	/* Issue flash helper algorithm parameters for erase */
	retval = target_write_buffer(target, cc26xx_bank->params_addr[0],
				sizeof(algo_params), (uint8_t *)&algo_params);

	/* If no error, wait for erase to finish */
	if (retval == ERROR_OK)
		retval = cc26xx_wait_algo_done(bank, cc26xx_bank->params_addr[0]);

	/* Regardless of errors, try to close down algo */
	(void)cc26xx_quit(bank);

	return retval;
}

static int cc26xx_write(struct flash_bank *bank, const uint8_t *buffer,
	uint32_t offset, uint32_t count)
{
	struct target *target = bank->target;
	struct cc26xx_bank *cc26xx_bank = bank->driver_priv;
	struct cc26xx_algo_params algo_params[2];
	uint32_t size = 0;
	long long start_ms;
	long long elapsed_ms;
	uint32_t address;

	uint32_t index;
	int retval;

	if (target->state != TARGET_HALTED) {
		LOG_ERROR("Target not halted");
		return ERROR_TARGET_NOT_HALTED;
	}

	retval = cc26xx_init(bank);
	if (retval != ERROR_OK)
		return retval;

	/* Initialize algorithm parameters to default values */
	buf_set_u32(algo_params[0].command, 0, 32, CC26XX_CMD_PROGRAM);
	buf_set_u32(algo_params[1].command, 0, 32, CC26XX_CMD_PROGRAM);

	/* Write requested data, ping-ponging between two buffers */
	index = 0;
	start_ms = timeval_ms();
	address = bank->base + offset;
	while (count > 0) {

		if (count > cc26xx_bank->sector_length)
			size = cc26xx_bank->sector_length;
		else
			size = count;

		/* Put next block of data to flash into buffer */
		retval = target_write_buffer(target, cc26xx_bank->buffer_addr[index],
					size, buffer);
		if (retval != ERROR_OK) {
			LOG_ERROR("Unable to write data to target memory");
			break;
		}

		/* Update algo parameters for next block */
		buf_set_u32(algo_params[index].address, 0, 32, address);
		buf_set_u32(algo_params[index].length,  0, 32, size);
		buf_set_u32(algo_params[index].status,  0, 32, CC26XX_BUFFER_FULL);

		/* Issue flash helper algorithm parameters for block write */
		retval = target_write_buffer(target, cc26xx_bank->params_addr[index],
					sizeof(algo_params[index]), (uint8_t *)&algo_params[index]);
		if (retval != ERROR_OK)
			break;

		/* Wait for next ping pong buffer to be ready */
		index ^= 1;
		retval = cc26xx_wait_algo_done(bank, cc26xx_bank->params_addr[index]);
		if (retval != ERROR_OK)
			break;

		count -= size;
		buffer += size;
		address += size;

		elapsed_ms = timeval_ms() - start_ms;
		if (elapsed_ms > 500)
			keep_alive();
	}

	/* If no error yet, wait for last buffer to finish */
	if (retval == ERROR_OK) {
		index ^= 1;
		retval = cc26xx_wait_algo_done(bank, cc26xx_bank->params_addr[index]);
	}

	/* Regardless of errors, try to close down algo */
	(void)cc26xx_quit(bank);

	return retval;
}

static int cc26xx_probe(struct flash_bank *bank)
{
	struct target *target = bank->target;
	struct cc26xx_bank *cc26xx_bank = bank->driver_priv;

	uint32_t sector_length;
	uint32_t value;
	int num_sectors;
	int max_sectors;

	int retval;

	retval = target_read_u32(target, FCFG1_ICEPICK_ID, &value);
	if (retval != ERROR_OK)
		return retval;
	cc26xx_bank->icepick_id = value;

	retval = target_read_u32(target, FCFG1_USER_ID, &value);
	if (retval != ERROR_OK)
		return retval;
	cc26xx_bank->user_id = value;

	cc26xx_bank->device_type = cc26xx_device_type(cc26xx_bank->icepick_id,
		cc26xx_bank->user_id);

	sector_length = cc26xx_sector_length(cc26xx_bank->icepick_id);

	/* Set up appropriate flash helper algorithm */
	switch (cc26xx_bank->icepick_id & ICEPICK_ID_MASK) {
		case CC26X0_ICEPICK_ID:
		case CC26X1_ICEPICK_ID:
		case CC13X0_ICEPICK_ID:
			/* Chameleon family device */
			cc26xx_bank->algo_code = cc26x0_algo;
			cc26xx_bank->algo_size = sizeof(cc26x0_algo);
			cc26xx_bank->algo_working_size = CC26X0_WORKING_SIZE;
			cc26xx_bank->buffer_addr[0] = CC26X0_ALGO_BUFFER_0;
			cc26xx_bank->buffer_addr[1] = CC26X0_ALGO_BUFFER_1;
			cc26xx_bank->params_addr[0] = CC26X0_ALGO_PARAMS_0;
			cc26xx_bank->params_addr[1] = CC26X0_ALGO_PARAMS_1;
			max_sectors = CC26X0_MAX_SECTORS;
			break;
		case CC13X2_CC26X2_ICEPICK_ID:
		default:
			/* Agama family device */
			cc26xx_bank->algo_code = cc26x2_algo;
			cc26xx_bank->algo_size = sizeof(cc26x2_algo);
			cc26xx_bank->algo_working_size = CC26X2_WORKING_SIZE;
			cc26xx_bank->buffer_addr[0] = CC26X2_ALGO_BUFFER_0;
			cc26xx_bank->buffer_addr[1] = CC26X2_ALGO_BUFFER_1;
			cc26xx_bank->params_addr[0] = CC26X2_ALGO_PARAMS_0;
			cc26xx_bank->params_addr[1] = CC26X2_ALGO_PARAMS_1;
			max_sectors = CC26X2_MAX_SECTORS;
			break;
	}

	retval = target_read_u32(target, CC26XX_FLASH_SIZE_INFO, &value);
	if (retval != ERROR_OK)
		return retval;
	num_sectors = value & 0xff;
	if (num_sectors > max_sectors)
		num_sectors = max_sectors;

	bank->sectors = malloc(sizeof(struct flash_sector) * num_sectors);
	if (!bank->sectors)
		return ERROR_FAIL;

	bank->base = CC26XX_FLASH_BASE_ADDR;
	bank->num_sectors = num_sectors;
	bank->size = num_sectors * sector_length;
	bank->write_start_alignment = 0;
	bank->write_end_alignment = 0;
	cc26xx_bank->sector_length = sector_length;

	for (int i = 0; i < num_sectors; i++) {
		bank->sectors[i].offset = i * sector_length;
		bank->sectors[i].size = sector_length;
		bank->sectors[i].is_erased = -1;
		bank->sectors[i].is_protected = 0;
	}

	/* We've successfully determined the stats on the flash bank */
	cc26xx_bank->probed = true;

	/* If we fall through to here, then all went well */

	return ERROR_OK;
}

static int cc26xx_auto_probe(struct flash_bank *bank)
{
	struct cc26xx_bank *cc26xx_bank = bank->driver_priv;

	int retval = ERROR_OK;

	if (!cc26xx_bank->probed)
		retval = cc26xx_probe(bank);

	return retval;
}

static int cc26xx_info(struct flash_bank *bank, struct command_invocation *cmd)
{
	struct cc26xx_bank *cc26xx_bank = bank->driver_priv;
	const char *device;

	switch (cc26xx_bank->device_type) {
		case CC26X0_TYPE:
			device = "CC26x0";
			break;
		case CC26X1_TYPE:
			device = "CC26x1";
			break;
		case CC13X0_TYPE:
			device = "CC13x0";
			break;
		case CC13X2_TYPE:
			device = "CC13x2";
			break;
		case CC26X2_TYPE:
			device = "CC26x2";
			break;
		case CC26XX_NO_TYPE:
		default:
			device = "Unrecognized";
			break;
	}

<<<<<<< HEAD
	printed = snprintf(buf, buf_size,
=======
	command_print_sameline(cmd,
>>>>>>> 25488359
		"%s device: ICEPick ID 0x%08" PRIx32 ", USER ID 0x%08" PRIx32 "\n",
		device, cc26xx_bank->icepick_id, cc26xx_bank->user_id);

	return ERROR_OK;
}

const struct flash_driver cc26xx_flash = {
	.name = "cc26xx",
	.flash_bank_command = cc26xx_flash_bank_command,
	.erase = cc26xx_erase,
	.write = cc26xx_write,
	.read = default_flash_read,
	.probe = cc26xx_probe,
	.auto_probe = cc26xx_auto_probe,
	.erase_check = default_flash_blank_check,
	.info = cc26xx_info,
	.free_driver_priv = default_flash_free_driver_priv,
};<|MERGE_RESOLUTION|>--- conflicted
+++ resolved
@@ -528,11 +528,7 @@
 			break;
 	}
 
-<<<<<<< HEAD
-	printed = snprintf(buf, buf_size,
-=======
 	command_print_sameline(cmd,
->>>>>>> 25488359
 		"%s device: ICEPick ID 0x%08" PRIx32 ", USER ID 0x%08" PRIx32 "\n",
 		device, cc26xx_bank->icepick_id, cc26xx_bank->user_id);
 
