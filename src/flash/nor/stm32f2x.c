--- conflicted
+++ resolved
@@ -912,7 +912,6 @@
 		return max_sector_size_in_kb / 2;
 	return max_sector_size_in_kb;
 }
-<<<<<<< HEAD
 
 static unsigned int calculate_number_of_sectors(struct flash_bank *bank,
 		uint16_t flash_size_in_kb,
@@ -922,17 +921,6 @@
 	uint16_t remaining_flash_size_in_kb = flash_size_in_kb;
 	unsigned int nr_sectors;
 
-=======
-
-static unsigned int calculate_number_of_sectors(struct flash_bank *bank,
-		uint16_t flash_size_in_kb,
-		uint16_t max_sector_size_in_kb)
-{
-	struct stm32x_flash_bank *stm32x_info = bank->driver_priv;
-	uint16_t remaining_flash_size_in_kb = flash_size_in_kb;
-	unsigned int nr_sectors;
-
->>>>>>> 25488359
 	/* Dual Bank Flash has two identically-arranged banks of sectors. */
 	if (stm32x_info->has_large_mem)
 		remaining_flash_size_in_kb /= 2;
@@ -1425,11 +1413,7 @@
 	if (rev_str)
 		command_print_sameline(cmd, "%s - Rev: %s", device_str, rev_str);
 	else
-<<<<<<< HEAD
-		snprintf(buf, buf_size, "%s - Rev: unknown (0x%04" PRIx16 ")", device_str, rev_id);
-=======
 		command_print_sameline(cmd, "%s - Rev: unknown (0x%04" PRIx16 ")", device_str, rev_id);
->>>>>>> 25488359
 
 	return ERROR_OK;
 }
@@ -1575,13 +1559,6 @@
 
 	retval = stm32x_mass_erase(bank);
 	if (retval == ERROR_OK) {
-<<<<<<< HEAD
-		/* set all sectors as erased */
-		for (unsigned int i = 0; i < bank->num_sectors; i++)
-			bank->sectors[i].is_erased = 1;
-
-=======
->>>>>>> 25488359
 		command_print(CMD, "stm32x mass erase complete");
 	} else {
 		command_print(CMD, "stm32x mass erase failed");
