/***************************************************************************
 *   Copyright (C) 2011 by Mathias Kuester                                 *
 *   kesmtp@freenet.de                                                     *
 *                                                                         *
 *   Copyright (C) 2011 sleep(5) ltd                                       *
 *   tomas@sleepfive.com                                                   *
 *                                                                         *
 *   Copyright (C) 2012 by Christopher D. Kilgour                          *
 *   techie at whiterocker.com                                             *
 *                                                                         *
 *   Copyright (C) 2013 Nemui Trinomius                                    *
 *   nemuisan_kawausogasuki@live.jp                                        *
 *                                                                         *
 *   Copyright (C) 2015 Tomas Vanek                                        *
 *   vanekt@fbl.cz                                                         *
 *                                                                         *
 *   This program is free software; you can redistribute it and/or modify  *
 *   it under the terms of the GNU General Public License as published by  *
 *   the Free Software Foundation; either version 2 of the License, or     *
 *   (at your option) any later version.                                   *
 *                                                                         *
 *   This program is distributed in the hope that it will be useful,       *
 *   but WITHOUT ANY WARRANTY; without even the implied warranty of        *
 *   MERCHANTABILITY or FITNESS FOR A PARTICULAR PURPOSE.  See the         *
 *   GNU General Public License for more details.                          *
 *                                                                         *
 *   You should have received a copy of the GNU General Public License     *
 *   along with this program.  If not, see <http://www.gnu.org/licenses/>. *
 ***************************************************************************/

#ifdef HAVE_CONFIG_H
#include "config.h"
#endif

#include "jtag/interface.h"
#include "imp.h"
#include <helper/binarybuffer.h>
#include <helper/time_support.h>
#include <target/target_type.h>
#include <target/algorithm.h>
#include <target/arm_adi_v5.h>
#include <target/armv7m.h>
#include <target/cortex_m.h>

/*
 * Implementation Notes
 *
 * The persistent memories in the Kinetis chip families K10 through
 * K70 are all manipulated with the Flash Memory Module.  Some
 * variants call this module the FTFE, others call it the FTFL.  To
 * indicate that both are considered here, we use FTFX.
 *
 * Within the module, according to the chip variant, the persistent
 * memory is divided into what Freescale terms Program Flash, FlexNVM,
 * and FlexRAM.  All chip variants have Program Flash.  Some chip
 * variants also have FlexNVM and FlexRAM, which always appear
 * together.
 *
 * A given Kinetis chip may have 1, 2 or 4 blocks of flash.  Here we map
 * each block to a separate bank.  Each block size varies by chip and
 * may be determined by the read-only SIM_FCFG1 register.  The sector
 * size within each bank/block varies by chip, and may be 1, 2 or 4k.
 * The sector size may be different for flash and FlexNVM.
 *
 * The first half of the flash (1 or 2 blocks) is always Program Flash
 * and always starts at address 0x00000000.  The "PFLSH" flag, bit 23
 * of the read-only SIM_FCFG2 register, determines whether the second
 * half of the flash is also Program Flash or FlexNVM+FlexRAM.  When
 * PFLSH is set, the second from the first half.  When PFLSH is clear,
 * the second half of flash is FlexNVM and always starts at address
 * 0x10000000.  FlexRAM, which is also present when PFLSH is clear,
 * always starts at address 0x14000000.
 *
 * The Flash Memory Module provides a register set where flash
 * commands are loaded to perform flash operations like erase and
 * program.  Different commands are available depending on whether
 * Program Flash or FlexNVM/FlexRAM is being manipulated.  Although
 * the commands used are quite consistent between flash blocks, the
 * parameters they accept differ according to the flash sector size.
 *
 */

/* Addresses */
#define FCF_ADDRESS	0x00000400
#define FCF_FPROT	0x8
#define FCF_FSEC	0xc
#define FCF_FOPT	0xd
#define FCF_FDPROT	0xf
#define FCF_SIZE	0x10

#define FLEXRAM		0x14000000

#define MSCM_OCMDR0	0x40001400
#define FMC_PFB01CR	0x4001f004
#define FTFX_FSTAT	0x40020000
#define FTFX_FCNFG	0x40020001
#define FTFX_FCCOB3	0x40020004
#define FTFX_FPROT3	0x40020010
#define FTFX_FDPROT	0x40020017
#define SIM_BASE	0x40047000
#define SIM_BASE_KL28	0x40074000
#define SIM_COPC	0x40048100
	/* SIM_COPC does not exist on devices with changed SIM_BASE */
#define WDOG_BASE	0x40052000
#define WDOG32_KE1X	0x40052000
#define WDOG32_KL28	0x40076000
#define SMC_PMCTRL	0x4007E001
#define SMC_PMSTAT	0x4007E003
#define SMC32_PMCTRL	0x4007E00C
#define SMC32_PMSTAT	0x4007E014
#define MCM_PLACR	0xF000300C

/* Offsets */
#define SIM_SOPT1_OFFSET    0x0000
#define SIM_SDID_OFFSET	    0x1024
#define SIM_FCFG1_OFFSET    0x104c
#define SIM_FCFG2_OFFSET    0x1050

#define WDOG_STCTRLH_OFFSET      0
#define WDOG32_CS_OFFSET         0

/* Values */
#define PM_STAT_RUN		0x01
#define PM_STAT_VLPR		0x04
#define PM_CTRL_RUNM_RUN	0x00

/* Commands */
#define FTFX_CMD_BLOCKSTAT  0x00
#define FTFX_CMD_SECTSTAT   0x01
#define FTFX_CMD_LWORDPROG  0x06
#define FTFX_CMD_SECTERASE  0x09
#define FTFX_CMD_SECTWRITE  0x0b
#define FTFX_CMD_MASSERASE  0x44
#define FTFX_CMD_PGMPART    0x80
#define FTFX_CMD_SETFLEXRAM 0x81

/* The older Kinetis K series uses the following SDID layout :
 * Bit 31-16 : 0
 * Bit 15-12 : REVID
 * Bit 11-7  : DIEID
 * Bit 6-4   : FAMID
 * Bit 3-0   : PINID
 *
 * The newer Kinetis series uses the following SDID layout :
 * Bit 31-28 : FAMID
 * Bit 27-24 : SUBFAMID
 * Bit 23-20 : SERIESID
 * Bit 19-16 : SRAMSIZE
 * Bit 15-12 : REVID
 * Bit 6-4   : Reserved (0)
 * Bit 3-0   : PINID
 *
 * We assume that if bits 31-16 are 0 then it's an older
 * K-series MCU.
 */

#define KINETIS_SOPT1_RAMSIZE_MASK  0x0000F000
#define KINETIS_SOPT1_RAMSIZE_K24FN1M 0x0000B000

#define KINETIS_SDID_K_SERIES_MASK  0x0000FFFF

#define KINETIS_SDID_DIEID_MASK 0x00000F80

#define KINETIS_SDID_DIEID_K22FN128	0x00000680 /* smaller pflash with FTFA */
#define KINETIS_SDID_DIEID_K22FN256	0x00000A80
#define KINETIS_SDID_DIEID_K22FN512	0x00000E80
#define KINETIS_SDID_DIEID_K24FN256	0x00000700

#define KINETIS_SDID_DIEID_K24FN1M	0x00000300 /* Detect Errata 7534 */

/* We can't rely solely on the FAMID field to determine the MCU
 * type since some FAMID values identify multiple MCUs with
 * different flash sector sizes (K20 and K22 for instance).
 * Therefore we combine it with the DIEID bits which may possibly
 * break if Freescale bumps the DIEID for a particular MCU. */
#define KINETIS_K_SDID_TYPE_MASK 0x00000FF0
#define KINETIS_K_SDID_K10_M50	 0x00000000
#define KINETIS_K_SDID_K10_M72	 0x00000080
#define KINETIS_K_SDID_K10_M100	 0x00000100
#define KINETIS_K_SDID_K10_M120	 0x00000180
#define KINETIS_K_SDID_K11		 0x00000220
#define KINETIS_K_SDID_K12		 0x00000200
#define KINETIS_K_SDID_K20_M50	 0x00000010
#define KINETIS_K_SDID_K20_M72	 0x00000090
#define KINETIS_K_SDID_K20_M100	 0x00000110
#define KINETIS_K_SDID_K20_M120	 0x00000190
#define KINETIS_K_SDID_K21_M50   0x00000230
#define KINETIS_K_SDID_K21_M120	 0x00000330
#define KINETIS_K_SDID_K22_M50   0x00000210
#define KINETIS_K_SDID_K22_M120	 0x00000310
#define KINETIS_K_SDID_K30_M72   0x000000A0
#define KINETIS_K_SDID_K30_M100  0x00000120
#define KINETIS_K_SDID_K40_M72   0x000000B0
#define KINETIS_K_SDID_K40_M100  0x00000130
#define KINETIS_K_SDID_K50_M72   0x000000E0
#define KINETIS_K_SDID_K51_M72	 0x000000F0
#define KINETIS_K_SDID_K53		 0x00000170
#define KINETIS_K_SDID_K60_M100  0x00000140
#define KINETIS_K_SDID_K60_M150  0x000001C0
#define KINETIS_K_SDID_K70_M150  0x000001D0

#define KINETIS_SDID_SERIESID_MASK 0x00F00000
#define KINETIS_SDID_SERIESID_K   0x00000000
#define KINETIS_SDID_SERIESID_KL   0x00100000
#define KINETIS_SDID_SERIESID_KE   0x00200000
#define KINETIS_SDID_SERIESID_KW   0x00500000
#define KINETIS_SDID_SERIESID_KV   0x00600000

#define KINETIS_SDID_SUBFAMID_SHIFT 24
#define KINETIS_SDID_SUBFAMID_MASK  0x0F000000
#define KINETIS_SDID_SUBFAMID_KX0   0x00000000
#define KINETIS_SDID_SUBFAMID_KX1   0x01000000
#define KINETIS_SDID_SUBFAMID_KX2   0x02000000
#define KINETIS_SDID_SUBFAMID_KX3   0x03000000
#define KINETIS_SDID_SUBFAMID_KX4   0x04000000
#define KINETIS_SDID_SUBFAMID_KX5   0x05000000
#define KINETIS_SDID_SUBFAMID_KX6   0x06000000
#define KINETIS_SDID_SUBFAMID_KX7   0x07000000
#define KINETIS_SDID_SUBFAMID_KX8   0x08000000

#define KINETIS_SDID_FAMILYID_SHIFT 28
#define KINETIS_SDID_FAMILYID_MASK  0xF0000000
#define KINETIS_SDID_FAMILYID_K0X   0x00000000
#define KINETIS_SDID_FAMILYID_K1X   0x10000000
#define KINETIS_SDID_FAMILYID_K2X   0x20000000
#define KINETIS_SDID_FAMILYID_K3X   0x30000000
#define KINETIS_SDID_FAMILYID_K4X   0x40000000
#define KINETIS_SDID_FAMILYID_K5X   0x50000000
#define KINETIS_SDID_FAMILYID_K6X   0x60000000
#define KINETIS_SDID_FAMILYID_K7X   0x70000000
#define KINETIS_SDID_FAMILYID_K8X   0x80000000
#define KINETIS_SDID_FAMILYID_KL8X  0x90000000

/* The field originally named DIEID has new name/meaning on KE1x */
#define KINETIS_SDID_PROJECTID_MASK  KINETIS_SDID_DIEID_MASK
#define KINETIS_SDID_PROJECTID_KE1XF 0x00000080
#define KINETIS_SDID_PROJECTID_KE1XZ 0x00000100

struct kinetis_flash_bank {
	struct kinetis_chip *k_chip;
	bool probed;
	unsigned bank_number;		/* bank number in particular chip */
	struct flash_bank *bank;

	uint32_t sector_size;
	uint32_t protection_size;
	uint32_t prog_base;		/* base address for FTFx operations */
					/* usually same as bank->base for pflash, differs for FlexNVM */
	uint32_t protection_block;	/* number of first protection block in this bank */

	enum {
		FC_AUTO = 0,
		FC_PFLASH,
		FC_FLEX_NVM,
		FC_FLEX_RAM,
	} flash_class;
};

#define KINETIS_MAX_BANKS 4u

struct kinetis_chip {
	struct target *target;
	bool probed;

	uint32_t sim_sdid;
	uint32_t sim_fcfg1;
	uint32_t sim_fcfg2;
	uint32_t fcfg2_maxaddr0_shifted;
	uint32_t fcfg2_maxaddr1_shifted;

	unsigned num_pflash_blocks, num_nvm_blocks;
	unsigned pflash_sector_size, nvm_sector_size;
	unsigned max_flash_prog_size;

	uint32_t pflash_base;
	uint32_t pflash_size;
	uint32_t nvm_base;
	uint32_t nvm_size;		/* whole FlexNVM */
	uint32_t dflash_size;		/* accessible rest of FlexNVM if EEPROM backup uses part of FlexNVM */

	uint32_t progr_accel_ram;
	uint32_t sim_base;

	enum {
		FS_PROGRAM_SECTOR = 1,
		FS_PROGRAM_LONGWORD = 2,
		FS_PROGRAM_PHRASE = 4,		/* Unsupported */

		FS_NO_CMD_BLOCKSTAT = 0x40,
		FS_WIDTH_256BIT = 0x80,
		FS_ECC = 0x100,
	} flash_support;

	enum {
		KINETIS_CACHE_NONE,
		KINETIS_CACHE_K,	/* invalidate using FMC->PFB0CR/PFB01CR */
		KINETIS_CACHE_L,	/* invalidate using MCM->PLACR */
		KINETIS_CACHE_MSCM,	/* devices like KE1xF, invalidate MSCM->OCMDR0 */
	} cache_type;

	enum {
		KINETIS_WDOG_NONE,
		KINETIS_WDOG_K,
		KINETIS_WDOG_COP,
		KINETIS_WDOG32_KE1X,
		KINETIS_WDOG32_KL28,
	} watchdog_type;

	enum {
		KINETIS_SMC,
		KINETIS_SMC32,
	} sysmodectrlr_type;

	char name[40];

	unsigned num_banks;
	struct kinetis_flash_bank banks[KINETIS_MAX_BANKS];
};

struct kinetis_type {
	uint32_t sdid;
	char *name;
};

static const struct kinetis_type kinetis_types_old[] = {
	{ KINETIS_K_SDID_K10_M50,  "MK10D%s5" },
	{ KINETIS_K_SDID_K10_M72,  "MK10D%s7" },
	{ KINETIS_K_SDID_K10_M100, "MK10D%s10" },
	{ KINETIS_K_SDID_K10_M120, "MK10F%s12" },
	{ KINETIS_K_SDID_K11,      "MK11D%s5" },
	{ KINETIS_K_SDID_K12,      "MK12D%s5" },

	{ KINETIS_K_SDID_K20_M50,  "MK20D%s5" },
	{ KINETIS_K_SDID_K20_M72,  "MK20D%s7" },
	{ KINETIS_K_SDID_K20_M100, "MK20D%s10" },
	{ KINETIS_K_SDID_K20_M120, "MK20F%s12" },
	{ KINETIS_K_SDID_K21_M50,  "MK21D%s5" },
	{ KINETIS_K_SDID_K21_M120, "MK21F%s12" },
	{ KINETIS_K_SDID_K22_M50,  "MK22D%s5" },
	{ KINETIS_K_SDID_K22_M120, "MK22F%s12" },

	{ KINETIS_K_SDID_K30_M72,  "MK30D%s7" },
	{ KINETIS_K_SDID_K30_M100, "MK30D%s10" },

	{ KINETIS_K_SDID_K40_M72,  "MK40D%s7" },
	{ KINETIS_K_SDID_K40_M100, "MK40D%s10" },

	{ KINETIS_K_SDID_K50_M72,  "MK50D%s7" },
	{ KINETIS_K_SDID_K51_M72,  "MK51D%s7" },
	{ KINETIS_K_SDID_K53,      "MK53D%s10" },

	{ KINETIS_K_SDID_K60_M100, "MK60D%s10" },
	{ KINETIS_K_SDID_K60_M150, "MK60F%s15" },

	{ KINETIS_K_SDID_K70_M150, "MK70F%s15" },
};


#define MDM_AP			1

#define MDM_REG_STAT		0x00
#define MDM_REG_CTRL		0x04
#define MDM_REG_ID		0xfc

#define MDM_STAT_FMEACK		(1<<0)
#define MDM_STAT_FREADY		(1<<1)
#define MDM_STAT_SYSSEC		(1<<2)
#define MDM_STAT_SYSRES		(1<<3)
#define MDM_STAT_FMEEN		(1<<5)
#define MDM_STAT_BACKDOOREN	(1<<6)
#define MDM_STAT_LPEN		(1<<7)
#define MDM_STAT_VLPEN		(1<<8)
#define MDM_STAT_LLSMODEXIT	(1<<9)
#define MDM_STAT_VLLSXMODEXIT	(1<<10)
#define MDM_STAT_CORE_HALTED	(1<<16)
#define MDM_STAT_CORE_SLEEPDEEP	(1<<17)
#define MDM_STAT_CORESLEEPING	(1<<18)

#define MDM_CTRL_FMEIP		(1<<0)
#define MDM_CTRL_DBG_DIS	(1<<1)
#define MDM_CTRL_DBG_REQ	(1<<2)
#define MDM_CTRL_SYS_RES_REQ	(1<<3)
#define MDM_CTRL_CORE_HOLD_RES	(1<<4)
#define MDM_CTRL_VLLSX_DBG_REQ	(1<<5)
#define MDM_CTRL_VLLSX_DBG_ACK	(1<<6)
#define MDM_CTRL_VLLSX_STAT_ACK	(1<<7)

#define MDM_ACCESS_TIMEOUT	500 /* msec */


static bool allow_fcf_writes;
static uint8_t fcf_fopt = 0xff;
static bool create_banks;


const struct flash_driver kinetis_flash;
static int kinetis_write_inner(struct flash_bank *bank, const uint8_t *buffer,
			uint32_t offset, uint32_t count);
static int kinetis_probe_chip(struct kinetis_chip *k_chip);
static int kinetis_auto_probe(struct flash_bank *bank);


static int kinetis_mdm_write_register(struct adiv5_dap *dap, unsigned reg, uint32_t value)
{
	int retval;
	LOG_DEBUG("MDM_REG[0x%02x] <- %08" PRIX32, reg, value);

	retval = dap_queue_ap_write(dap_ap(dap, MDM_AP), reg, value);
	if (retval != ERROR_OK) {
		LOG_DEBUG("MDM: failed to queue a write request");
		return retval;
	}

	retval = dap_run(dap);
	if (retval != ERROR_OK) {
		LOG_DEBUG("MDM: dap_run failed");
		return retval;
	}


	return ERROR_OK;
}

static int kinetis_mdm_read_register(struct adiv5_dap *dap, unsigned reg, uint32_t *result)
{
	int retval;

	retval = dap_queue_ap_read(dap_ap(dap, MDM_AP), reg, result);
	if (retval != ERROR_OK) {
		LOG_DEBUG("MDM: failed to queue a read request");
		return retval;
	}

	retval = dap_run(dap);
	if (retval != ERROR_OK) {
		LOG_DEBUG("MDM: dap_run failed");
		return retval;
	}

	LOG_DEBUG("MDM_REG[0x%02x]: %08" PRIX32, reg, *result);
	return ERROR_OK;
}

static int kinetis_mdm_poll_register(struct adiv5_dap *dap, unsigned reg,
			uint32_t mask, uint32_t value, uint32_t timeout_ms)
{
	uint32_t val;
	int retval;
	int64_t ms_timeout = timeval_ms() + timeout_ms;

	do {
		retval = kinetis_mdm_read_register(dap, reg, &val);
		if (retval != ERROR_OK || (val & mask) == value)
			return retval;

		alive_sleep(1);
	} while (timeval_ms() < ms_timeout);

	LOG_DEBUG("MDM: polling timed out");
	return ERROR_FAIL;
}

/*
 * This command can be used to break a watchdog reset loop when
 * connecting to an unsecured target. Unlike other commands, halt will
 * automatically retry as it does not know how far into the boot process
 * it is when the command is called.
 */
COMMAND_HANDLER(kinetis_mdm_halt)
{
	struct target *target = get_current_target(CMD_CTX);
	struct cortex_m_common *cortex_m = target_to_cm(target);
	struct adiv5_dap *dap = cortex_m->armv7m.arm.dap;
	int retval;
	int tries = 0;
	uint32_t stat;
	int64_t ms_timeout = timeval_ms() + MDM_ACCESS_TIMEOUT;

	if (!dap) {
		LOG_ERROR("Cannot perform halt with a high-level adapter");
		return ERROR_FAIL;
	}

	while (true) {
		tries++;

		kinetis_mdm_write_register(dap, MDM_REG_CTRL, MDM_CTRL_CORE_HOLD_RES);

		alive_sleep(1);

		retval = kinetis_mdm_read_register(dap, MDM_REG_STAT, &stat);
		if (retval != ERROR_OK) {
			LOG_DEBUG("MDM: failed to read MDM_REG_STAT");
			continue;
		}

		/* Repeat setting MDM_CTRL_CORE_HOLD_RES until system is out of
		 * reset with flash ready and without security
		 */
		if ((stat & (MDM_STAT_FREADY | MDM_STAT_SYSSEC | MDM_STAT_SYSRES))
				== (MDM_STAT_FREADY | MDM_STAT_SYSRES))
			break;

		if (timeval_ms() >= ms_timeout) {
			LOG_ERROR("MDM: halt timed out");
			return ERROR_FAIL;
		}
	}

	LOG_DEBUG("MDM: halt succeeded after %d attempts.", tries);

	target_poll(target);
	/* enable polling in case kinetis_check_flash_security_status disabled it */
	jtag_poll_set_enabled(true);

	alive_sleep(100);

	target->reset_halt = true;
	target->type->assert_reset(target);

	retval = kinetis_mdm_write_register(dap, MDM_REG_CTRL, 0);
	if (retval != ERROR_OK) {
		LOG_ERROR("MDM: failed to clear MDM_REG_CTRL");
		return retval;
	}

	target->type->deassert_reset(target);

	return ERROR_OK;
}

COMMAND_HANDLER(kinetis_mdm_reset)
{
	struct target *target = get_current_target(CMD_CTX);
	struct cortex_m_common *cortex_m = target_to_cm(target);
	struct adiv5_dap *dap = cortex_m->armv7m.arm.dap;
	int retval;

	if (!dap) {
		LOG_ERROR("Cannot perform reset with a high-level adapter");
		return ERROR_FAIL;
	}

	retval = kinetis_mdm_write_register(dap, MDM_REG_CTRL, MDM_CTRL_SYS_RES_REQ);
	if (retval != ERROR_OK) {
		LOG_ERROR("MDM: failed to write MDM_REG_CTRL");
		return retval;
	}

	retval = kinetis_mdm_poll_register(dap, MDM_REG_STAT, MDM_STAT_SYSRES, 0, 500);
	if (retval != ERROR_OK) {
		LOG_ERROR("MDM: failed to assert reset");
		return retval;
	}

	retval = kinetis_mdm_write_register(dap, MDM_REG_CTRL, 0);
	if (retval != ERROR_OK) {
		LOG_ERROR("MDM: failed to clear MDM_REG_CTRL");
		return retval;
	}

	return ERROR_OK;
}

/*
 * This function implements the procedure to mass erase the flash via
 * SWD/JTAG on Kinetis K and L series of devices as it is described in
 * AN4835 "Production Flash Programming Best Practices for Kinetis K-
 * and L-series MCUs" Section 4.2.1. To prevent a watchdog reset loop,
 * the core remains halted after this function completes as suggested
 * by the application note.
 */
COMMAND_HANDLER(kinetis_mdm_mass_erase)
{
	struct target *target = get_current_target(CMD_CTX);
	struct cortex_m_common *cortex_m = target_to_cm(target);
	struct adiv5_dap *dap = cortex_m->armv7m.arm.dap;

	if (!dap) {
		LOG_ERROR("Cannot perform mass erase with a high-level adapter");
		return ERROR_FAIL;
	}

	int retval;

	/*
	 * ... Power on the processor, or if power has already been
	 * applied, assert the RESET pin to reset the processor. For
	 * devices that do not have a RESET pin, write the System
	 * Reset Request bit in the MDM-AP control register after
	 * establishing communication...
	 */

	/* assert SRST if configured */
	bool has_srst = jtag_get_reset_config() & RESET_HAS_SRST;
	if (has_srst)
		adapter_assert_reset();

	retval = kinetis_mdm_write_register(dap, MDM_REG_CTRL, MDM_CTRL_SYS_RES_REQ);
	if (retval != ERROR_OK && !has_srst) {
		LOG_ERROR("MDM: failed to assert reset");
		goto deassert_reset_and_exit;
	}

	/*
	 * ... Read the MDM-AP status register repeatedly and wait for
	 * stable conditions suitable for mass erase:
	 * - mass erase is enabled
	 * - flash is ready
	 * - reset is finished
	 *
	 * Mass erase is started as soon as all conditions are met in 32
	 * subsequent status reads.
	 *
	 * In case of not stable conditions (RESET/WDOG loop in secured device)
	 * the user is asked for manual pressing of RESET button
	 * as a last resort.
	 */
	int cnt_mass_erase_disabled = 0;
	int cnt_ready = 0;
	int64_t ms_start = timeval_ms();
	bool man_reset_requested = false;

	do {
		uint32_t stat = 0;
		int64_t ms_elapsed = timeval_ms() - ms_start;

		if (!man_reset_requested && ms_elapsed > 100) {
			LOG_INFO("MDM: Press RESET button now if possible.");
			man_reset_requested = true;
		}

		if (ms_elapsed > 3000) {
			LOG_ERROR("MDM: waiting for mass erase conditions timed out.");
			LOG_INFO("Mass erase of a secured MCU is not possible without hardware reset.");
			LOG_INFO("Connect SRST, use 'reset_config srst_only' and retry.");
			goto deassert_reset_and_exit;
		}
		retval = kinetis_mdm_read_register(dap, MDM_REG_STAT, &stat);
		if (retval != ERROR_OK) {
			cnt_ready = 0;
			continue;
		}

		if (!(stat & MDM_STAT_FMEEN)) {
			cnt_ready = 0;
			cnt_mass_erase_disabled++;
			if (cnt_mass_erase_disabled > 10) {
				LOG_ERROR("MDM: mass erase is disabled");
				goto deassert_reset_and_exit;
			}
			continue;
		}

		if ((stat & (MDM_STAT_FREADY | MDM_STAT_SYSRES)) == MDM_STAT_FREADY)
			cnt_ready++;
		else
			cnt_ready = 0;

	} while (cnt_ready < 32);

	/*
	 * ... Write the MDM-AP control register to set the Flash Mass
	 * Erase in Progress bit. This will start the mass erase
	 * process...
	 */
	retval = kinetis_mdm_write_register(dap, MDM_REG_CTRL, MDM_CTRL_SYS_RES_REQ | MDM_CTRL_FMEIP);
	if (retval != ERROR_OK) {
		LOG_ERROR("MDM: failed to start mass erase");
		goto deassert_reset_and_exit;
	}

	/*
	 * ... Read the MDM-AP control register until the Flash Mass
	 * Erase in Progress bit clears...
	 * Data sheed defines erase time <3.6 sec/512kB flash block.
	 * The biggest device has 4 pflash blocks => timeout 16 sec.
	 */
	retval = kinetis_mdm_poll_register(dap, MDM_REG_CTRL, MDM_CTRL_FMEIP, 0, 16000);
	if (retval != ERROR_OK) {
		LOG_ERROR("MDM: mass erase timeout");
		goto deassert_reset_and_exit;
	}

	target_poll(target);
	/* enable polling in case kinetis_check_flash_security_status disabled it */
	jtag_poll_set_enabled(true);

	alive_sleep(100);

	target->reset_halt = true;
	target->type->assert_reset(target);

	/*
	 * ... Negate the RESET signal or clear the System Reset Request
	 * bit in the MDM-AP control register.
	 */
	retval = kinetis_mdm_write_register(dap, MDM_REG_CTRL, 0);
	if (retval != ERROR_OK)
		LOG_ERROR("MDM: failed to clear MDM_REG_CTRL");

	target->type->deassert_reset(target);

	return retval;

deassert_reset_and_exit:
	kinetis_mdm_write_register(dap, MDM_REG_CTRL, 0);
	if (has_srst)
		adapter_deassert_reset();
	return retval;
}

static const uint32_t kinetis_known_mdm_ids[] = {
	0x001C0000,	/* Kinetis-K Series */
	0x001C0020,	/* Kinetis-L/M/V/E Series */
	0x001C0030,	/* Kinetis with a Cortex-M7, in time of writing KV58 */
};

/*
 * This function implements the procedure to connect to
 * SWD/JTAG on Kinetis K and L series of devices as it is described in
 * AN4835 "Production Flash Programming Best Practices for Kinetis K-
 * and L-series MCUs" Section 4.1.1
 */
COMMAND_HANDLER(kinetis_check_flash_security_status)
{
	struct target *target = get_current_target(CMD_CTX);
	struct cortex_m_common *cortex_m = target_to_cm(target);
	struct adiv5_dap *dap = cortex_m->armv7m.arm.dap;

	if (!dap) {
		LOG_WARNING("Cannot check flash security status with a high-level adapter");
		return ERROR_OK;
	}

	if (!dap->ops)
		return ERROR_OK;	/* too early to check, in JTAG mode ops may not be initialised */

	uint32_t val;
	int retval;

	/*
	 * ... The MDM-AP ID register can be read to verify that the
	 * connection is working correctly...
	 */
	retval = kinetis_mdm_read_register(dap, MDM_REG_ID, &val);
	if (retval != ERROR_OK) {
		LOG_ERROR("MDM: failed to read ID register");
		return ERROR_OK;
	}

	if (val == 0)
		return ERROR_OK;	/* dap not yet initialised */

	bool found = false;
	for (size_t i = 0; i < ARRAY_SIZE(kinetis_known_mdm_ids); i++) {
		if (val == kinetis_known_mdm_ids[i]) {
			found = true;
			break;
		}
	}

	if (!found)
		LOG_WARNING("MDM: unknown ID %08" PRIX32, val);

	/*
	 * ... Read the System Security bit to determine if security is enabled.
	 * If System Security = 0, then proceed. If System Security = 1, then
	 * communication with the internals of the processor, including the
	 * flash, will not be possible without issuing a mass erase command or
	 * unsecuring the part through other means (backdoor key unlock)...
	 */
	retval = kinetis_mdm_read_register(dap, MDM_REG_STAT, &val);
	if (retval != ERROR_OK) {
		LOG_ERROR("MDM: failed to read MDM_REG_STAT");
		return ERROR_OK;
	}

	/*
	 * System Security bit is also active for short time during reset.
	 * If a MCU has blank flash and runs in RESET/WDOG loop,
	 * System Security bit is active most of time!
	 * We should observe Flash Ready bit and read status several times
	 * to avoid false detection of secured MCU
	 */
	int secured_score = 0, flash_not_ready_score = 0;

	if ((val & (MDM_STAT_SYSSEC | MDM_STAT_FREADY)) != MDM_STAT_FREADY) {
		uint32_t stats[32];

		for (unsigned int i = 0; i < 32; i++) {
			stats[i] = MDM_STAT_FREADY;
			dap_queue_ap_read(dap_ap(dap, MDM_AP), MDM_REG_STAT, &stats[i]);
		}
		retval = dap_run(dap);
		if (retval != ERROR_OK) {
			LOG_DEBUG("MDM: dap_run failed when validating secured state");
			return ERROR_OK;
		}
		for (unsigned int i = 0; i < 32; i++) {
			if (stats[i] & MDM_STAT_SYSSEC)
				secured_score++;
			if (!(stats[i] & MDM_STAT_FREADY))
				flash_not_ready_score++;
		}
	}

	if (flash_not_ready_score <= 8 && secured_score > 24) {
		jtag_poll_set_enabled(false);

		LOG_WARNING("*********** ATTENTION! ATTENTION! ATTENTION! ATTENTION! **********");
		LOG_WARNING("****                                                          ****");
		LOG_WARNING("**** Your Kinetis MCU is in secured state, which means that,  ****");
		LOG_WARNING("**** with exception for very basic communication, JTAG/SWD    ****");
		LOG_WARNING("**** interface will NOT work. In order to restore its         ****");
		LOG_WARNING("**** functionality please issue 'kinetis mdm mass_erase'      ****");
		LOG_WARNING("**** command, power cycle the MCU and restart OpenOCD.        ****");
		LOG_WARNING("****                                                          ****");
		LOG_WARNING("*********** ATTENTION! ATTENTION! ATTENTION! ATTENTION! **********");

	} else if (flash_not_ready_score > 24) {
		jtag_poll_set_enabled(false);
		LOG_WARNING("**** Your Kinetis MCU is probably locked-up in RESET/WDOG loop. ****");
		LOG_WARNING("**** Common reason is a blank flash (at least a reset vector).  ****");
		LOG_WARNING("**** Issue 'kinetis mdm halt' command or if SRST is connected   ****");
		LOG_WARNING("**** and configured, use 'reset halt'                           ****");
		LOG_WARNING("**** If MCU cannot be halted, it is likely secured and running  ****");
		LOG_WARNING("**** in RESET/WDOG loop. Issue 'kinetis mdm mass_erase'         ****");

	} else {
		LOG_INFO("MDM: Chip is unsecured. Continuing.");
		jtag_poll_set_enabled(true);
	}

	return ERROR_OK;
}


static struct kinetis_chip *kinetis_get_chip(struct target *target)
{
	struct flash_bank *bank_iter;
	struct kinetis_flash_bank *k_bank;

	/* iterate over all kinetis banks */
	for (bank_iter = flash_bank_list(); bank_iter; bank_iter = bank_iter->next) {
		if (bank_iter->driver != &kinetis_flash
		    || bank_iter->target != target)
			continue;

		k_bank = bank_iter->driver_priv;
		if (!k_bank)
			continue;

		if (k_bank->k_chip)
			return k_bank->k_chip;
	}
	return NULL;
}

static int kinetis_chip_options(struct kinetis_chip *k_chip, int argc, const char *argv[])
{
	for (int i = 0; i < argc; i++) {
		if (strcmp(argv[i], "-sim-base") == 0) {
			if (i + 1 < argc)
				k_chip->sim_base = strtoul(argv[++i], NULL, 0);
		} else
			LOG_ERROR("Unsupported flash bank option %s", argv[i]);
	}
	return ERROR_OK;
}

FLASH_BANK_COMMAND_HANDLER(kinetis_flash_bank_command)
{
	struct target *target = bank->target;
	struct kinetis_chip *k_chip;
	struct kinetis_flash_bank *k_bank;
	int retval;

	if (CMD_ARGC < 6)
		return ERROR_COMMAND_SYNTAX_ERROR;

	LOG_INFO("add flash_bank kinetis %s", bank->name);

	k_chip = kinetis_get_chip(target);

	if (!k_chip) {
		k_chip = calloc(sizeof(struct kinetis_chip), 1);
		if (!k_chip) {
			LOG_ERROR("No memory");
			return ERROR_FAIL;
		}

		k_chip->target = target;

		/* only the first defined bank can define chip options */
		retval = kinetis_chip_options(k_chip, CMD_ARGC - 6, CMD_ARGV + 6);
		if (retval != ERROR_OK)
			return retval;
	}

	if (k_chip->num_banks >= KINETIS_MAX_BANKS) {
		LOG_ERROR("Only %u Kinetis flash banks are supported", KINETIS_MAX_BANKS);
		return ERROR_FAIL;
	}

	bank->driver_priv = k_bank = &(k_chip->banks[k_chip->num_banks]);
	k_bank->k_chip = k_chip;
	k_bank->bank_number = k_chip->num_banks;
	k_bank->bank = bank;
	k_chip->num_banks++;

	return ERROR_OK;
}


static void kinetis_free_driver_priv(struct flash_bank *bank)
{
	struct kinetis_flash_bank *k_bank = bank->driver_priv;
	if (!k_bank)
		return;

	struct kinetis_chip *k_chip = k_bank->k_chip;
	if (!k_chip)
		return;

	k_chip->num_banks--;
	if (k_chip->num_banks == 0)
		free(k_chip);
}


static int kinetis_create_missing_banks(struct kinetis_chip *k_chip)
{
	unsigned num_blocks;
	struct kinetis_flash_bank *k_bank;
	struct flash_bank *bank;
	char base_name[69], name[80], num[4];
	char *class, *p;

	num_blocks = k_chip->num_pflash_blocks + k_chip->num_nvm_blocks;
	if (num_blocks > KINETIS_MAX_BANKS) {
		LOG_ERROR("Only %u Kinetis flash banks are supported", KINETIS_MAX_BANKS);
		return ERROR_FAIL;
	}

	bank = k_chip->banks[0].bank;
	if (bank && bank->name) {
		strncpy(base_name, bank->name, sizeof(base_name) - 1);
		base_name[sizeof(base_name) - 1] = '\0';
		p = strstr(base_name, ".pflash");
		if (p) {
			*p = '\0';
			if (k_chip->num_pflash_blocks > 1) {
				/* rename first bank if numbering is needed */
				snprintf(name, sizeof(name), "%s.pflash0", base_name);
				free(bank->name);
				bank->name = strdup(name);
			}
		}
	} else {
		strncpy(base_name, target_name(k_chip->target), sizeof(base_name) - 1);
		base_name[sizeof(base_name) - 1] = '\0';
		p = strstr(base_name, ".cpu");
		if (p)
			*p = '\0';
	}

	for (unsigned int bank_idx = 1; bank_idx < num_blocks; bank_idx++) {
		k_bank = &(k_chip->banks[bank_idx]);
		bank = k_bank->bank;

		if (bank)
			continue;

		num[0] = '\0';

		if (bank_idx < k_chip->num_pflash_blocks) {
			class = "pflash";
			if (k_chip->num_pflash_blocks > 1)
				snprintf(num, sizeof(num), "%u", bank_idx);
		} else {
			class = "flexnvm";
			if (k_chip->num_nvm_blocks > 1)
				snprintf(num, sizeof(num), "%u",
					 bank_idx - k_chip->num_pflash_blocks);
		}

		bank = calloc(sizeof(struct flash_bank), 1);
		if (!bank)
			return ERROR_FAIL;

		bank->target = k_chip->target;
		bank->driver = &kinetis_flash;
		bank->default_padded_value = bank->erased_value = 0xff;

		snprintf(name, sizeof(name), "%s.%s%s",
			 base_name, class, num);
		bank->name = strdup(name);

		bank->driver_priv = k_bank = &(k_chip->banks[k_chip->num_banks]);
		k_bank->k_chip = k_chip;
		k_bank->bank_number = bank_idx;
		k_bank->bank = bank;
		if (k_chip->num_banks <= bank_idx)
			k_chip->num_banks = bank_idx + 1;

		flash_bank_add(bank);
	}
	return ERROR_OK;
}


static int kinetis_disable_wdog_algo(struct target *target, size_t code_size, const uint8_t *code, uint32_t wdog_base)
{
	struct working_area *wdog_algorithm;
	struct armv7m_algorithm armv7m_info;
	struct reg_param reg_params[1];
	int retval;

	if (target->state != TARGET_HALTED) {
		LOG_ERROR("Target not halted");
		return ERROR_TARGET_NOT_HALTED;
	}

	retval = target_alloc_working_area(target, code_size, &wdog_algorithm);
	if (retval != ERROR_OK)
		return retval;

	retval = target_write_buffer(target, wdog_algorithm->address,
			code_size, code);
	if (retval == ERROR_OK) {
		armv7m_info.common_magic = ARMV7M_COMMON_MAGIC;
		armv7m_info.core_mode = ARM_MODE_THREAD;

		init_reg_param(&reg_params[0], "r0", 32, PARAM_OUT);
		buf_set_u32(reg_params[0].value, 0, 32, wdog_base);

		retval = target_run_algorithm(target, 0, NULL, 1, reg_params,
			wdog_algorithm->address,
			wdog_algorithm->address + code_size - 2,
			500, &armv7m_info);

		destroy_reg_param(&reg_params[0]);

		if (retval != ERROR_OK)
			LOG_ERROR("Error executing Kinetis WDOG unlock algorithm");
	}

	target_free_working_area(target, wdog_algorithm);

	return retval;
}

/* Disable the watchdog on Kinetis devices
 * Standard Kx WDOG peripheral checks timing and therefore requires to run algo.
 */
static int kinetis_disable_wdog_kx(struct target *target)
{
	const uint32_t wdog_base = WDOG_BASE;
	uint16_t wdog;
	int retval;

	static const uint8_t kinetis_unlock_wdog_code[] = {
#include "../../../contrib/loaders/watchdog/armv7m_kinetis_wdog.inc"
	};

	retval = target_read_u16(target, wdog_base + WDOG_STCTRLH_OFFSET, &wdog);
	if (retval != ERROR_OK)
		return retval;

	if ((wdog & 0x1) == 0) {
		/* watchdog already disabled */
		return ERROR_OK;
	}
	LOG_INFO("Disabling Kinetis watchdog (initial WDOG_STCTRLH = 0x%04" PRIx16 ")", wdog);

	retval = kinetis_disable_wdog_algo(target, sizeof(kinetis_unlock_wdog_code), kinetis_unlock_wdog_code, wdog_base);
	if (retval != ERROR_OK)
		return retval;

	retval = target_read_u16(target, wdog_base + WDOG_STCTRLH_OFFSET, &wdog);
	if (retval != ERROR_OK)
		return retval;

	LOG_INFO("WDOG_STCTRLH = 0x%04" PRIx16, wdog);
	return (wdog & 0x1) ? ERROR_FAIL : ERROR_OK;
}

static int kinetis_disable_wdog32(struct target *target, uint32_t wdog_base)
{
	uint32_t wdog_cs;
	int retval;

	static const uint8_t kinetis_unlock_wdog_code[] = {
#include "../../../contrib/loaders/watchdog/armv7m_kinetis_wdog32.inc"
	};

	retval = target_read_u32(target, wdog_base + WDOG32_CS_OFFSET, &wdog_cs);
	if (retval != ERROR_OK)
		return retval;

	if ((wdog_cs & 0x80) == 0)
		return ERROR_OK; /* watchdog already disabled */

	LOG_INFO("Disabling Kinetis watchdog (initial WDOG_CS 0x%08" PRIx32 ")", wdog_cs);

	retval = kinetis_disable_wdog_algo(target, sizeof(kinetis_unlock_wdog_code), kinetis_unlock_wdog_code, wdog_base);
	if (retval != ERROR_OK)
		return retval;

	retval = target_read_u32(target, wdog_base + WDOG32_CS_OFFSET, &wdog_cs);
	if (retval != ERROR_OK)
		return retval;

	if ((wdog_cs & 0x80) == 0)
		return ERROR_OK; /* watchdog disabled successfully */

	LOG_ERROR("Cannot disable Kinetis watchdog (WDOG_CS 0x%08" PRIx32 "), issue 'reset init'", wdog_cs);
	return ERROR_FAIL;
}

static int kinetis_disable_wdog(struct kinetis_chip *k_chip)
{
	struct target *target = k_chip->target;
	uint8_t sim_copc;
	int retval;

	if (!k_chip->probed) {
		retval = kinetis_probe_chip(k_chip);
		if (retval != ERROR_OK)
			return retval;
	}

	switch (k_chip->watchdog_type) {
	case KINETIS_WDOG_K:
		return kinetis_disable_wdog_kx(target);

	case KINETIS_WDOG_COP:
		retval = target_read_u8(target, SIM_COPC, &sim_copc);
		if (retval != ERROR_OK)
			return retval;

		if ((sim_copc & 0xc) == 0)
			return ERROR_OK; /* watchdog already disabled */

		LOG_INFO("Disabling Kinetis watchdog (initial SIM_COPC 0x%02" PRIx8 ")", sim_copc);
		retval = target_write_u8(target, SIM_COPC, sim_copc & ~0xc);
		if (retval != ERROR_OK)
			return retval;

		retval = target_read_u8(target, SIM_COPC, &sim_copc);
		if (retval != ERROR_OK)
			return retval;

		if ((sim_copc & 0xc) == 0)
			return ERROR_OK; /* watchdog disabled successfully */

		LOG_ERROR("Cannot disable Kinetis watchdog (SIM_COPC 0x%02" PRIx8 "), issue 'reset init'", sim_copc);
		return ERROR_FAIL;

	case KINETIS_WDOG32_KE1X:
		return kinetis_disable_wdog32(target, WDOG32_KE1X);

	case KINETIS_WDOG32_KL28:
		return kinetis_disable_wdog32(target, WDOG32_KL28);

	default:
		return ERROR_OK;
	}
}

COMMAND_HANDLER(kinetis_disable_wdog_handler)
{
	int result;
	struct target *target = get_current_target(CMD_CTX);
	struct kinetis_chip *k_chip = kinetis_get_chip(target);

	if (!k_chip)
		return ERROR_FAIL;

	if (CMD_ARGC > 0)
		return ERROR_COMMAND_SYNTAX_ERROR;

	result = kinetis_disable_wdog(k_chip);
	return result;
}


static int kinetis_ftfx_decode_error(uint8_t fstat)
{
	if (fstat & 0x20) {
		LOG_ERROR("Flash operation failed, illegal command");
		return ERROR_FLASH_OPER_UNSUPPORTED;

	} else if (fstat & 0x10)
		LOG_ERROR("Flash operation failed, protection violated");

	else if (fstat & 0x40)
		LOG_ERROR("Flash operation failed, read collision");

	else if (fstat & 0x80)
		return ERROR_OK;

	else
		LOG_ERROR("Flash operation timed out");

	return ERROR_FLASH_OPERATION_FAILED;
}

static int kinetis_ftfx_clear_error(struct target *target)
{
	/* reset error flags */
	return target_write_u8(target, FTFX_FSTAT, 0x70);
}


static int kinetis_ftfx_prepare(struct target *target)
{
	int result;
	uint8_t fstat;

	/* wait until busy */
	for (unsigned int i = 0; i < 50; i++) {
<<<<<<< HEAD
		result = target_read_u8(target, FTFx_FSTAT, &fstat);
=======
		result = target_read_u8(target, FTFX_FSTAT, &fstat);
>>>>>>> 25488359
		if (result != ERROR_OK)
			return result;

		if (fstat & 0x80)
			break;
	}

	if ((fstat & 0x80) == 0) {
		LOG_ERROR("Flash controller is busy");
		return ERROR_FLASH_OPERATION_FAILED;
	}
	if (fstat != 0x80) {
		/* reset error flags */
		result = kinetis_ftfx_clear_error(target);
	}
	return result;
}

/* Kinetis Program-LongWord Microcodes */
static const uint8_t kinetis_flash_write_code[] = {
#include "../../../contrib/loaders/flash/kinetis/kinetis_flash.inc"
};

/* Program LongWord Block Write */
static int kinetis_write_block(struct flash_bank *bank, const uint8_t *buffer,
		uint32_t offset, uint32_t wcount)
{
	struct target *target = bank->target;
	uint32_t buffer_size;
	struct working_area *write_algorithm;
	struct working_area *source;
	struct kinetis_flash_bank *k_bank = bank->driver_priv;
	uint32_t address = k_bank->prog_base + offset;
	uint32_t end_address;
	struct reg_param reg_params[5];
	struct armv7m_algorithm armv7m_info;
	int retval;
	uint8_t fstat;

	/* allocate working area with flash programming code */
	if (target_alloc_working_area(target, sizeof(kinetis_flash_write_code),
			&write_algorithm) != ERROR_OK) {
		LOG_WARNING("no working area available, can't do block memory writes");
		return ERROR_TARGET_RESOURCE_NOT_AVAILABLE;
	}

	retval = target_write_buffer(target, write_algorithm->address,
		sizeof(kinetis_flash_write_code), kinetis_flash_write_code);
	if (retval != ERROR_OK)
		return retval;

	/* memory buffer, size *must* be multiple of word */
	buffer_size = target_get_working_area_avail(target) & ~(sizeof(uint32_t) - 1);
	if (buffer_size < 256) {
		LOG_WARNING("large enough working area not available, can't do block memory writes");
		return ERROR_TARGET_RESOURCE_NOT_AVAILABLE;
	} else if (buffer_size > 16384) {
		/* probably won't benefit from more than 16k ... */
		buffer_size = 16384;
	}

	if (target_alloc_working_area(target, buffer_size, &source) != ERROR_OK) {
		LOG_ERROR("allocating working area failed");
		return ERROR_TARGET_RESOURCE_NOT_AVAILABLE;
	}

	armv7m_info.common_magic = ARMV7M_COMMON_MAGIC;
	armv7m_info.core_mode = ARM_MODE_THREAD;

	init_reg_param(&reg_params[0], "r0", 32, PARAM_IN_OUT); /* address */
	init_reg_param(&reg_params[1], "r1", 32, PARAM_OUT); /* word count */
	init_reg_param(&reg_params[2], "r2", 32, PARAM_OUT);
	init_reg_param(&reg_params[3], "r3", 32, PARAM_OUT);
	init_reg_param(&reg_params[4], "r4", 32, PARAM_OUT);

	buf_set_u32(reg_params[0].value, 0, 32, address);
	buf_set_u32(reg_params[1].value, 0, 32, wcount);
	buf_set_u32(reg_params[2].value, 0, 32, source->address);
	buf_set_u32(reg_params[3].value, 0, 32, source->address + source->size);
	buf_set_u32(reg_params[4].value, 0, 32, FTFX_FSTAT);

	retval = target_run_flash_async_algorithm(target, buffer, wcount, 4,
						0, NULL,
						5, reg_params,
						source->address, source->size,
						write_algorithm->address, 0,
						&armv7m_info);

	if (retval == ERROR_FLASH_OPERATION_FAILED) {
		end_address = buf_get_u32(reg_params[0].value, 0, 32);

		LOG_ERROR("Error writing flash at %08" PRIx32, end_address);

		retval = target_read_u8(target, FTFX_FSTAT, &fstat);
		if (retval == ERROR_OK) {
			retval = kinetis_ftfx_decode_error(fstat);

			/* reset error flags */
			target_write_u8(target, FTFX_FSTAT, 0x70);
		}
	} else if (retval != ERROR_OK)
		LOG_ERROR("Error executing kinetis Flash programming algorithm");

	target_free_working_area(target, source);
	target_free_working_area(target, write_algorithm);

	destroy_reg_param(&reg_params[0]);
	destroy_reg_param(&reg_params[1]);
	destroy_reg_param(&reg_params[2]);
	destroy_reg_param(&reg_params[3]);
	destroy_reg_param(&reg_params[4]);

	return retval;
}

static int kinetis_protect(struct flash_bank *bank, int set, unsigned int first,
		unsigned int last)
{
	if (allow_fcf_writes) {
		LOG_ERROR("Protection setting is possible with 'kinetis fcf_source protection' only!");
		return ERROR_FAIL;
	}

	if (!bank->prot_blocks || bank->num_prot_blocks == 0) {
		LOG_ERROR("No protection possible for current bank!");
		return ERROR_FLASH_BANK_INVALID;
	}

	for (unsigned int i = first; i < bank->num_prot_blocks && i <= last; i++)
		bank->prot_blocks[i].is_protected = set;

	LOG_INFO("Protection bits will be written at the next FCF sector erase or write.");
	LOG_INFO("Do not issue 'flash info' command until protection is written,");
	LOG_INFO("doing so would re-read protection status from MCU.");

	return ERROR_OK;
}

static int kinetis_protect_check(struct flash_bank *bank)
{
	struct kinetis_flash_bank *k_bank = bank->driver_priv;
	int result;
	int b;
	uint32_t fprot;

	if (k_bank->flash_class == FC_PFLASH) {

		/* read protection register */
		result = target_read_u32(bank->target, FTFX_FPROT3, &fprot);
		if (result != ERROR_OK)
			return result;

		/* Every bit protects 1/32 of the full flash (not necessarily just this bank) */

	} else if (k_bank->flash_class == FC_FLEX_NVM) {
		uint8_t fdprot;

		/* read protection register */
		result = target_read_u8(bank->target, FTFX_FDPROT, &fdprot);
		if (result != ERROR_OK)
			return result;

		fprot = fdprot;

	} else {
		LOG_ERROR("Protection checks for FlexRAM not supported");
		return ERROR_FLASH_BANK_INVALID;
	}

	b = k_bank->protection_block;
	for (unsigned int i = 0; i < bank->num_prot_blocks; i++) {
		if ((fprot >> b) & 1)
			bank->prot_blocks[i].is_protected = 0;
		else
			bank->prot_blocks[i].is_protected = 1;

		b++;
	}

	return ERROR_OK;
}


static int kinetis_fill_fcf(struct flash_bank *bank, uint8_t *fcf)
{
	uint32_t fprot = 0xffffffff;
	uint8_t fsec = 0xfe;		 /* set MCU unsecure */
	uint8_t fdprot = 0xff;
	unsigned num_blocks;
	uint32_t pflash_bit;
	uint8_t dflash_bit;
	struct flash_bank *bank_iter;
	struct kinetis_flash_bank *k_bank = bank->driver_priv;
	struct kinetis_chip *k_chip = k_bank->k_chip;

	memset(fcf, 0xff, FCF_SIZE);

	pflash_bit = 1;
	dflash_bit = 1;

	/* iterate over all kinetis banks */
	/* current bank is bank 0, it contains FCF */
	num_blocks = k_chip->num_pflash_blocks + k_chip->num_nvm_blocks;
	for (unsigned int bank_idx = 0; bank_idx < num_blocks; bank_idx++) {
		k_bank = &(k_chip->banks[bank_idx]);
		bank_iter = k_bank->bank;

<<<<<<< HEAD
		if (bank_iter == NULL) {
=======
		if (!bank_iter) {
>>>>>>> 25488359
			LOG_WARNING("Missing bank %u configuration, FCF protection flags may be incomplete", bank_idx);
			continue;
		}

		kinetis_auto_probe(bank_iter);

		assert(bank_iter->prot_blocks);

		if (k_bank->flash_class == FC_PFLASH) {
			for (unsigned int i = 0; i < bank_iter->num_prot_blocks; i++) {
				if (bank_iter->prot_blocks[i].is_protected == 1)
					fprot &= ~pflash_bit;

				pflash_bit <<= 1;
			}

		} else if (k_bank->flash_class == FC_FLEX_NVM) {
			for (unsigned int i = 0; i < bank_iter->num_prot_blocks; i++) {
				if (bank_iter->prot_blocks[i].is_protected == 1)
					fdprot &= ~dflash_bit;

				dflash_bit <<= 1;
			}

		}
	}

	target_buffer_set_u32(bank->target, fcf + FCF_FPROT, fprot);
	fcf[FCF_FSEC] = fsec;
	fcf[FCF_FOPT] = fcf_fopt;
	fcf[FCF_FDPROT] = fdprot;
	return ERROR_OK;
}

static int kinetis_ftfx_command(struct target *target, uint8_t fcmd, uint32_t faddr,
				uint8_t fccob4, uint8_t fccob5, uint8_t fccob6, uint8_t fccob7,
				uint8_t fccob8, uint8_t fccob9, uint8_t fccoba, uint8_t fccobb,
				uint8_t *ftfx_fstat)
{
	uint8_t command[12] = {faddr & 0xff, (faddr >> 8) & 0xff, (faddr >> 16) & 0xff, fcmd,
			fccob7, fccob6, fccob5, fccob4,
			fccobb, fccoba, fccob9, fccob8};
	int result;
	uint8_t fstat;
	int64_t ms_timeout = timeval_ms() + 250;

	result = target_write_memory(target, FTFX_FCCOB3, 4, 3, command);
	if (result != ERROR_OK)
		return result;

	/* start command */
	result = target_write_u8(target, FTFX_FSTAT, 0x80);
	if (result != ERROR_OK)
		return result;

	/* wait for done */
	do {
		result = target_read_u8(target, FTFX_FSTAT, &fstat);

		if (result != ERROR_OK)
			return result;

		if (fstat & 0x80)
			break;

	} while (timeval_ms() < ms_timeout);

	if (ftfx_fstat)
		*ftfx_fstat = fstat;

	if ((fstat & 0xf0) != 0x80) {
		LOG_DEBUG("ftfx command failed FSTAT: %02X FCCOB: %02X%02X%02X%02X %02X%02X%02X%02X %02X%02X%02X%02X",
			 fstat, command[3], command[2], command[1], command[0],
			 command[7], command[6], command[5], command[4],
			 command[11], command[10], command[9], command[8]);

		return kinetis_ftfx_decode_error(fstat);
	}

	return ERROR_OK;
}


static int kinetis_read_pmstat(struct kinetis_chip *k_chip, uint8_t *pmstat)
{
	int result;
	uint32_t stat32;
	struct target *target = k_chip->target;

	switch (k_chip->sysmodectrlr_type) {
	case KINETIS_SMC:
		result = target_read_u8(target, SMC_PMSTAT, pmstat);
		return result;

	case KINETIS_SMC32:
		result = target_read_u32(target, SMC32_PMSTAT, &stat32);
		if (result == ERROR_OK)
			*pmstat = stat32 & 0xff;
		return result;
	}
	return ERROR_FAIL;
}

static int kinetis_check_run_mode(struct kinetis_chip *k_chip)
{
	int result;
	uint8_t pmstat;
	struct target *target;

	if (!k_chip) {
		LOG_ERROR("Chip not probed.");
		return ERROR_FAIL;
	}
	target = k_chip->target;

	if (target->state != TARGET_HALTED) {
		LOG_ERROR("Target not halted");
		return ERROR_TARGET_NOT_HALTED;
	}

	result = kinetis_read_pmstat(k_chip, &pmstat);
	if (result != ERROR_OK)
		return result;

	if (pmstat == PM_STAT_RUN)
		return ERROR_OK;

	if (pmstat == PM_STAT_VLPR) {
		/* It is safe to switch from VLPR to RUN mode without changing clock */
		LOG_INFO("Switching from VLPR to RUN mode.");

		switch (k_chip->sysmodectrlr_type) {
		case KINETIS_SMC:
			result = target_write_u8(target, SMC_PMCTRL, PM_CTRL_RUNM_RUN);
			break;

		case KINETIS_SMC32:
			result = target_write_u32(target, SMC32_PMCTRL, PM_CTRL_RUNM_RUN);
			break;
		}
		if (result != ERROR_OK)
			return result;

		for (unsigned int i = 100; i > 0; i--) {
			result = kinetis_read_pmstat(k_chip, &pmstat);
			if (result != ERROR_OK)
				return result;

			if (pmstat == PM_STAT_RUN)
				return ERROR_OK;
		}
	}

	LOG_ERROR("Flash operation not possible in current run mode: SMC_PMSTAT: 0x%x", pmstat);
	LOG_ERROR("Issue a 'reset init' command.");
	return ERROR_TARGET_NOT_HALTED;
}


static void kinetis_invalidate_flash_cache(struct kinetis_chip *k_chip)
{
	struct target *target = k_chip->target;

	switch (k_chip->cache_type) {
	case KINETIS_CACHE_K:
		target_write_u8(target, FMC_PFB01CR + 2, 0xf0);
		/* Set CINV_WAY bits - request invalidate of all cache ways */
		/* FMC_PFB0CR has same address and CINV_WAY bits as FMC_PFB01CR */
		break;

	case KINETIS_CACHE_L:
		target_write_u8(target, MCM_PLACR + 1, 0x04);
		/* set bit CFCC - Clear Flash Controller Cache */
		break;

	case KINETIS_CACHE_MSCM:
		target_write_u32(target, MSCM_OCMDR0, 0x30);
		/* disable data prefetch and flash speculate */
		break;

	default:
		break;
	}
}


static int kinetis_erase(struct flash_bank *bank, unsigned int first,
		unsigned int last)
{
	int result;
	struct kinetis_flash_bank *k_bank = bank->driver_priv;
	struct kinetis_chip *k_chip = k_bank->k_chip;

	result = kinetis_check_run_mode(k_chip);
	if (result != ERROR_OK)
		return result;

	/* reset error flags */
	result = kinetis_ftfx_prepare(bank->target);
	if (result != ERROR_OK)
		return result;

	if ((first > bank->num_sectors) || (last > bank->num_sectors))
		return ERROR_FLASH_OPERATION_FAILED;

	/*
	 * FIXME: TODO: use the 'Erase Flash Block' command if the
	 * requested erase is PFlash or NVM and encompasses the entire
	 * block.  Should be quicker.
	 */
	for (unsigned int i = first; i <= last; i++) {
		/* set command and sector address */
		result = kinetis_ftfx_command(bank->target, FTFX_CMD_SECTERASE, k_bank->prog_base + bank->sectors[i].offset,
				0, 0, 0, 0,  0, 0, 0, 0,  NULL);

		if (result != ERROR_OK) {
			LOG_WARNING("erase sector %u failed", i);
			return ERROR_FLASH_OPERATION_FAILED;
		}

		if (k_bank->prog_base == 0
			&& bank->sectors[i].offset <= FCF_ADDRESS
			&& bank->sectors[i].offset + bank->sectors[i].size > FCF_ADDRESS + FCF_SIZE) {
			if (allow_fcf_writes) {
				LOG_WARNING("Flash Configuration Field erased, DO NOT reset or power off the device");
				LOG_WARNING("until correct FCF is programmed or MCU gets security lock.");
			} else {
				uint8_t fcf_buffer[FCF_SIZE];

				kinetis_fill_fcf(bank, fcf_buffer);
				result = kinetis_write_inner(bank, fcf_buffer, FCF_ADDRESS, FCF_SIZE);
				if (result != ERROR_OK)
					LOG_WARNING("Flash Configuration Field write failed");
				else
					LOG_DEBUG("Generated FCF written");
			}
		}
	}

	kinetis_invalidate_flash_cache(k_bank->k_chip);

	return ERROR_OK;
}

static int kinetis_make_ram_ready(struct target *target)
{
	int result;
	uint8_t ftfx_fcnfg;

	/* check if ram ready */
	result = target_read_u8(target, FTFX_FCNFG, &ftfx_fcnfg);
	if (result != ERROR_OK)
		return result;

	if (ftfx_fcnfg & (1 << 1))
		return ERROR_OK;	/* ram ready */

	/* make flex ram available */
	result = kinetis_ftfx_command(target, FTFX_CMD_SETFLEXRAM, 0x00ff0000,
				 0, 0, 0, 0,  0, 0, 0, 0,  NULL);
	if (result != ERROR_OK)
		return ERROR_FLASH_OPERATION_FAILED;

	/* check again */
	result = target_read_u8(target, FTFX_FCNFG, &ftfx_fcnfg);
	if (result != ERROR_OK)
		return result;

	if (ftfx_fcnfg & (1 << 1))
		return ERROR_OK;	/* ram ready */

	return ERROR_FLASH_OPERATION_FAILED;
}


static int kinetis_write_sections(struct flash_bank *bank, const uint8_t *buffer,
			 uint32_t offset, uint32_t count)
{
	int result = ERROR_OK;
	struct kinetis_flash_bank *k_bank = bank->driver_priv;
	struct kinetis_chip *k_chip = k_bank->k_chip;
	uint8_t *buffer_aligned = NULL;
	/*
	 * Kinetis uses different terms for the granularity of
	 * sector writes, e.g. "phrase" or "128 bits".  We use
	 * the generic term "chunk". The largest possible
	 * Kinetis "chunk" is 16 bytes (128 bits).
	 */
	uint32_t prog_section_chunk_bytes = k_bank->sector_size >> 8;
	uint32_t prog_size_bytes = k_chip->max_flash_prog_size;

	while (count > 0) {
		uint32_t size = prog_size_bytes - offset % prog_size_bytes;
		uint32_t align_begin = offset % prog_section_chunk_bytes;
		uint32_t align_end;
		uint32_t size_aligned;
		uint16_t chunk_count;
		uint8_t ftfx_fstat;

		if (size > count)
			size = count;

		align_end = (align_begin + size) % prog_section_chunk_bytes;
		if (align_end)
			align_end = prog_section_chunk_bytes - align_end;

		size_aligned = align_begin + size + align_end;
		chunk_count = size_aligned / prog_section_chunk_bytes;

		if (size != size_aligned) {
			/* aligned section: the first, the last or the only */
			if (!buffer_aligned)
				buffer_aligned = malloc(prog_size_bytes);

			memset(buffer_aligned, 0xff, size_aligned);
			memcpy(buffer_aligned + align_begin, buffer, size);

			result = target_write_memory(bank->target, k_chip->progr_accel_ram,
						4, size_aligned / 4, buffer_aligned);

			LOG_DEBUG("section @ " TARGET_ADDR_FMT " aligned begin %" PRIu32
					", end %" PRIu32,
					bank->base + offset, align_begin, align_end);
		} else
			result = target_write_memory(bank->target, k_chip->progr_accel_ram,
						4, size_aligned / 4, buffer);

		LOG_DEBUG("write section @ " TARGET_ADDR_FMT " with length %" PRIu32
				" bytes",
			  bank->base + offset, size);

		if (result != ERROR_OK) {
			LOG_ERROR("target_write_memory failed");
			break;
		}

		/* execute section-write command */
		result = kinetis_ftfx_command(bank->target, FTFX_CMD_SECTWRITE,
				k_bank->prog_base + offset - align_begin,
				chunk_count>>8, chunk_count, 0, 0,
				0, 0, 0, 0,  &ftfx_fstat);

		if (result != ERROR_OK) {
			LOG_ERROR("Error writing section at " TARGET_ADDR_FMT,
					bank->base + offset);
			break;
		}

		if (ftfx_fstat & 0x01) {
			LOG_ERROR("Flash write error at " TARGET_ADDR_FMT,
					bank->base + offset);
			if (k_bank->prog_base == 0 && offset == FCF_ADDRESS + FCF_SIZE
					&& (k_chip->flash_support & FS_WIDTH_256BIT)) {
				LOG_ERROR("Flash write immediately after the end of Flash Config Field shows error");
				LOG_ERROR("because the flash memory is 256 bits wide (data were written correctly).");
				LOG_ERROR("Either change the linker script to add a gap of 16 bytes after FCF");
				LOG_ERROR("or set 'kinetis fcf_source write'");
			}
		}

		buffer += size;
		offset += size;
		count -= size;

		keep_alive();
	}

	free(buffer_aligned);
	return result;
}


static int kinetis_write_inner(struct flash_bank *bank, const uint8_t *buffer,
			 uint32_t offset, uint32_t count)
{
	int result;
	bool fallback = false;
	struct kinetis_flash_bank *k_bank = bank->driver_priv;
	struct kinetis_chip *k_chip = k_bank->k_chip;

	if (!(k_chip->flash_support & FS_PROGRAM_SECTOR)) {
		/* fallback to longword write */
		fallback = true;
		LOG_INFO("This device supports Program Longword execution only.");
	} else {
		result = kinetis_make_ram_ready(bank->target);
		if (result != ERROR_OK) {
			fallback = true;
			LOG_WARNING("FlexRAM not ready, fallback to slow longword write.");
		}
	}

	LOG_DEBUG("flash write @ " TARGET_ADDR_FMT, bank->base + offset);

	if (!fallback) {
		/* program section command */
		kinetis_write_sections(bank, buffer, offset, count);
	} else if (k_chip->flash_support & FS_PROGRAM_LONGWORD) {
		/* program longword command, not supported in FTFE */
		uint8_t *new_buffer = NULL;

		/* check word alignment */
		if (offset & 0x3) {
			LOG_ERROR("offset 0x%" PRIx32 " breaks the required alignment", offset);
			return ERROR_FLASH_DST_BREAKS_ALIGNMENT;
		}

		if (count & 0x3) {
			uint32_t old_count = count;
			count = (old_count | 3) + 1;
			new_buffer = malloc(count);
			if (!new_buffer) {
				LOG_ERROR("odd number of bytes to write and no memory "
					"for padding buffer");
				return ERROR_FAIL;
			}
			LOG_INFO("odd number of bytes to write (%" PRIu32 "), extending to %" PRIu32 " "
				"and padding with 0xff", old_count, count);
			memset(new_buffer + old_count, 0xff, count - old_count);
			buffer = memcpy(new_buffer, buffer, old_count);
		}

		uint32_t words_remaining = count / 4;

		kinetis_disable_wdog(k_chip);

		/* try using a block write */
		result = kinetis_write_block(bank, buffer, offset, words_remaining);

		if (result == ERROR_TARGET_RESOURCE_NOT_AVAILABLE) {
			/* if block write failed (no sufficient working area),
			 * we use normal (slow) single word accesses */
			LOG_WARNING("couldn't use block writes, falling back to single "
				"memory accesses");

			while (words_remaining) {
				uint8_t ftfx_fstat;

				LOG_DEBUG("write longword @ %08" PRIx32, (uint32_t)(bank->base + offset));

				result = kinetis_ftfx_command(bank->target, FTFX_CMD_LWORDPROG, k_bank->prog_base + offset,
						buffer[3], buffer[2], buffer[1], buffer[0],
						0, 0, 0, 0,  &ftfx_fstat);

				if (result != ERROR_OK) {
					LOG_ERROR("Error writing longword at " TARGET_ADDR_FMT,
							bank->base + offset);
					break;
				}

				if (ftfx_fstat & 0x01)
					LOG_ERROR("Flash write error at " TARGET_ADDR_FMT,
							bank->base + offset);

				buffer += 4;
				offset += 4;
				words_remaining--;

				keep_alive();
			}
		}
		free(new_buffer);
	} else {
		LOG_ERROR("Flash write strategy not implemented");
		return ERROR_FLASH_OPERATION_FAILED;
	}

	kinetis_invalidate_flash_cache(k_chip);
	return result;
}


static int kinetis_write(struct flash_bank *bank, const uint8_t *buffer,
			 uint32_t offset, uint32_t count)
{
	int result;
	bool set_fcf = false;
	bool fcf_in_data_valid = false;
	bool fcf_differs = false;
	int sect = 0;
	struct kinetis_flash_bank *k_bank = bank->driver_priv;
	struct kinetis_chip *k_chip = k_bank->k_chip;
	uint8_t fcf_buffer[FCF_SIZE];
	uint8_t fcf_current[FCF_SIZE];
	uint8_t fcf_in_data[FCF_SIZE];

	result = kinetis_check_run_mode(k_chip);
	if (result != ERROR_OK)
		return result;

	/* reset error flags */
	result = kinetis_ftfx_prepare(bank->target);
	if (result != ERROR_OK)
		return result;

	if (k_bank->prog_base == 0 && !allow_fcf_writes) {
		if (bank->sectors[1].offset <= FCF_ADDRESS)
			sect = 1;	/* 1kb sector, FCF in 2nd sector */

		if (offset < bank->sectors[sect].offset + bank->sectors[sect].size
			&& offset + count > bank->sectors[sect].offset)
			set_fcf = true; /* write to any part of sector with FCF */
	}

	if (set_fcf) {
		kinetis_fill_fcf(bank, fcf_buffer);

		fcf_in_data_valid = offset <= FCF_ADDRESS
					 && offset + count >= FCF_ADDRESS + FCF_SIZE;
		if (fcf_in_data_valid) {
			memcpy(fcf_in_data, buffer + FCF_ADDRESS - offset, FCF_SIZE);
			if (memcmp(fcf_in_data, fcf_buffer, 8)) {
				fcf_differs = true;
				LOG_INFO("Setting of backdoor key is not supported in mode 'kinetis fcf_source protection'.");
			}
			if (memcmp(fcf_in_data + FCF_FPROT, fcf_buffer + FCF_FPROT, 4)) {
				fcf_differs = true;
				LOG_INFO("Flash protection requested in the programmed file differs from current setting.");
			}
			if (fcf_in_data[FCF_FDPROT] != fcf_buffer[FCF_FDPROT]) {
				fcf_differs = true;
				LOG_INFO("Data flash protection requested in the programmed file differs from current setting.");
			}
			if ((fcf_in_data[FCF_FSEC] & 3) != 2) {
				fcf_in_data_valid = false;
				LOG_INFO("Device security requested in the programmed file! Write denied.");
			} else if (fcf_in_data[FCF_FSEC] != fcf_buffer[FCF_FSEC]) {
				fcf_differs = true;
				LOG_INFO("Strange unsecure mode 0x%02" PRIx8
					" requested in the programmed file, set FSEC = 0x%02" PRIx8
					" in the startup code!",
					fcf_in_data[FCF_FSEC], fcf_buffer[FCF_FSEC]);
			}
			if (fcf_in_data[FCF_FOPT] != fcf_buffer[FCF_FOPT]) {
				fcf_differs = true;
				LOG_INFO("FOPT requested in the programmed file differs from current setting, set 'kinetis fopt 0x%02"
					PRIx8 "'.", fcf_in_data[FCF_FOPT]);
			}

			/* If the device has ECC flash, then we cannot re-program FCF */
			if (fcf_differs) {
				if (k_chip->flash_support & FS_ECC) {
					fcf_in_data_valid = false;
					LOG_INFO("Cannot re-program FCF. Expect verify errors at FCF (0x400-0x40f).");
				} else {
					LOG_INFO("Trying to re-program FCF.");
					if (!(k_chip->flash_support & FS_PROGRAM_LONGWORD))
						LOG_INFO("Flash re-programming may fail on this device!");
				}
			}
		}
	}

	if (set_fcf && !fcf_in_data_valid) {
		if (offset < FCF_ADDRESS) {
			/* write part preceding FCF */
			result = kinetis_write_inner(bank, buffer, offset, FCF_ADDRESS - offset);
			if (result != ERROR_OK)
				return result;
		}

		result = target_read_memory(bank->target, bank->base + FCF_ADDRESS, 4, FCF_SIZE / 4, fcf_current);
		if (result == ERROR_OK && memcmp(fcf_current, fcf_buffer, FCF_SIZE) == 0)
			set_fcf = false;

		if (set_fcf) {
			/* write FCF if differs from flash - eliminate multiple writes */
			result = kinetis_write_inner(bank, fcf_buffer, FCF_ADDRESS, FCF_SIZE);
			if (result != ERROR_OK)
				return result;
		}

		LOG_WARNING("Flash Configuration Field written.");
		LOG_WARNING("Reset or power off the device to make settings effective.");

		if (offset + count > FCF_ADDRESS + FCF_SIZE) {
			uint32_t delta = FCF_ADDRESS + FCF_SIZE - offset;
			/* write part after FCF */
			result = kinetis_write_inner(bank, buffer + delta, FCF_ADDRESS + FCF_SIZE, count - delta);
		}
		return result;

	} else {
		/* no FCF fiddling, normal write */
		return kinetis_write_inner(bank, buffer, offset, count);
	}
}


static int kinetis_probe_chip(struct kinetis_chip *k_chip)
{
	int result;
	uint8_t fcfg1_nvmsize, fcfg1_pfsize, fcfg1_eesize, fcfg1_depart;
	uint8_t fcfg2_pflsh;
	uint32_t ee_size = 0;
	uint32_t pflash_size_k, nvm_size_k, dflash_size_k;
	uint32_t pflash_size_m;
	unsigned num_blocks = 0;
	unsigned maxaddr_shift = 13;
	struct target *target = k_chip->target;

	unsigned familyid = 0, subfamid = 0;
	unsigned cpu_mhz = 120;
	bool use_nvm_marking = false;
	char flash_marking[12], nvm_marking[2];
	char name[40];

	k_chip->probed = false;
	k_chip->pflash_sector_size = 0;
	k_chip->pflash_base = 0;
	k_chip->nvm_base = 0x10000000;
	k_chip->progr_accel_ram = FLEXRAM;

	name[0] = '\0';

	if (k_chip->sim_base)
		result = target_read_u32(target, k_chip->sim_base + SIM_SDID_OFFSET, &k_chip->sim_sdid);
	else {
		result = target_read_u32(target, SIM_BASE + SIM_SDID_OFFSET, &k_chip->sim_sdid);
		if (result == ERROR_OK)
			k_chip->sim_base = SIM_BASE;
		else {
			result = target_read_u32(target, SIM_BASE_KL28 + SIM_SDID_OFFSET, &k_chip->sim_sdid);
			if (result == ERROR_OK)
				k_chip->sim_base = SIM_BASE_KL28;
		}
	}
	if (result != ERROR_OK)
		return result;

	if ((k_chip->sim_sdid & (~KINETIS_SDID_K_SERIES_MASK)) == 0) {
		/* older K-series MCU */
		uint32_t mcu_type = k_chip->sim_sdid & KINETIS_K_SDID_TYPE_MASK;
		k_chip->cache_type = KINETIS_CACHE_K;
		k_chip->watchdog_type = KINETIS_WDOG_K;

		switch (mcu_type) {
		case KINETIS_K_SDID_K10_M50:
		case KINETIS_K_SDID_K20_M50:
			/* 1kB sectors */
			k_chip->pflash_sector_size = 1<<10;
			k_chip->nvm_sector_size = 1<<10;
			num_blocks = 2;
			k_chip->flash_support = FS_PROGRAM_LONGWORD | FS_PROGRAM_SECTOR;
			break;
		case KINETIS_K_SDID_K10_M72:
		case KINETIS_K_SDID_K20_M72:
		case KINETIS_K_SDID_K30_M72:
		case KINETIS_K_SDID_K30_M100:
		case KINETIS_K_SDID_K40_M72:
		case KINETIS_K_SDID_K40_M100:
		case KINETIS_K_SDID_K50_M72:
			/* 2kB sectors, 1kB FlexNVM sectors */
			k_chip->pflash_sector_size = 2<<10;
			k_chip->nvm_sector_size = 1<<10;
			num_blocks = 2;
			k_chip->flash_support = FS_PROGRAM_LONGWORD | FS_PROGRAM_SECTOR;
			k_chip->max_flash_prog_size = 1<<10;
			break;
		case KINETIS_K_SDID_K10_M100:
		case KINETIS_K_SDID_K20_M100:
		case KINETIS_K_SDID_K11:
		case KINETIS_K_SDID_K12:
		case KINETIS_K_SDID_K21_M50:
		case KINETIS_K_SDID_K22_M50:
		case KINETIS_K_SDID_K51_M72:
		case KINETIS_K_SDID_K53:
		case KINETIS_K_SDID_K60_M100:
			/* 2kB sectors */
			k_chip->pflash_sector_size = 2<<10;
			k_chip->nvm_sector_size = 2<<10;
			num_blocks = 2;
			k_chip->flash_support = FS_PROGRAM_LONGWORD | FS_PROGRAM_SECTOR;
			break;
		case KINETIS_K_SDID_K21_M120:
		case KINETIS_K_SDID_K22_M120:
			/* 4kB sectors (MK21FN1M0, MK21FX512, MK22FN1M0, MK22FX512) */
			k_chip->pflash_sector_size = 4<<10;
			k_chip->max_flash_prog_size = 1<<10;
			k_chip->nvm_sector_size = 4<<10;
			num_blocks = 2;
			k_chip->flash_support = FS_PROGRAM_PHRASE | FS_PROGRAM_SECTOR;
			break;
		case KINETIS_K_SDID_K10_M120:
		case KINETIS_K_SDID_K20_M120:
		case KINETIS_K_SDID_K60_M150:
		case KINETIS_K_SDID_K70_M150:
			/* 4kB sectors */
			k_chip->pflash_sector_size = 4<<10;
			k_chip->nvm_sector_size = 4<<10;
			num_blocks = 4;
			k_chip->flash_support = FS_PROGRAM_PHRASE | FS_PROGRAM_SECTOR;
			break;
		default:
			LOG_ERROR("Unsupported K-family FAMID");
		}

		for (size_t idx = 0; idx < ARRAY_SIZE(kinetis_types_old); idx++) {
			if (kinetis_types_old[idx].sdid == mcu_type) {
				strcpy(name, kinetis_types_old[idx].name);
				use_nvm_marking = true;
				break;
			}
		}

	} else {
		/* Newer K-series or KL series MCU */
		familyid = (k_chip->sim_sdid & KINETIS_SDID_FAMILYID_MASK) >> KINETIS_SDID_FAMILYID_SHIFT;
		subfamid = (k_chip->sim_sdid & KINETIS_SDID_SUBFAMID_MASK) >> KINETIS_SDID_SUBFAMID_SHIFT;

		switch (k_chip->sim_sdid & KINETIS_SDID_SERIESID_MASK) {
		case KINETIS_SDID_SERIESID_K:
			use_nvm_marking = true;
			k_chip->cache_type = KINETIS_CACHE_K;
			k_chip->watchdog_type = KINETIS_WDOG_K;

			switch (k_chip->sim_sdid & (KINETIS_SDID_FAMILYID_MASK | KINETIS_SDID_SUBFAMID_MASK)) {
			case KINETIS_SDID_FAMILYID_K0X | KINETIS_SDID_SUBFAMID_KX2:
				/* K02FN64, K02FN128: FTFA, 2kB sectors */
				k_chip->pflash_sector_size = 2<<10;
				num_blocks = 1;
				k_chip->flash_support = FS_PROGRAM_LONGWORD;
				cpu_mhz = 100;
				break;

			case KINETIS_SDID_FAMILYID_K2X | KINETIS_SDID_SUBFAMID_KX2: {
				/* MK24FN1M reports as K22, this should detect it (according to errata note 1N83J) */
				uint32_t sopt1;
				result = target_read_u32(target, k_chip->sim_base + SIM_SOPT1_OFFSET, &sopt1);
				if (result != ERROR_OK)
					return result;

				if (((k_chip->sim_sdid & (KINETIS_SDID_DIEID_MASK)) == KINETIS_SDID_DIEID_K24FN1M) &&
						((sopt1 & KINETIS_SOPT1_RAMSIZE_MASK) == KINETIS_SOPT1_RAMSIZE_K24FN1M)) {
					/* MK24FN1M */
					k_chip->pflash_sector_size = 4<<10;
					num_blocks = 2;
					k_chip->flash_support = FS_PROGRAM_PHRASE | FS_PROGRAM_SECTOR;
					k_chip->max_flash_prog_size = 1<<10;
					subfamid = 4; /* errata 1N83J fix */
					break;
				}
				if ((k_chip->sim_sdid & (KINETIS_SDID_DIEID_MASK)) == KINETIS_SDID_DIEID_K22FN128
					|| (k_chip->sim_sdid & (KINETIS_SDID_DIEID_MASK)) == KINETIS_SDID_DIEID_K22FN256
					|| (k_chip->sim_sdid & (KINETIS_SDID_DIEID_MASK)) == KINETIS_SDID_DIEID_K22FN512) {
					/* K22 with new-style SDID - smaller pflash with FTFA, 2kB sectors */
					k_chip->pflash_sector_size = 2<<10;
					/* autodetect 1 or 2 blocks */
					k_chip->flash_support = FS_PROGRAM_LONGWORD;
					break;
				}
				LOG_ERROR("Unsupported Kinetis K22 DIEID");
				break;
			}
			case KINETIS_SDID_FAMILYID_K2X | KINETIS_SDID_SUBFAMID_KX4:
				k_chip->pflash_sector_size = 4<<10;
				if ((k_chip->sim_sdid & (KINETIS_SDID_DIEID_MASK)) == KINETIS_SDID_DIEID_K24FN256) {
					/* K24FN256 - smaller pflash with FTFA */
					num_blocks = 1;
					k_chip->flash_support = FS_PROGRAM_LONGWORD;
					break;
				}
				/* K24FN1M without errata 7534 */
				num_blocks = 2;
				k_chip->flash_support = FS_PROGRAM_PHRASE | FS_PROGRAM_SECTOR;
				k_chip->max_flash_prog_size = 1<<10;
				break;

			case KINETIS_SDID_FAMILYID_K6X | KINETIS_SDID_SUBFAMID_KX1:	/* errata 7534 - should be K63 */
			case KINETIS_SDID_FAMILYID_K6X | KINETIS_SDID_SUBFAMID_KX2:	/* errata 7534 - should be K64 */
				subfamid += 2; /* errata 7534 fix */
				/* fallthrough */
			case KINETIS_SDID_FAMILYID_K6X | KINETIS_SDID_SUBFAMID_KX3:
				/* K63FN1M0 */
			case KINETIS_SDID_FAMILYID_K6X | KINETIS_SDID_SUBFAMID_KX4:
				/* K64FN1M0, K64FX512 */
				k_chip->pflash_sector_size = 4<<10;
				k_chip->nvm_sector_size = 4<<10;
				k_chip->max_flash_prog_size = 1<<10;
				num_blocks = 2;
				k_chip->flash_support = FS_PROGRAM_PHRASE | FS_PROGRAM_SECTOR;
				break;

			case KINETIS_SDID_FAMILYID_K2X | KINETIS_SDID_SUBFAMID_KX6:
				/* K26FN2M0 */
			case KINETIS_SDID_FAMILYID_K6X | KINETIS_SDID_SUBFAMID_KX6:
				/* K66FN2M0, K66FX1M0 */
				k_chip->pflash_sector_size = 4<<10;
				k_chip->nvm_sector_size = 4<<10;
				k_chip->max_flash_prog_size = 1<<10;
				num_blocks = 4;
				k_chip->flash_support = FS_PROGRAM_PHRASE | FS_PROGRAM_SECTOR | FS_ECC;
				cpu_mhz = 180;
				break;

			case KINETIS_SDID_FAMILYID_K2X | KINETIS_SDID_SUBFAMID_KX7:
				/* K27FN2M0 */
			case KINETIS_SDID_FAMILYID_K2X | KINETIS_SDID_SUBFAMID_KX8:
				/* K28FN2M0 */
				k_chip->pflash_sector_size = 4<<10;
				k_chip->max_flash_prog_size = 1<<10;
				num_blocks = 4;
				k_chip->flash_support = FS_PROGRAM_PHRASE | FS_PROGRAM_SECTOR | FS_ECC;
				cpu_mhz = 150;
				break;

			case KINETIS_SDID_FAMILYID_K8X | KINETIS_SDID_SUBFAMID_KX0:
			case KINETIS_SDID_FAMILYID_K8X | KINETIS_SDID_SUBFAMID_KX1:
			case KINETIS_SDID_FAMILYID_K8X | KINETIS_SDID_SUBFAMID_KX2:
				/* K80FN256, K81FN256, K82FN256 */
				k_chip->pflash_sector_size = 4<<10;
				num_blocks = 1;
				k_chip->flash_support = FS_PROGRAM_LONGWORD | FS_NO_CMD_BLOCKSTAT;
				cpu_mhz = 150;
				break;

			case KINETIS_SDID_FAMILYID_KL8X | KINETIS_SDID_SUBFAMID_KX1:
			case KINETIS_SDID_FAMILYID_KL8X | KINETIS_SDID_SUBFAMID_KX2:
				/* KL81Z128, KL82Z128 */
				k_chip->pflash_sector_size = 2<<10;
				num_blocks = 1;
				k_chip->flash_support = FS_PROGRAM_LONGWORD | FS_NO_CMD_BLOCKSTAT;
				k_chip->cache_type = KINETIS_CACHE_L;

				use_nvm_marking = false;
				snprintf(name, sizeof(name), "MKL8%uZ%%s7",
					 subfamid);
				break;

			default:
				LOG_ERROR("Unsupported Kinetis FAMILYID SUBFAMID");
			}

			if (name[0] == '\0')
				snprintf(name, sizeof(name), "MK%u%uF%%s%u",
					 familyid, subfamid, cpu_mhz / 10);
			break;

		case KINETIS_SDID_SERIESID_KL:
			/* KL-series */
			k_chip->pflash_sector_size = 1<<10;
			k_chip->nvm_sector_size = 1<<10;
			/* autodetect 1 or 2 blocks */
			k_chip->flash_support = FS_PROGRAM_LONGWORD;
			k_chip->cache_type = KINETIS_CACHE_L;
			k_chip->watchdog_type = KINETIS_WDOG_COP;

			cpu_mhz = 48;
			switch (k_chip->sim_sdid & (KINETIS_SDID_FAMILYID_MASK | KINETIS_SDID_SUBFAMID_MASK)) {
			case KINETIS_SDID_FAMILYID_K1X | KINETIS_SDID_SUBFAMID_KX3:
			case KINETIS_SDID_FAMILYID_K2X | KINETIS_SDID_SUBFAMID_KX3:
				subfamid = 7;
				break;

			case KINETIS_SDID_FAMILYID_K2X | KINETIS_SDID_SUBFAMID_KX8:
				cpu_mhz = 72;
				k_chip->pflash_sector_size = 2<<10;
				num_blocks = 2;
				k_chip->watchdog_type = KINETIS_WDOG32_KL28;
				k_chip->sysmodectrlr_type = KINETIS_SMC32;
				break;
			}

			snprintf(name, sizeof(name), "MKL%u%uZ%%s%u",
				 familyid, subfamid, cpu_mhz / 10);
			break;

		case KINETIS_SDID_SERIESID_KW:
			/* Newer KW-series (all KW series except KW2xD, KW01Z) */
			cpu_mhz = 48;
			switch (k_chip->sim_sdid & (KINETIS_SDID_FAMILYID_MASK | KINETIS_SDID_SUBFAMID_MASK)) {
			case KINETIS_SDID_FAMILYID_K4X | KINETIS_SDID_SUBFAMID_KX0:
				/* KW40Z */
			case KINETIS_SDID_FAMILYID_K3X | KINETIS_SDID_SUBFAMID_KX0:
				/* KW30Z */
			case KINETIS_SDID_FAMILYID_K2X | KINETIS_SDID_SUBFAMID_KX0:
				/* KW20Z */
				/* FTFA, 1kB sectors */
				k_chip->pflash_sector_size = 1<<10;
				k_chip->nvm_sector_size = 1<<10;
				/* autodetect 1 or 2 blocks */
				k_chip->flash_support = FS_PROGRAM_LONGWORD;
				k_chip->cache_type = KINETIS_CACHE_L;
				k_chip->watchdog_type = KINETIS_WDOG_COP;
				break;
			case KINETIS_SDID_FAMILYID_K4X | KINETIS_SDID_SUBFAMID_KX1:
				/* KW41Z */
			case KINETIS_SDID_FAMILYID_K3X | KINETIS_SDID_SUBFAMID_KX1:
				/* KW31Z */
			case KINETIS_SDID_FAMILYID_K2X | KINETIS_SDID_SUBFAMID_KX1:
				/* KW21Z */
				/* FTFA, 2kB sectors */
				k_chip->pflash_sector_size = 2<<10;
				k_chip->nvm_sector_size = 2<<10;
				/* autodetect 1 or 2 blocks */
				k_chip->flash_support = FS_PROGRAM_LONGWORD;
				k_chip->cache_type = KINETIS_CACHE_L;
				k_chip->watchdog_type = KINETIS_WDOG_COP;
				break;
			default:
				LOG_ERROR("Unsupported KW FAMILYID SUBFAMID");
			}
			snprintf(name, sizeof(name), "MKW%u%uZ%%s%u",
					 familyid, subfamid, cpu_mhz / 10);
			break;

		case KINETIS_SDID_SERIESID_KV:
			/* KV-series */
			k_chip->watchdog_type = KINETIS_WDOG_K;
			switch (k_chip->sim_sdid & (KINETIS_SDID_FAMILYID_MASK | KINETIS_SDID_SUBFAMID_MASK)) {
			case KINETIS_SDID_FAMILYID_K1X | KINETIS_SDID_SUBFAMID_KX0:
				/* KV10: FTFA, 1kB sectors */
				k_chip->pflash_sector_size = 1<<10;
				num_blocks = 1;
				k_chip->flash_support = FS_PROGRAM_LONGWORD;
				k_chip->cache_type = KINETIS_CACHE_L;
				strcpy(name, "MKV10Z%s7");
				break;

			case KINETIS_SDID_FAMILYID_K1X | KINETIS_SDID_SUBFAMID_KX1:
				/* KV11: FTFA, 2kB sectors */
				k_chip->pflash_sector_size = 2<<10;
				num_blocks = 1;
				k_chip->flash_support = FS_PROGRAM_LONGWORD;
				k_chip->cache_type = KINETIS_CACHE_L;
				strcpy(name, "MKV11Z%s7");
				break;

			case KINETIS_SDID_FAMILYID_K3X | KINETIS_SDID_SUBFAMID_KX0:
				/* KV30: FTFA, 2kB sectors, 1 block */
			case KINETIS_SDID_FAMILYID_K3X | KINETIS_SDID_SUBFAMID_KX1:
				/* KV31: FTFA, 2kB sectors, 2 blocks */
				k_chip->pflash_sector_size = 2<<10;
				/* autodetect 1 or 2 blocks */
				k_chip->flash_support = FS_PROGRAM_LONGWORD;
				k_chip->cache_type = KINETIS_CACHE_K;
				break;

			case KINETIS_SDID_FAMILYID_K4X | KINETIS_SDID_SUBFAMID_KX2:
			case KINETIS_SDID_FAMILYID_K4X | KINETIS_SDID_SUBFAMID_KX4:
			case KINETIS_SDID_FAMILYID_K4X | KINETIS_SDID_SUBFAMID_KX6:
				/* KV4x: FTFA, 4kB sectors */
				k_chip->pflash_sector_size = 4<<10;
				num_blocks = 1;
				k_chip->flash_support = FS_PROGRAM_LONGWORD;
				k_chip->cache_type = KINETIS_CACHE_K;
				cpu_mhz = 168;
				break;

			case KINETIS_SDID_FAMILYID_K5X | KINETIS_SDID_SUBFAMID_KX6:
			case KINETIS_SDID_FAMILYID_K5X | KINETIS_SDID_SUBFAMID_KX8:
				/* KV5x: FTFE, 8kB sectors */
				k_chip->pflash_sector_size = 8<<10;
				k_chip->max_flash_prog_size = 1<<10;
				num_blocks = 1;
				maxaddr_shift = 14;
				k_chip->flash_support = FS_PROGRAM_PHRASE | FS_PROGRAM_SECTOR | FS_WIDTH_256BIT | FS_ECC;
				k_chip->pflash_base = 0x10000000;
				k_chip->progr_accel_ram = 0x18000000;
				cpu_mhz = 240;
				break;

			default:
				LOG_ERROR("Unsupported KV FAMILYID SUBFAMID");
			}

			if (name[0] == '\0')
				snprintf(name, sizeof(name), "MKV%u%uF%%s%u",
					 familyid, subfamid, cpu_mhz / 10);
			break;

		case KINETIS_SDID_SERIESID_KE:
			/* KE1x-series */
			k_chip->watchdog_type = KINETIS_WDOG32_KE1X;
			switch (k_chip->sim_sdid &
				(KINETIS_SDID_FAMILYID_MASK | KINETIS_SDID_SUBFAMID_MASK | KINETIS_SDID_PROJECTID_MASK)) {
			case KINETIS_SDID_FAMILYID_K1X | KINETIS_SDID_SUBFAMID_KX4 | KINETIS_SDID_PROJECTID_KE1XZ:
			case KINETIS_SDID_FAMILYID_K1X | KINETIS_SDID_SUBFAMID_KX5 | KINETIS_SDID_PROJECTID_KE1XZ:
				/* KE1xZ: FTFE, 2kB sectors */
				k_chip->pflash_sector_size = 2<<10;
				k_chip->nvm_sector_size = 2<<10;
				k_chip->max_flash_prog_size = 1<<9;
				num_blocks = 2;
				k_chip->flash_support = FS_PROGRAM_PHRASE | FS_PROGRAM_SECTOR;
				k_chip->cache_type = KINETIS_CACHE_L;

				cpu_mhz = 72;
				snprintf(name, sizeof(name), "MKE%u%uZ%%s%u",
					 familyid, subfamid, cpu_mhz / 10);
				break;

			case KINETIS_SDID_FAMILYID_K1X | KINETIS_SDID_SUBFAMID_KX4 | KINETIS_SDID_PROJECTID_KE1XF:
			case KINETIS_SDID_FAMILYID_K1X | KINETIS_SDID_SUBFAMID_KX6 | KINETIS_SDID_PROJECTID_KE1XF:
			case KINETIS_SDID_FAMILYID_K1X | KINETIS_SDID_SUBFAMID_KX8 | KINETIS_SDID_PROJECTID_KE1XF:
				/* KE1xF: FTFE, 4kB sectors */
				k_chip->pflash_sector_size = 4<<10;
				k_chip->nvm_sector_size = 2<<10;
				k_chip->max_flash_prog_size = 1<<10;
				num_blocks = 2;
				k_chip->flash_support = FS_PROGRAM_PHRASE | FS_PROGRAM_SECTOR;
				k_chip->cache_type = KINETIS_CACHE_MSCM;

				cpu_mhz = 168;
				snprintf(name, sizeof(name), "MKE%u%uF%%s%u",
					 familyid, subfamid, cpu_mhz / 10);
				break;

			default:
				LOG_ERROR("Unsupported KE FAMILYID SUBFAMID");
			}
			break;

		default:
			LOG_ERROR("Unsupported K-series");
		}
	}

	if (k_chip->pflash_sector_size == 0) {
		LOG_ERROR("MCU is unsupported, SDID 0x%08" PRIx32, k_chip->sim_sdid);
		return ERROR_FLASH_OPER_UNSUPPORTED;
	}

	result = target_read_u32(target, k_chip->sim_base + SIM_FCFG1_OFFSET, &k_chip->sim_fcfg1);
	if (result != ERROR_OK)
		return result;

	result = target_read_u32(target, k_chip->sim_base + SIM_FCFG2_OFFSET, &k_chip->sim_fcfg2);
	if (result != ERROR_OK)
		return result;

	LOG_DEBUG("SDID: 0x%08" PRIX32 " FCFG1: 0x%08" PRIX32 " FCFG2: 0x%08" PRIX32, k_chip->sim_sdid,
			k_chip->sim_fcfg1, k_chip->sim_fcfg2);

	fcfg1_nvmsize = (uint8_t)((k_chip->sim_fcfg1 >> 28) & 0x0f);
	fcfg1_pfsize = (uint8_t)((k_chip->sim_fcfg1 >> 24) & 0x0f);
	fcfg1_eesize = (uint8_t)((k_chip->sim_fcfg1 >> 16) & 0x0f);
	fcfg1_depart = (uint8_t)((k_chip->sim_fcfg1 >> 8) & 0x0f);

	fcfg2_pflsh = (uint8_t)((k_chip->sim_fcfg2 >> 23) & 0x01);
	k_chip->fcfg2_maxaddr0_shifted = ((k_chip->sim_fcfg2 >> 24) & 0x7f) << maxaddr_shift;
	k_chip->fcfg2_maxaddr1_shifted = ((k_chip->sim_fcfg2 >> 16) & 0x7f) << maxaddr_shift;

	if (num_blocks == 0)
		num_blocks = k_chip->fcfg2_maxaddr1_shifted ? 2 : 1;
	else if (k_chip->fcfg2_maxaddr1_shifted == 0 && num_blocks >= 2 && fcfg2_pflsh) {
		/* fcfg2_maxaddr1 may be zero due to partitioning whole NVM as EEPROM backup
		 * Do not adjust block count in this case! */
		num_blocks = 1;
		LOG_WARNING("MAXADDR1 is zero, number of flash banks adjusted to 1");
	} else if (k_chip->fcfg2_maxaddr1_shifted != 0 && num_blocks == 1) {
		num_blocks = 2;
		LOG_WARNING("MAXADDR1 is non zero, number of flash banks adjusted to 2");
	}

	/* when the PFLSH bit is set, there is no FlexNVM/FlexRAM */
	if (!fcfg2_pflsh) {
		switch (fcfg1_nvmsize) {
		case 0x03:
		case 0x05:
		case 0x07:
		case 0x09:
		case 0x0b:
			k_chip->nvm_size = 1 << (14 + (fcfg1_nvmsize >> 1));
			break;
		case 0x0f:
			if (k_chip->pflash_sector_size >= 4<<10)
				k_chip->nvm_size = 512<<10;
			else
				/* K20_100 */
				k_chip->nvm_size = 256<<10;
			break;
		default:
			k_chip->nvm_size = 0;
			break;
		}

		switch (fcfg1_eesize) {
		case 0x00:
		case 0x01:
		case 0x02:
		case 0x03:
		case 0x04:
		case 0x05:
		case 0x06:
		case 0x07:
		case 0x08:
		case 0x09:
			ee_size = (16 << (10 - fcfg1_eesize));
			break;
		default:
			ee_size = 0;
			break;
		}

		switch (fcfg1_depart) {
		case 0x01:
		case 0x02:
		case 0x03:
		case 0x04:
		case 0x05:
		case 0x06:
			k_chip->dflash_size = k_chip->nvm_size - (4096 << fcfg1_depart);
			break;
		case 0x07:
		case 0x08:
			k_chip->dflash_size = 0;
			break;
		case 0x09:
		case 0x0a:
		case 0x0b:
		case 0x0c:
		case 0x0d:
			k_chip->dflash_size = 4096 << (fcfg1_depart & 0x7);
			break;
		default:
			k_chip->dflash_size = k_chip->nvm_size;
			break;
		}
	}

	switch (fcfg1_pfsize) {
	case 0x00:
		k_chip->pflash_size = 8192;
		break;
	case 0x01:
	case 0x03:
	case 0x05:
	case 0x07:
	case 0x09:
	case 0x0b:
	case 0x0d:
		k_chip->pflash_size = 1 << (14 + (fcfg1_pfsize >> 1));
		break;
	case 0x0f:
		/* a peculiar case: Freescale states different sizes for 0xf
		 * KL03P24M48SF0RM	32 KB .... duplicate of code 0x3
		 * K02P64M100SFARM	128 KB ... duplicate of code 0x7
		 * K22P121M120SF8RM	256 KB ... duplicate of code 0x9
		 * K22P121M120SF7RM	512 KB ... duplicate of code 0xb
		 * K22P100M120SF5RM	1024 KB ... duplicate of code 0xd
		 * K26P169M180SF5RM	2048 KB ... the only unique value
		 * fcfg2_maxaddr0 seems to be the only clue to pflash_size
		 * Checking fcfg2_maxaddr0 in bank probe is pointless then
		 */
		if (fcfg2_pflsh)
			k_chip->pflash_size = k_chip->fcfg2_maxaddr0_shifted * num_blocks;
		else
			k_chip->pflash_size = k_chip->fcfg2_maxaddr0_shifted * num_blocks / 2;
		if (k_chip->pflash_size != 2048<<10)
			LOG_WARNING("SIM_FCFG1 PFSIZE = 0xf: please check if pflash is %" PRIu32 " KB", k_chip->pflash_size>>10);

		break;
	default:
		k_chip->pflash_size = 0;
		break;
	}

	if (k_chip->flash_support & FS_PROGRAM_SECTOR && k_chip->max_flash_prog_size == 0) {
		k_chip->max_flash_prog_size = k_chip->pflash_sector_size;
		/* Program section size is equal to sector size by default */
	}

	if (fcfg2_pflsh) {
		k_chip->num_pflash_blocks = num_blocks;
		k_chip->num_nvm_blocks = 0;
	} else {
		k_chip->num_pflash_blocks = (num_blocks + 1) / 2;
		k_chip->num_nvm_blocks = num_blocks - k_chip->num_pflash_blocks;
	}

	if (use_nvm_marking) {
		nvm_marking[0] = k_chip->num_nvm_blocks ? 'X' : 'N';
		nvm_marking[1] = '\0';
	} else
		nvm_marking[0] = '\0';

	pflash_size_k = k_chip->pflash_size / 1024;
	pflash_size_m = pflash_size_k / 1024;
	if (pflash_size_m)
		snprintf(flash_marking, sizeof(flash_marking), "%s%" PRIu32 "M0xxx", nvm_marking, pflash_size_m);
	else
		snprintf(flash_marking, sizeof(flash_marking), "%s%" PRIu32 "xxx", nvm_marking, pflash_size_k);

	snprintf(k_chip->name, sizeof(k_chip->name), name, flash_marking);
	LOG_INFO("Kinetis %s detected: %u flash blocks", k_chip->name, num_blocks);
	LOG_INFO("%u PFlash banks: %" PRIu32 "k total", k_chip->num_pflash_blocks, pflash_size_k);
	if (k_chip->num_nvm_blocks) {
		nvm_size_k = k_chip->nvm_size / 1024;
		dflash_size_k = k_chip->dflash_size / 1024;
		LOG_INFO("%u FlexNVM banks: %" PRIu32 "k total, %" PRIu32 "k available as data flash, %" PRIu32 "bytes FlexRAM",
			 k_chip->num_nvm_blocks, nvm_size_k, dflash_size_k, ee_size);
	}

	k_chip->probed = true;

	if (create_banks)
		kinetis_create_missing_banks(k_chip);

	return ERROR_OK;
}

static int kinetis_probe(struct flash_bank *bank)
{
	int result;
	uint8_t fcfg2_maxaddr0, fcfg2_pflsh, fcfg2_maxaddr1;
	unsigned num_blocks, first_nvm_bank;
	uint32_t size_k;
	struct kinetis_flash_bank *k_bank = bank->driver_priv;
	struct kinetis_chip *k_chip;

	assert(k_bank);
	k_chip = k_bank->k_chip;

	k_bank->probed = false;

	if (!k_chip->probed) {
		result = kinetis_probe_chip(k_chip);
		if (result != ERROR_OK)
			return result;
	}

	num_blocks = k_chip->num_pflash_blocks + k_chip->num_nvm_blocks;
	first_nvm_bank = k_chip->num_pflash_blocks;

	if (k_bank->bank_number < k_chip->num_pflash_blocks) {
		/* pflash, banks start at address zero */
		k_bank->flash_class = FC_PFLASH;
		bank->size = (k_chip->pflash_size / k_chip->num_pflash_blocks);
		bank->base = k_chip->pflash_base + bank->size * k_bank->bank_number;
		k_bank->prog_base = 0x00000000 + bank->size * k_bank->bank_number;
		k_bank->sector_size = k_chip->pflash_sector_size;
		/* pflash is divided into 32 protection areas for
		 * parts with more than 32K of PFlash. For parts with
		 * less the protection unit is set to 1024 bytes */
		k_bank->protection_size = MAX(k_chip->pflash_size / 32, 1024);
		bank->num_prot_blocks = bank->size / k_bank->protection_size;
		k_bank->protection_block = bank->num_prot_blocks * k_bank->bank_number;

		size_k = bank->size / 1024;
		LOG_DEBUG("Kinetis bank %u: %" PRIu32 "k PFlash, FTFx base 0x%08" PRIx32 ", sect %" PRIu32,
			 k_bank->bank_number, size_k, k_bank->prog_base, k_bank->sector_size);

	} else if (k_bank->bank_number < num_blocks) {
		/* nvm, banks start at address 0x10000000 */
		unsigned nvm_ord = k_bank->bank_number - first_nvm_bank;
		uint32_t limit;

		k_bank->flash_class = FC_FLEX_NVM;
		bank->size = k_chip->nvm_size / k_chip->num_nvm_blocks;
		bank->base = k_chip->nvm_base + bank->size * nvm_ord;
		k_bank->prog_base = 0x00800000 + bank->size * nvm_ord;
		k_bank->sector_size = k_chip->nvm_sector_size;
		if (k_chip->dflash_size == 0) {
			k_bank->protection_size = 0;
		} else {
			int i;
			for (i = k_chip->dflash_size; ~i & 1; i >>= 1)
				;
			if (i == 1)
				k_bank->protection_size = k_chip->dflash_size / 8;	/* data flash size = 2^^n */
			else
				k_bank->protection_size = k_chip->nvm_size / 8;	/* TODO: verify on SF1, not documented in RM */
		}
		bank->num_prot_blocks = 8 / k_chip->num_nvm_blocks;
		k_bank->protection_block = bank->num_prot_blocks * nvm_ord;

		/* EEPROM backup part of FlexNVM is not accessible, use dflash_size as a limit */
		if (k_chip->dflash_size > bank->size * nvm_ord)
			limit = k_chip->dflash_size - bank->size * nvm_ord;
		else
			limit = 0;

		if (bank->size > limit) {
			bank->size = limit;
			LOG_DEBUG("FlexNVM bank %u limited to 0x%08" PRIx32 " due to active EEPROM backup",
				k_bank->bank_number, limit);
		}

		size_k = bank->size / 1024;
		LOG_DEBUG("Kinetis bank %u: %" PRIu32 "k FlexNVM, FTFx base 0x%08" PRIx32 ", sect %" PRIu32,
			 k_bank->bank_number, size_k, k_bank->prog_base, k_bank->sector_size);

	} else {
		LOG_ERROR("Cannot determine parameters for bank %u, only %u banks on device",
				k_bank->bank_number, num_blocks);
		return ERROR_FLASH_BANK_INVALID;
	}

	fcfg2_pflsh = (uint8_t)((k_chip->sim_fcfg2 >> 23) & 0x01);
	fcfg2_maxaddr0 = (uint8_t)((k_chip->sim_fcfg2 >> 24) & 0x7f);
	fcfg2_maxaddr1 = (uint8_t)((k_chip->sim_fcfg2 >> 16) & 0x7f);

	if (k_bank->bank_number == 0 && k_chip->fcfg2_maxaddr0_shifted != bank->size)
		LOG_WARNING("MAXADDR0 0x%02" PRIx8 " check failed,"
				" please report to OpenOCD mailing list", fcfg2_maxaddr0);

	if (fcfg2_pflsh) {
		if (k_bank->bank_number == 1 && k_chip->fcfg2_maxaddr1_shifted != bank->size)
			LOG_WARNING("MAXADDR1 0x%02" PRIx8 " check failed,"
				" please report to OpenOCD mailing list", fcfg2_maxaddr1);
	} else {
		if (k_bank->bank_number == first_nvm_bank
				&& k_chip->fcfg2_maxaddr1_shifted != k_chip->dflash_size)
			LOG_WARNING("FlexNVM MAXADDR1 0x%02" PRIx8 " check failed,"
				" please report to OpenOCD mailing list", fcfg2_maxaddr1);
	}

	free(bank->sectors);
	bank->sectors = NULL;

	free(bank->prot_blocks);
	bank->prot_blocks = NULL;

	if (k_bank->sector_size == 0) {
		LOG_ERROR("Unknown sector size for bank %u", bank->bank_number);
		return ERROR_FLASH_BANK_INVALID;
	}

	bank->num_sectors = bank->size / k_bank->sector_size;

	if (bank->num_sectors > 0) {
		/* FlexNVM bank can be used for EEPROM backup therefore zero sized */
		bank->sectors = alloc_block_array(0, k_bank->sector_size, bank->num_sectors);
		if (!bank->sectors)
			return ERROR_FAIL;

		bank->prot_blocks = alloc_block_array(0, k_bank->protection_size, bank->num_prot_blocks);
		if (!bank->prot_blocks)
			return ERROR_FAIL;

	} else {
		bank->num_prot_blocks = 0;
	}

	k_bank->probed = true;

	return ERROR_OK;
}

static int kinetis_auto_probe(struct flash_bank *bank)
{
	struct kinetis_flash_bank *k_bank = bank->driver_priv;

	if (k_bank && k_bank->probed)
		return ERROR_OK;

	return kinetis_probe(bank);
}

static int kinetis_info(struct flash_bank *bank, struct command_invocation *cmd)
{
	const char *bank_class_names[] = {
		"(ANY)", "PFlash", "FlexNVM", "FlexRAM"
	};

	struct kinetis_flash_bank *k_bank = bank->driver_priv;
	struct kinetis_chip *k_chip = k_bank->k_chip;
	uint32_t size_k = bank->size / 1024;

	command_print_sameline(cmd,
		"%s %s: %" PRIu32 "k %s bank %s at " TARGET_ADDR_FMT,
		bank->driver->name, k_chip->name,
		size_k, bank_class_names[k_bank->flash_class],
		bank->name, bank->base);

	return ERROR_OK;
}

static int kinetis_blank_check(struct flash_bank *bank)
{
	struct kinetis_flash_bank *k_bank = bank->driver_priv;
	struct kinetis_chip *k_chip = k_bank->k_chip;
	int result;

	/* surprisingly blank check does not work in VLPR and HSRUN modes */
	result = kinetis_check_run_mode(k_chip);
	if (result != ERROR_OK)
		return result;

	/* reset error flags */
	result = kinetis_ftfx_prepare(bank->target);
	if (result != ERROR_OK)
		return result;

	if (k_bank->flash_class == FC_PFLASH || k_bank->flash_class == FC_FLEX_NVM) {
		bool block_dirty = true;
		bool use_block_cmd = !(k_chip->flash_support & FS_NO_CMD_BLOCKSTAT);
		uint8_t ftfx_fstat;

		if (use_block_cmd && k_bank->flash_class == FC_FLEX_NVM) {
			uint8_t fcfg1_depart = (uint8_t)((k_chip->sim_fcfg1 >> 8) & 0x0f);
			/* block operation cannot be used on FlexNVM when EEPROM backup partition is set */
			if (fcfg1_depart != 0xf && fcfg1_depart != 0)
				use_block_cmd = false;
		}

		if (use_block_cmd) {
			/* check if whole bank is blank */
			result = kinetis_ftfx_command(bank->target, FTFX_CMD_BLOCKSTAT, k_bank->prog_base,
							 0, 0, 0, 0,  0, 0, 0, 0, &ftfx_fstat);

			if (result != ERROR_OK)
				kinetis_ftfx_clear_error(bank->target);
			else if ((ftfx_fstat & 0x01) == 0)
				block_dirty = false;
		}

		if (block_dirty) {
			/* the whole bank is not erased, check sector-by-sector */
			for (unsigned int i = 0; i < bank->num_sectors; i++) {
				/* normal margin */
				result = kinetis_ftfx_command(bank->target, FTFX_CMD_SECTSTAT,
						k_bank->prog_base + bank->sectors[i].offset,
						1, 0, 0, 0,  0, 0, 0, 0, &ftfx_fstat);

				if (result == ERROR_OK) {
					bank->sectors[i].is_erased = !(ftfx_fstat & 0x01);
				} else {
					LOG_DEBUG("Ignoring error on PFlash sector blank-check");
					kinetis_ftfx_clear_error(bank->target);
					bank->sectors[i].is_erased = -1;
				}
			}
		} else {
			/* the whole bank is erased, update all sectors */
			for (unsigned int i = 0; i < bank->num_sectors; i++)
				bank->sectors[i].is_erased = 1;
		}
	} else {
		LOG_WARNING("kinetis_blank_check not supported yet for FlexRAM");
		return ERROR_FLASH_OPERATION_FAILED;
	}

	return ERROR_OK;
}


COMMAND_HANDLER(kinetis_nvm_partition)
{
	int result;
	unsigned bank_idx;
	unsigned num_blocks, first_nvm_bank;
	unsigned long par, log2 = 0, ee1 = 0, ee2 = 0;
	enum { SHOW_INFO, DF_SIZE, EEBKP_SIZE } sz_type = SHOW_INFO;
	bool enable;
	uint8_t load_flex_ram = 1;
	uint8_t ee_size_code = 0x3f;
	uint8_t flex_nvm_partition_code = 0;
	uint8_t ee_split = 3;
	struct target *target = get_current_target(CMD_CTX);
	struct kinetis_chip *k_chip;
	uint32_t sim_fcfg1;

	k_chip = kinetis_get_chip(target);

	if (CMD_ARGC >= 2) {
		if (strcmp(CMD_ARGV[0], "dataflash") == 0)
			sz_type = DF_SIZE;
		else if (strcmp(CMD_ARGV[0], "eebkp") == 0)
			sz_type = EEBKP_SIZE;

		COMMAND_PARSE_NUMBER(ulong, CMD_ARGV[1], par);
		while (par >> (log2 + 3))
			log2++;
	}
	switch (sz_type) {
	case SHOW_INFO:
		if (!k_chip) {
			LOG_ERROR("Chip not probed.");
			return ERROR_FAIL;
		}
		result = target_read_u32(target, k_chip->sim_base + SIM_FCFG1_OFFSET, &sim_fcfg1);
		if (result != ERROR_OK)
			return result;

		flex_nvm_partition_code = (uint8_t)((sim_fcfg1 >> 8) & 0x0f);
		switch (flex_nvm_partition_code) {
		case 0:
			command_print(CMD, "No EEPROM backup, data flash only");
			break;
		case 1:
		case 2:
		case 3:
		case 4:
		case 5:
		case 6:
			command_print(CMD, "EEPROM backup %d KB", 4 << flex_nvm_partition_code);
			break;
		case 8:
			command_print(CMD, "No data flash, EEPROM backup only");
			break;
		case 0x9:
		case 0xA:
		case 0xB:
		case 0xC:
		case 0xD:
		case 0xE:
			command_print(CMD, "data flash %d KB", 4 << (flex_nvm_partition_code & 7));
			break;
		case 0xf:
			command_print(CMD, "No EEPROM backup, data flash only (DEPART not set)");
			break;
		default:
			command_print(CMD, "Unsupported EEPROM backup size code 0x%02" PRIx8, flex_nvm_partition_code);
		}
		return ERROR_OK;

	case DF_SIZE:
		flex_nvm_partition_code = 0x8 | log2;
		break;

	case EEBKP_SIZE:
		flex_nvm_partition_code = log2;
		break;
	}

	if (CMD_ARGC == 3) {
		unsigned long eex;
		COMMAND_PARSE_NUMBER(ulong, CMD_ARGV[2], eex);
		ee1 = ee2 = eex / 2;
	} else if (CMD_ARGC >= 4) {
		COMMAND_PARSE_NUMBER(ulong, CMD_ARGV[2], ee1);
		COMMAND_PARSE_NUMBER(ulong, CMD_ARGV[3], ee2);
	}

	enable = ee1 + ee2 > 0;
	if (enable) {
		for (log2 = 2; ; log2++) {
			if (ee1 + ee2 == (16u << 10) >> log2)
				break;
			if (ee1 + ee2 > (16u << 10) >> log2 || log2 >= 9) {
				LOG_ERROR("Unsupported EEPROM size");
				return ERROR_FLASH_OPERATION_FAILED;
			}
		}

		if (ee1 * 3 == ee2)
			ee_split = 1;
		else if (ee1 * 7 == ee2)
			ee_split = 0;
		else if (ee1 != ee2) {
			LOG_ERROR("Unsupported EEPROM sizes ratio");
			return ERROR_FLASH_OPERATION_FAILED;
		}

		ee_size_code = log2 | ee_split << 4;
	}

	if (CMD_ARGC >= 5)
		COMMAND_PARSE_ON_OFF(CMD_ARGV[4], enable);
	if (enable)
		load_flex_ram = 0;

	LOG_INFO("DEPART 0x%" PRIx8 ", EEPROM size code 0x%" PRIx8,
		 flex_nvm_partition_code, ee_size_code);

	result = kinetis_check_run_mode(k_chip);
	if (result != ERROR_OK)
		return result;

	/* reset error flags */
	result = kinetis_ftfx_prepare(target);
	if (result != ERROR_OK)
		return result;

	result = kinetis_ftfx_command(target, FTFX_CMD_PGMPART, load_flex_ram,
				      ee_size_code, flex_nvm_partition_code, 0, 0,
				      0, 0, 0, 0,  NULL);
	if (result != ERROR_OK)
		return result;

	command_print(CMD, "FlexNVM partition set. Please reset MCU.");

	if (k_chip) {
		first_nvm_bank = k_chip->num_pflash_blocks;
		num_blocks = k_chip->num_pflash_blocks + k_chip->num_nvm_blocks;
		for (bank_idx = first_nvm_bank; bank_idx < num_blocks; bank_idx++)
			k_chip->banks[bank_idx].probed = false;	/* re-probe before next use */
		k_chip->probed = false;
	}

	command_print(CMD, "FlexNVM banks will be re-probed to set new data flash size.");
	return ERROR_OK;
}

COMMAND_HANDLER(kinetis_fcf_source_handler)
{
	if (CMD_ARGC > 1)
		return ERROR_COMMAND_SYNTAX_ERROR;

	if (CMD_ARGC == 1) {
		if (strcmp(CMD_ARGV[0], "write") == 0)
			allow_fcf_writes = true;
		else if (strcmp(CMD_ARGV[0], "protection") == 0)
			allow_fcf_writes = false;
		else
			return ERROR_COMMAND_SYNTAX_ERROR;
	}

	if (allow_fcf_writes) {
		command_print(CMD, "Arbitrary Flash Configuration Field writes enabled.");
		command_print(CMD, "Protection info writes to FCF disabled.");
		LOG_WARNING("BEWARE: incorrect flash configuration may permanently lock the device.");
	} else {
		command_print(CMD, "Protection info writes to Flash Configuration Field enabled.");
		command_print(CMD, "Arbitrary FCF writes disabled. Mode safe from unwanted locking of the device.");
	}

	return ERROR_OK;
}

COMMAND_HANDLER(kinetis_fopt_handler)
{
	if (CMD_ARGC > 1)
		return ERROR_COMMAND_SYNTAX_ERROR;

	if (CMD_ARGC == 1) {
<<<<<<< HEAD
		fcf_fopt = (uint8_t)strtoul(CMD_ARGV[0], NULL, 0);
=======
		COMMAND_PARSE_NUMBER(u8, CMD_ARGV[0], fcf_fopt);
>>>>>>> 25488359
	} else {
		command_print(CMD, "FCF_FOPT 0x%02" PRIx8, fcf_fopt);
	}

	return ERROR_OK;
}

COMMAND_HANDLER(kinetis_create_banks_handler)
{
	if (CMD_ARGC > 0)
		return ERROR_COMMAND_SYNTAX_ERROR;

	create_banks = true;

	return ERROR_OK;
}


static const struct command_registration kinetis_security_command_handlers[] = {
	{
		.name = "check_security",
		.mode = COMMAND_EXEC,
		.help = "Check status of device security lock",
		.usage = "",
		.handler = kinetis_check_flash_security_status,
	},
	{
		.name = "halt",
		.mode = COMMAND_EXEC,
		.help = "Issue a halt via the MDM-AP",
		.usage = "",
		.handler = kinetis_mdm_halt,
	},
	{
		.name = "mass_erase",
		.mode = COMMAND_EXEC,
		.help = "Issue a complete flash erase via the MDM-AP",
		.usage = "",
		.handler = kinetis_mdm_mass_erase,
	},
	{
		.name = "reset",
		.mode = COMMAND_EXEC,
		.help = "Issue a reset via the MDM-AP",
		.usage = "",
		.handler = kinetis_mdm_reset,
	},
	COMMAND_REGISTRATION_DONE
};

static const struct command_registration kinetis_exec_command_handlers[] = {
	{
		.name = "mdm",
		.mode = COMMAND_ANY,
		.help = "MDM-AP command group",
		.usage = "",
		.chain = kinetis_security_command_handlers,
	},
	{
		.name = "disable_wdog",
		.mode = COMMAND_EXEC,
		.help = "Disable the watchdog timer",
		.usage = "",
		.handler = kinetis_disable_wdog_handler,
	},
	{
		.name = "nvm_partition",
		.mode = COMMAND_EXEC,
		.help = "Show/set data flash or EEPROM backup size in kilobytes,"
			" set two EEPROM sizes in bytes and FlexRAM loading during reset",
		.usage = "('info'|'dataflash' size|'eebkp' size) [eesize1 eesize2] ['on'|'off']",
		.handler = kinetis_nvm_partition,
	},
	{
		.name = "fcf_source",
		.mode = COMMAND_EXEC,
		.help = "Use protection as a source for Flash Configuration Field or allow writing arbitrary values to the FCF"
			" Mode 'protection' is safe from unwanted locking of the device.",
		.usage = "['protection'|'write']",
		.handler = kinetis_fcf_source_handler,
	},
	{
		.name = "fopt",
		.mode = COMMAND_EXEC,
		.help = "FCF_FOPT value source in 'kinetis fcf_source protection' mode",
		.usage = "[num]",
		.handler = kinetis_fopt_handler,
	},
	{
		.name = "create_banks",
		.mode = COMMAND_CONFIG,
		.help = "Driver creates additional banks if device with two/four flash blocks is probed",
		.handler = kinetis_create_banks_handler,
		.usage = "",
	},
	COMMAND_REGISTRATION_DONE
};

static const struct command_registration kinetis_command_handler[] = {
	{
		.name = "kinetis",
		.mode = COMMAND_ANY,
		.help = "Kinetis flash controller commands",
		.usage = "",
		.chain = kinetis_exec_command_handlers,
	},
	COMMAND_REGISTRATION_DONE
};



const struct flash_driver kinetis_flash = {
	.name = "kinetis",
	.commands = kinetis_command_handler,
	.flash_bank_command = kinetis_flash_bank_command,
	.erase = kinetis_erase,
	.protect = kinetis_protect,
	.write = kinetis_write,
	.read = default_flash_read,
	.probe = kinetis_probe,
	.auto_probe = kinetis_auto_probe,
	.erase_check = kinetis_blank_check,
	.protect_check = kinetis_protect_check,
	.info = kinetis_info,
	.free_driver_priv = kinetis_free_driver_priv,
};<|MERGE_RESOLUTION|>--- conflicted
+++ resolved
@@ -1221,11 +1221,7 @@
 
 	/* wait until busy */
 	for (unsigned int i = 0; i < 50; i++) {
-<<<<<<< HEAD
-		result = target_read_u8(target, FTFx_FSTAT, &fstat);
-=======
 		result = target_read_u8(target, FTFX_FSTAT, &fstat);
->>>>>>> 25488359
 		if (result != ERROR_OK)
 			return result;
 
@@ -1433,11 +1429,7 @@
 		k_bank = &(k_chip->banks[bank_idx]);
 		bank_iter = k_bank->bank;
 
-<<<<<<< HEAD
-		if (bank_iter == NULL) {
-=======
 		if (!bank_iter) {
->>>>>>> 25488359
 			LOG_WARNING("Missing bank %u configuration, FCF protection flags may be incomplete", bank_idx);
 			continue;
 		}
@@ -3055,11 +3047,7 @@
 		return ERROR_COMMAND_SYNTAX_ERROR;
 
 	if (CMD_ARGC == 1) {
-<<<<<<< HEAD
-		fcf_fopt = (uint8_t)strtoul(CMD_ARGV[0], NULL, 0);
-=======
 		COMMAND_PARSE_NUMBER(u8, CMD_ARGV[0], fcf_fopt);
->>>>>>> 25488359
 	} else {
 		command_print(CMD, "FCF_FOPT 0x%02" PRIx8, fcf_fopt);
 	}
