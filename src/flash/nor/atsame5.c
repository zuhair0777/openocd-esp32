/***************************************************************************
 *   Copyright (C) 2017 by Tomas Vanek					   *
 *   vanekt@fbl.cz							   *
 *                                                                         *
 *   Based on at91samd.c                                                   *
 *   Copyright (C) 2013 by Andrey Yurovsky                                 *
 *   Andrey Yurovsky <yurovsky@gmail.com>                                  *
 *                                                                         *
 *   This program is free software; you can redistribute it and/or modify  *
 *   it under the terms of the GNU General Public License as published by  *
 *   the Free Software Foundation; either version 2 of the License, or     *
 *   (at your option) any later version.                                   *
 *                                                                         *
 *   This program is distributed in the hope that it will be useful,       *
 *   but WITHOUT ANY WARRANTY; without even the implied warranty of        *
 *   MERCHANTABILITY or FITNESS FOR A PARTICULAR PURPOSE.  See the         *
 *   GNU General Public License for more details.                          *
 *                                                                         *
 *   You should have received a copy of the GNU General Public License     *
 *   along with this program.  If not, see <http://www.gnu.org/licenses/>. *
 ***************************************************************************/

#ifdef HAVE_CONFIG_H
#include "config.h"
#endif

#include "imp.h"
#include "helper/binarybuffer.h"

#include <helper/time_support.h>
<<<<<<< HEAD
=======
#include <jtag/jtag.h>
>>>>>>> 25488359
#include <target/cortex_m.h>

/* A note to prefixing.
 * Definitions and functions inherited from at91samd.c without
 * any change retained the original prefix samd_ so they eventually
 * may go to samd_common.h and .c
 * As currently there are only 3 short functions identical with
 * the original source, no common file was created. */

#define SAME5_PAGES_PER_BLOCK	16
#define SAME5_NUM_PROT_BLOCKS	32
#define SAMD_PAGE_SIZE_MAX	1024

#define SAMD_FLASH		0x00000000	/* physical Flash memory */
#define SAMD_USER_ROW		0x00804000	/* User Row of Flash */

#define SAME5_PAC		0x40000000	/* Peripheral Access Control */

#define SAMD_DSU		0x41002000	/* Device Service Unit */
#define SAMD_NVMCTRL		0x41004000	/* Non-volatile memory controller */

#define SAMD_DSU_STATUSA        1               /* DSU status register */
#define SAMD_DSU_DID		0x18		/* Device ID register */
#define SAMD_DSU_CTRL_EXT	0x100		/* CTRL register, external access */

#define SAME5_NVMCTRL_CTRLA	0x00		/* NVM control A register */
#define SAME5_NVMCTRL_CTRLB	0x04		/* NVM control B register */
#define SAMD_NVMCTRL_PARAM	0x08		/* NVM parameters register */
#define SAME5_NVMCTRL_INTFLAG	0x10		/* NVM interrupt flag register */
#define SAME5_NVMCTRL_STATUS	0x12		/* NVM status register */
#define SAME5_NVMCTRL_ADDR	0x14		/* NVM address register */
#define SAME5_NVMCTRL_LOCK	0x18		/* NVM Lock section register */

#define SAMD_CMDEX_KEY		0xA5UL
#define SAMD_NVM_CMD(n)		((SAMD_CMDEX_KEY << 8) | (n & 0x7F))

/* NVMCTRL commands. */
#define SAME5_NVM_CMD_EP	0x00		/* Erase Page (User Page only) */
#define SAME5_NVM_CMD_EB	0x01		/* Erase Block */
#define SAME5_NVM_CMD_WP	0x03		/* Write Page */
#define SAME5_NVM_CMD_WQW	0x04		/* Write Quad Word */
#define SAME5_NVM_CMD_LR	0x11		/* Lock Region */
#define SAME5_NVM_CMD_UR	0x12		/* Unlock Region */
#define SAME5_NVM_CMD_PBC	0x15		/* Page Buffer Clear */
#define SAME5_NVM_CMD_SSB	0x16		/* Set Security Bit */

/* NVMCTRL bits */
#define SAME5_NVMCTRL_CTRLA_WMODE_MASK	0x30

#define SAME5_NVMCTRL_INTFLAG_DONE	(1 << 0)
#define SAME5_NVMCTRL_INTFLAG_ADDRE	(1 << 1)
#define SAME5_NVMCTRL_INTFLAG_PROGE	(1 << 2)
#define SAME5_NVMCTRL_INTFLAG_LOCKE	(1 << 3)
#define SAME5_NVMCTRL_INTFLAG_ECCSE	(1 << 4)
#define SAME5_NVMCTRL_INTFLAG_ECCDE	(1 << 5)
#define SAME5_NVMCTRL_INTFLAG_NVME	(1 << 6)


/* Known identifiers */
#define SAMD_PROCESSOR_M0	0x01
#define SAMD_PROCESSOR_M4	0x06
#define SAMD_FAMILY_D		0x00
#define SAMD_FAMILY_E		0x03
#define SAMD_SERIES_51		0x06
#define SAME_SERIES_51		0x01
#define SAME_SERIES_53		0x03
#define SAME_SERIES_54		0x04

/* Device ID macros */
#define SAMD_GET_PROCESSOR(id) (id >> 28)
#define SAMD_GET_FAMILY(id) (((id >> 23) & 0x1F))
#define SAMD_GET_SERIES(id) (((id >> 16) & 0x3F))
#define SAMD_GET_DEVSEL(id) (id & 0xFF)

/* Bits to mask user row */
#define NVMUSERROW_SAM_E5_D5_MASK	((uint64_t)0x7FFF00FF3C007FFF)

struct samd_part {
	uint8_t id;
	const char *name;
	uint32_t flash_kb;
	uint32_t ram_kb;
};

/* See SAM D5x/E5x Family Silicon Errata and Data Sheet Clarification
 * DS80000748K */
/* Known SAMD51 parts. */
static const struct samd_part samd51_parts[] = {
	{ 0x00, "SAMD51P20A", 1024, 256 },
	{ 0x01, "SAMD51P19A", 512, 192 },
	{ 0x02, "SAMD51N20A", 1024, 256 },
	{ 0x03, "SAMD51N19A", 512, 192 },
	{ 0x04, "SAMD51J20A", 1024, 256 },
	{ 0x05, "SAMD51J19A", 512, 192 },
	{ 0x06, "SAMD51J18A", 256, 128 },
	{ 0x07, "SAMD51G19A", 512, 192 },
	{ 0x08, "SAMD51G18A", 256, 128 },
};

/* Known SAME51 parts. */
static const struct samd_part same51_parts[] = {
	{ 0x00, "SAME51N20A", 1024, 256 },
	{ 0x01, "SAME51N19A", 512, 192 },
	{ 0x02, "SAME51J19A", 512, 192 },
	{ 0x03, "SAME51J18A", 256, 128 },
	{ 0x04, "SAME51J20A", 1024, 256 },
	{ 0x05, "SAME51G19A", 512, 192 },	/* New in rev D */
	{ 0x06, "SAME51G18A", 256, 128 },	/* New in rev D */
};

/* Known SAME53 parts. */
static const struct samd_part same53_parts[] = {
	{ 0x02, "SAME53N20A", 1024, 256 },
	{ 0x03, "SAME53N19A", 512, 192 },
	{ 0x04, "SAME53J20A", 1024, 256 },
	{ 0x05, "SAME53J19A", 512, 192 },
	{ 0x06, "SAME53J18A", 256, 128 },
	{ 0x55, "LAN9255/ZMX020", 1024, 256 },
	{ 0x56, "LAN9255/ZMX019", 512, 192 },
	{ 0x57, "LAN9255/ZMX018", 256, 128 },
};

/* Known SAME54 parts. */
static const struct samd_part same54_parts[] = {
	{ 0x00, "SAME54P20A", 1024, 256 },
	{ 0x01, "SAME54P19A", 512, 192 },
	{ 0x02, "SAME54N20A", 1024, 256 },
	{ 0x03, "SAME54N19A", 512, 192 },
};

/* Each family of parts contains a parts table in the DEVSEL field of DID.  The
 * processor ID, family ID, and series ID are used to determine which exact
 * family this is and then we can use the corresponding table. */
struct samd_family {
	uint8_t processor;
	uint8_t family;
	uint8_t series;
	const struct samd_part *parts;
	size_t num_parts;
};

/* Known SAMD families */
static const struct samd_family samd_families[] = {
	{ SAMD_PROCESSOR_M4, SAMD_FAMILY_D, SAMD_SERIES_51,
		samd51_parts, ARRAY_SIZE(samd51_parts) },
	{ SAMD_PROCESSOR_M4, SAMD_FAMILY_E, SAME_SERIES_51,
		same51_parts, ARRAY_SIZE(same51_parts) },
	{ SAMD_PROCESSOR_M4, SAMD_FAMILY_E, SAME_SERIES_53,
		same53_parts, ARRAY_SIZE(same53_parts) },
	{ SAMD_PROCESSOR_M4, SAMD_FAMILY_E, SAME_SERIES_54,
		same54_parts, ARRAY_SIZE(same54_parts) },
};

struct samd_info {
	const struct samd_params *par;
	uint32_t page_size;
	int num_pages;
	int sector_size;
	int prot_block_size;

	bool probed;
	struct target *target;
};


/**
 * Gives the family structure to specific device id.
 * @param id The id of the device.
 * @return On failure NULL, otherwise a pointer to the structure.
 */
static const struct samd_family *samd_find_family(uint32_t id)
{
	uint8_t processor = SAMD_GET_PROCESSOR(id);
	uint8_t family = SAMD_GET_FAMILY(id);
	uint8_t series = SAMD_GET_SERIES(id);

	for (unsigned i = 0; i < ARRAY_SIZE(samd_families); i++) {
		if (samd_families[i].processor == processor &&
			samd_families[i].series == series &&
			samd_families[i].family == family)
			return &samd_families[i];
	}

	return NULL;
}

/**
 * Gives the part structure to specific device id.
 * @param id The id of the device.
 * @return On failure NULL, otherwise a pointer to the structure.
 */
static const struct samd_part *samd_find_part(uint32_t id)
{
	uint8_t devsel = SAMD_GET_DEVSEL(id);
	const struct samd_family *family = samd_find_family(id);
	if (!family)
		return NULL;

	for (unsigned i = 0; i < family->num_parts; i++) {
		if (family->parts[i].id == devsel)
			return &family->parts[i];
	}

	return NULL;
}

static int same5_protect_check(struct flash_bank *bank)
{
	int res;
	uint32_t lock;

	res = target_read_u32(bank->target,
			SAMD_NVMCTRL + SAME5_NVMCTRL_LOCK, &lock);
	if (res != ERROR_OK)
		return res;

	/* Lock bits are active-low */
	for (unsigned int prot_block = 0; prot_block < bank->num_prot_blocks; prot_block++)
		bank->prot_blocks[prot_block].is_protected = !(lock & (1u<<prot_block));

	return ERROR_OK;
}

static int samd_get_flash_page_info(struct target *target,
		uint32_t *sizep, int *nump)
{
	int res;
	uint32_t param;

	res = target_read_u32(target, SAMD_NVMCTRL + SAMD_NVMCTRL_PARAM, &param);
	if (res == ERROR_OK) {
		/* The PSZ field (bits 18:16) indicate the page size bytes as 2^(3+n)
		 * so 0 is 8KB and 7 is 1024KB. */
		if (sizep)
			*sizep = (8 << ((param >> 16) & 0x7));
		/* The NVMP field (bits 15:0) indicates the total number of pages */
		if (nump)
			*nump = param & 0xFFFF;
	} else {
		LOG_ERROR("Couldn't read NVM Parameters register");
	}

	return res;
}

static int same5_probe(struct flash_bank *bank)
{
	uint32_t id;
	int res;
	struct samd_info *chip = (struct samd_info *)bank->driver_priv;
	const struct samd_part *part;

	if (chip->probed)
		return ERROR_OK;

	res = target_read_u32(bank->target, SAMD_DSU + SAMD_DSU_DID, &id);
	if (res != ERROR_OK) {
		LOG_ERROR("Couldn't read Device ID register");
		return res;
	}

	part = samd_find_part(id);
	if (!part) {
		LOG_ERROR("Couldn't find part corresponding to DID %08" PRIx32, id);
		return ERROR_FAIL;
	}

	bank->size = part->flash_kb * 1024;

	res = samd_get_flash_page_info(bank->target, &chip->page_size,
			&chip->num_pages);
	if (res != ERROR_OK) {
		LOG_ERROR("Couldn't determine Flash page size");
		return res;
	}

	/* Sanity check: the total flash size in the DSU should match the page size
	 * multiplied by the number of pages. */
	if (bank->size != chip->num_pages * chip->page_size) {
		LOG_WARNING("SAM: bank size doesn't match NVM parameters. "
				"Identified %" PRIu32 "KB Flash but NVMCTRL reports %u %" PRIu32 "B pages",
				part->flash_kb, chip->num_pages, chip->page_size);
	}

	/* Erase granularity = 1 block = 16 pages */
	chip->sector_size = chip->page_size * SAME5_PAGES_PER_BLOCK;

	/* Allocate the sector table */
	bank->num_sectors = chip->num_pages / SAME5_PAGES_PER_BLOCK;
	bank->sectors = alloc_block_array(0, chip->sector_size, bank->num_sectors);
	if (!bank->sectors)
		return ERROR_FAIL;

	/* 16 protection blocks per device */
	chip->prot_block_size = bank->size / SAME5_NUM_PROT_BLOCKS;

	/* Allocate the table of protection blocks */
	bank->num_prot_blocks = SAME5_NUM_PROT_BLOCKS;
	bank->prot_blocks = alloc_block_array(0, chip->prot_block_size, bank->num_prot_blocks);
	if (!bank->prot_blocks)
		return ERROR_FAIL;

	same5_protect_check(bank);

	/* Done */
	chip->probed = true;

	LOG_INFO("SAM MCU: %s (%" PRIu32 "KB Flash, %" PRIu32 "KB RAM)", part->name,
			part->flash_kb, part->ram_kb);

	return ERROR_OK;
}

static int same5_wait_and_check_error(struct target *target)
{
	int ret, ret2;
	/* Table 54-40 lists the maximum erase block time as 200 ms.
	 * Include some margin.
	 */
	int timeout_ms = 200 * 5;
	int64_t ts_start = timeval_ms();
	uint16_t intflag;

	do {
		ret = target_read_u16(target,
			SAMD_NVMCTRL + SAME5_NVMCTRL_INTFLAG, &intflag);
		if (ret != ERROR_OK) {
			LOG_ERROR("SAM: error reading the NVMCTRL_INTFLAG register");
			return ret;
		}
		if (intflag & SAME5_NVMCTRL_INTFLAG_DONE)
			break;
		keep_alive();
	} while (timeval_ms() - ts_start < timeout_ms);

	if (!(intflag & SAME5_NVMCTRL_INTFLAG_DONE)) {
		LOG_ERROR("SAM: NVM programming timed out");
		ret = ERROR_FLASH_OPERATION_FAILED;
	}
#if 0
	if (intflag & SAME5_NVMCTRL_INTFLAG_ECCSE)
		LOG_ERROR("SAM: ECC Single Error");

	if (intflag & SAME5_NVMCTRL_INTFLAG_ECCDE) {
		LOG_ERROR("SAM: ECC Double Error");
		ret = ERROR_FLASH_OPERATION_FAILED;
	}
#endif
	if (intflag & SAME5_NVMCTRL_INTFLAG_ADDRE) {
		LOG_ERROR("SAM: Addr Error");
		ret = ERROR_FLASH_OPERATION_FAILED;
	}

	if (intflag & SAME5_NVMCTRL_INTFLAG_NVME) {
		LOG_ERROR("SAM: NVM Error");
		ret = ERROR_FLASH_OPERATION_FAILED;
	}

	if (intflag & SAME5_NVMCTRL_INTFLAG_LOCKE) {
		LOG_ERROR("SAM: NVM lock error");
		ret = ERROR_FLASH_PROTECTED;
	}

	if (intflag & SAME5_NVMCTRL_INTFLAG_PROGE) {
		LOG_ERROR("SAM: NVM programming error");
		ret = ERROR_FLASH_OPER_UNSUPPORTED;
	}

	/* Clear the error conditions by writing a one to them */
	ret2 = target_write_u16(target,
			SAMD_NVMCTRL + SAME5_NVMCTRL_INTFLAG, intflag);
	if (ret2 != ERROR_OK)
		LOG_ERROR("Can't clear NVM error conditions");

	return ret;
}

static int same5_issue_nvmctrl_command(struct target *target, uint16_t cmd)
{
	int res;

	if (target->state != TARGET_HALTED) {
		LOG_ERROR("Target not halted");
		return ERROR_TARGET_NOT_HALTED;
	}

	/* Issue the NVM command */
	/* 32-bit write is used to ensure atomic operation on ST-Link */
	res = target_write_u32(target,
			SAMD_NVMCTRL + SAME5_NVMCTRL_CTRLB, SAMD_NVM_CMD(cmd));
	if (res != ERROR_OK)
		return res;

	/* Check to see if the NVM command resulted in an error condition. */
	return same5_wait_and_check_error(target);
}

/**
 * Erases a flash block or page at the given address.
 * @param target Pointer to the target structure.
 * @param address The address of the row.
 * @return On success ERROR_OK, on failure an errorcode.
 */
static int same5_erase_block(struct target *target, uint32_t address)
{
	int res;

	/* Set an address contained in the block to be erased */
	res = target_write_u32(target,
			SAMD_NVMCTRL + SAME5_NVMCTRL_ADDR, address);

	/* Issue the Erase Block command. */
	if (res == ERROR_OK)
		res = same5_issue_nvmctrl_command(target,
				address == SAMD_USER_ROW ? SAME5_NVM_CMD_EP : SAME5_NVM_CMD_EB);

	if (res != ERROR_OK)  {
		LOG_ERROR("Failed to erase block containing %08" PRIx32, address);
		return ERROR_FAIL;
	}

	return ERROR_OK;
}


static int same5_pre_write_check(struct target *target)
{
	int res;
	uint32_t nvm_ctrla;

	if (target->state != TARGET_HALTED) {
		LOG_ERROR("Target not halted");
		return ERROR_TARGET_NOT_HALTED;
	}

	/* Check if manual write mode is set */
	res = target_read_u32(target, SAMD_NVMCTRL + SAME5_NVMCTRL_CTRLA, &nvm_ctrla);
	if (res != ERROR_OK)
		return res;

	if (nvm_ctrla & SAME5_NVMCTRL_CTRLA_WMODE_MASK) {
		LOG_ERROR("The flash controller must be in manual write mode. Issue 'reset init' and retry.");
		return ERROR_FAIL;
	}

	return res;
}


/**
 * Modify the contents of the User Row in Flash. The User Row itself
 * has a size of one page and contains a combination of "fuses" and
 * calibration data. Bits which have a value of zero in the mask will
 * not be changed.
 * @param target Pointer to the target structure.
 * @param data Pointer to the value to write.
 * @param mask Pointer to bitmask, 0 -> value stays untouched.
 * @param offset Offset in user row where new data will be applied.
 * @param count Size of buffer and mask in bytes.
 * @return On success ERROR_OK, on failure an errorcode.
 */
static int same5_modify_user_row_masked(struct target *target,
		const uint8_t *data, const uint8_t *mask,
		uint32_t offset, uint32_t count)
{
	int res;

	/* Retrieve the MCU's flash page size, in bytes. */
	uint32_t page_size;
	res = samd_get_flash_page_info(target, &page_size, NULL);
	if (res != ERROR_OK) {
		LOG_ERROR("Couldn't determine Flash page size");
		return res;
	}

	/* Make sure the size is sane. */
	assert(page_size <= SAMD_PAGE_SIZE_MAX &&
		page_size >= offset + count);

	uint8_t buf[SAMD_PAGE_SIZE_MAX];
	/* Read the user row (comprising one page) by words. */
	res = target_read_memory(target, SAMD_USER_ROW, 4, page_size / 4, buf);
	if (res != ERROR_OK)
		return res;

	/* Modify buffer and check if really changed */
	bool changed = false;
	uint32_t i;
	for (i = 0; i < count; i++) {
		uint8_t old_b = buf[offset+i];
		uint8_t new_b = (old_b & ~mask[i]) | (data[i] & mask[i]);
		buf[offset+i] = new_b;
		if (old_b != new_b)
			changed = true;
	}

	if (!changed)
		return ERROR_OK;

	res = same5_pre_write_check(target);
	if (res != ERROR_OK)
		return res;

	res = same5_erase_block(target, SAMD_USER_ROW);
	if (res != ERROR_OK) {
		LOG_ERROR("Couldn't erase user row");
		return res;
	}

	/* Write the page buffer back out to the target using Write Quad Word */
	for (i = 0; i < page_size; i += 4 * 4) {
		res = target_write_memory(target, SAMD_USER_ROW + i, 4, 4, buf + i);
		if (res != ERROR_OK)
			return res;

		/* Trigger flash write */
		res = same5_issue_nvmctrl_command(target, SAME5_NVM_CMD_WQW);
		if (res != ERROR_OK)
			return res;
	}

	return res;
}

/**
 * Modifies the user row register to the given value.
 * @param target Pointer to the target structure.
 * @param value The value to write.
 * @param startb The bit-offset by which the given value is shifted.
 * @param endb The bit-offset of the last bit in value to write.
 * @return On success ERROR_OK, on failure an errorcode.
 */
static int same5_modify_user_row(struct target *target, uint32_t value,
		uint8_t startb, uint8_t endb)
{
	uint8_t buf_val[8] = { 0 };
	uint8_t buf_mask[8] = { 0 };

	assert(startb <= endb && endb < 64);
	buf_set_u32(buf_val, startb, endb + 1 - startb, value);
	buf_set_u32(buf_mask, startb, endb + 1 - startb, 0xffffffff);

	return same5_modify_user_row_masked(target,
			buf_val, buf_mask, 0, 8);
}

static int same5_protect(struct flash_bank *bank, int set, unsigned int first,
		unsigned int last)
{
	int res = ERROR_OK;

	/* We can issue lock/unlock region commands with the target running but
	 * the settings won't persist unless we're able to modify the LOCK regions
	 * and that requires the target to be halted. */
	if (bank->target->state != TARGET_HALTED) {
		LOG_ERROR("Target not halted");
		return ERROR_TARGET_NOT_HALTED;
	}

	for (unsigned int prot_block = first; prot_block <= last; prot_block++) {
		if (set != bank->prot_blocks[prot_block].is_protected) {
			/* Load an address that is within this protection block (we use offset 0) */
			res = target_write_u32(bank->target,
					SAMD_NVMCTRL + SAME5_NVMCTRL_ADDR,
					bank->prot_blocks[prot_block].offset);
			if (res != ERROR_OK)
				goto exit;

			/* Tell the controller to lock that block */
			res = same5_issue_nvmctrl_command(bank->target,
					set ? SAME5_NVM_CMD_LR : SAME5_NVM_CMD_UR);
			if (res != ERROR_OK)
				goto exit;
		}
	}

	/* We've now applied our changes, however they will be undone by the next
	 * reset unless we also apply them to the LOCK bits in the User Page.
	 * A '1' means unlocked and a '0' means locked. */
	const uint8_t lock[4] = { 0, 0, 0, 0 };
	const uint8_t unlock[4] = { 0xff, 0xff, 0xff, 0xff };
	uint8_t mask[4] = { 0, 0, 0, 0 };

	buf_set_u32(mask, first, last + 1 - first, 0xffffffff);

	res = same5_modify_user_row_masked(bank->target,
			set ? lock : unlock, mask, 8, 4);
	if (res != ERROR_OK)
		LOG_WARNING("SAM: protect settings were not made persistent!");

	res = ERROR_OK;

exit:
	same5_protect_check(bank);

	return res;
}

static int same5_erase(struct flash_bank *bank, unsigned int first,
		unsigned int last)
{
	int res;
	struct samd_info *chip = (struct samd_info *)bank->driver_priv;

	if (bank->target->state != TARGET_HALTED) {
		LOG_ERROR("Target not halted");

		return ERROR_TARGET_NOT_HALTED;
	}

	if (!chip->probed)
		return ERROR_FLASH_BANK_NOT_PROBED;

	/* For each sector to be erased */
	for (unsigned int s = first; s <= last; s++) {
		res = same5_erase_block(bank->target, bank->sectors[s].offset);
		if (res != ERROR_OK) {
			LOG_ERROR("SAM: failed to erase sector %d at 0x%08" PRIx32, s, bank->sectors[s].offset);
			return res;
		}
	}

	return ERROR_OK;
}


static int same5_write(struct flash_bank *bank, const uint8_t *buffer,
		uint32_t offset, uint32_t count)
{
	int res;
	uint32_t address;
	uint32_t pg_offset;
	uint32_t nb;
	uint32_t nw;
	struct samd_info *chip = (struct samd_info *)bank->driver_priv;
	uint8_t *pb = NULL;

	res = same5_pre_write_check(bank->target);
	if (res != ERROR_OK)
		return res;

	if (!chip->probed)
		return ERROR_FLASH_BANK_NOT_PROBED;

	res = same5_issue_nvmctrl_command(bank->target, SAME5_NVM_CMD_PBC);
	if (res != ERROR_OK) {
		LOG_ERROR("%s: %d", __func__, __LINE__);
		return res;
	}

	while (count) {
		nb = chip->page_size - offset % chip->page_size;
		if (count < nb)
			nb = count;

		address = bank->base + offset;
		pg_offset = offset % chip->page_size;

		if (offset % 4 || (offset + nb) % 4) {
			/* Either start or end of write is not word aligned */
			if (!pb) {
				pb = malloc(chip->page_size);
				if (!pb)
					return ERROR_FAIL;
			}

			/* Set temporary page buffer to 0xff and overwrite the relevant part */
			memset(pb, 0xff, chip->page_size);
			memcpy(pb + pg_offset, buffer, nb);

			/* Align start address to a word boundary */
			address -= offset % 4;
			pg_offset -= offset % 4;
			assert(pg_offset % 4 == 0);

			/* Extend length to whole words */
			nw = (nb + offset % 4 + 3) / 4;
			assert(pg_offset + 4 * nw <= chip->page_size);

			/* Now we have original data extended by 0xff bytes
			 * to the nearest word boundary on both start and end */
			res = target_write_memory(bank->target, address, 4, nw, pb + pg_offset);
		} else {
			assert(nb % 4 == 0);
			nw = nb / 4;
			assert(pg_offset + 4 * nw <= chip->page_size);

			/* Word aligned data, use direct write from buffer */
			res = target_write_memory(bank->target, address, 4, nw, buffer);
		}
		if (res != ERROR_OK) {
			LOG_ERROR("%s: %d", __func__, __LINE__);
			goto free_pb;
		}

		res = same5_issue_nvmctrl_command(bank->target, SAME5_NVM_CMD_WP);
		if (res != ERROR_OK) {
			LOG_ERROR("%s: write failed at address 0x%08" PRIx32, __func__, address);
			goto free_pb;
		}

		/* We're done with the page contents */
		count -= nb;
		offset += nb;
		buffer += nb;
	}

free_pb:
	free(pb);
	return res;
}


FLASH_BANK_COMMAND_HANDLER(same5_flash_bank_command)
{
	if (bank->base != SAMD_FLASH) {
		LOG_ERROR("Address " TARGET_ADDR_FMT " invalid bank address (try "
			"0x%08x[same5] )", bank->base, SAMD_FLASH);
		return ERROR_FAIL;
	}

	struct samd_info *chip;
	chip = calloc(1, sizeof(*chip));
	if (!chip) {
		LOG_ERROR("No memory for flash bank chip info");
		return ERROR_FAIL;
	}

	chip->target = bank->target;
	chip->probed = false;

	bank->driver_priv = chip;

	return ERROR_OK;
}


COMMAND_HANDLER(same5_handle_chip_erase_command)
{
	struct target *target = get_current_target(CMD_CTX);
	if (!target)
		return ERROR_FAIL;

	/* Enable access to the DSU by disabling the write protect bit */
	target_write_u32(target, SAME5_PAC, (1<<16) | (1<<5) | (1<<1));
	/* intentionally without error checking - not accessible on secured chip */

	/* Tell the DSU to perform a full chip erase.  It takes about 240ms to
	 * perform the erase. */
	int res = target_write_u8(target, SAMD_DSU + SAMD_DSU_CTRL_EXT, (1<<4));
	if (res == ERROR_OK)
		command_print(CMD, "chip erase started");
	else
		command_print(CMD, "write to DSU CTRL failed");

	return res;
}


COMMAND_HANDLER(same5_handle_userpage_command)
{
	int res = ERROR_OK;
	struct target *target = get_current_target(CMD_CTX);
	if (!target)
		return ERROR_FAIL;

	if (CMD_ARGC > 2) {
		command_print(CMD, "Too much Arguments given.");
		return ERROR_COMMAND_SYNTAX_ERROR;
	}

	if (CMD_ARGC >= 1) {
		uint64_t value, mask = NVMUSERROW_SAM_E5_D5_MASK;
		COMMAND_PARSE_NUMBER(u64, CMD_ARGV[0], value);

		if (CMD_ARGC == 2) {
			uint64_t mask_temp;
			COMMAND_PARSE_NUMBER(u64, CMD_ARGV[1], mask_temp);
			mask &= mask_temp;
		}

		uint8_t val_buf[8], mask_buf[8];
		target_buffer_set_u64(target, val_buf, value);
		target_buffer_set_u64(target, mask_buf, mask);

		res = same5_modify_user_row_masked(target,
				val_buf, mask_buf, 0, sizeof(val_buf));
	}

	uint8_t buffer[8];
	int res2 = target_read_memory(target, SAMD_USER_ROW, 4, 2, buffer);
	if (res2 == ERROR_OK) {
		uint64_t value = target_buffer_get_u64(target, buffer);
		command_print(CMD, "USER PAGE: 0x%016"PRIX64, value);
	} else {
		LOG_ERROR("USER PAGE could not be read.");
	}

	if (CMD_ARGC >= 1)
		return res;
	else
		return res2;
}


COMMAND_HANDLER(same5_handle_bootloader_command)
{
	int res = ERROR_OK;
	struct target *target = get_current_target(CMD_CTX);
	if (!target)
		return ERROR_FAIL;

	if (CMD_ARGC >= 1) {
		unsigned long size;

		COMMAND_PARSE_NUMBER(ulong, CMD_ARGV[0], size);
		uint32_t code = (size + 8191) / 8192;
		if (code > 15) {
			command_print(CMD, "Invalid bootloader size.  Please "
						"see datasheet for a list valid sizes.");
			return ERROR_COMMAND_SYNTAX_ERROR;
		}

		res = same5_modify_user_row(target, 15 - code, 26, 29);
	}

	uint32_t val;
	int res2 = target_read_u32(target, SAMD_USER_ROW, &val);
	if (res2 == ERROR_OK) {
		uint32_t code = (val >> 26) & 0xf; /* grab size code */
		uint32_t size = (15 - code) * 8192;
		command_print(CMD, "Bootloader protected in the first %"
				      PRIu32 " bytes", size);
	}

	if (CMD_ARGC >= 1)
		return res;
	else
		return res2;
}


COMMAND_HANDLER(samd_handle_reset_deassert)
{
	struct target *target = get_current_target(CMD_CTX);
	int res = ERROR_OK;
	enum reset_types jtag_reset_config = jtag_get_reset_config();
	if (!target)
		return ERROR_FAIL;

	/* If the target has been unresponsive before, try to re-establish
	 * communication now - CPU is held in reset by DSU, DAP is working */
	if (!target_was_examined(target))
		target_examine_one(target);
	target_poll(target);

	/* In case of sysresetreq, debug retains state set in cortex_m_assert_reset()
	 * so we just release reset held by DSU
	 *
	 * n_RESET (srst) clears the DP, so reenable debug and set vector catch here
	 *
	 * After vectreset DSU release is not needed however makes no harm
	 */
	if (target->reset_halt && (jtag_reset_config & RESET_HAS_SRST)) {
		res = target_write_u32(target, DCB_DHCSR, DBGKEY | C_HALT | C_DEBUGEN);
		if (res == ERROR_OK)
			res = target_write_u32(target, DCB_DEMCR,
				TRCENA | VC_HARDERR | VC_BUSERR | VC_CORERESET);
		/* do not return on error here, releasing DSU reset is more important */
	}

	/* clear CPU Reset Phase Extension bit */
	int res2 = target_write_u8(target, SAMD_DSU + SAMD_DSU_STATUSA, (1<<1));
	if (res2 != ERROR_OK)
		return res2;

	return res;
}

static const struct command_registration same5_exec_command_handlers[] = {
	{
		.name = "dsu_reset_deassert",
		.usage = "",
		.handler = samd_handle_reset_deassert,
		.mode = COMMAND_EXEC,
		.help = "Deassert internal reset held by DSU."
	},
	{
		.name = "chip-erase",
		.usage = "",
		.handler = same5_handle_chip_erase_command,
		.mode = COMMAND_EXEC,
		.help = "Erase the entire Flash by using the Chip-"
			"Erase feature in the Device Service Unit (DSU).",
	},
	{
		.name = "bootloader",
		.usage = "[size_in_bytes]",
		.handler = same5_handle_bootloader_command,
		.mode = COMMAND_EXEC,
		.help = "Show or set the bootloader protection size, stored in the User Row. "
			"Changes are stored immediately but take affect after the MCU is "
			"reset.",
	},
	{
		.name = "userpage",
		.usage = "[value] [mask]",
		.handler = same5_handle_userpage_command,
		.mode = COMMAND_EXEC,
		.help = "Show or set the first 64-bit part of user page "
			"located at address 0x804000. Use the optional mask argument "
			"to prevent changes at positions where the bitvalue is zero. "
			"For security reasons the reserved-bits are masked out "
			"in background and therefore cannot be changed.",
	},
	COMMAND_REGISTRATION_DONE
};

static const struct command_registration same5_command_handlers[] = {
	{
		.name = "atsame5",
		.mode = COMMAND_ANY,
		.help = "atsame5 flash command group",
		.usage = "",
		.chain = same5_exec_command_handlers,
	},
	COMMAND_REGISTRATION_DONE
};

const struct flash_driver atsame5_flash = {
	.name = "atsame5",
	.commands = same5_command_handlers,
	.flash_bank_command = same5_flash_bank_command,
	.erase = same5_erase,
	.protect = same5_protect,
	.write = same5_write,
	.read = default_flash_read,
	.probe = same5_probe,
	.auto_probe = same5_probe,
	.erase_check = default_flash_blank_check,
	.protect_check = same5_protect_check,
	.free_driver_priv = default_flash_free_driver_priv,
};<|MERGE_RESOLUTION|>--- conflicted
+++ resolved
@@ -28,10 +28,7 @@
 #include "helper/binarybuffer.h"
 
 #include <helper/time_support.h>
-<<<<<<< HEAD
-=======
 #include <jtag/jtag.h>
->>>>>>> 25488359
 #include <target/cortex_m.h>
 
 /* A note to prefixing.
