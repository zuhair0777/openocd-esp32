--- conflicted
+++ resolved
@@ -376,12 +376,6 @@
 	if (err != ERROR_OK)
 		return err;
 
-<<<<<<< HEAD
-	for (unsigned int i = first; i <= last; i++)
-		bank->sectors[i].is_erased = 1;
-
-=======
->>>>>>> 25488359
 	return ERROR_OK;
 }
 
