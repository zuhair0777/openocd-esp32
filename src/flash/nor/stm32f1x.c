/***************************************************************************
 *   Copyright (C) 2005 by Dominic Rath                                    *
 *   Dominic.Rath@gmx.de                                                   *
 *                                                                         *
 *   Copyright (C) 2008 by Spencer Oliver                                  *
 *   spen@spen-soft.co.uk                                                  *
 *                                                                         *
 *   Copyright (C) 2011 by Andreas Fritiofson                              *
 *   andreas.fritiofson@gmail.com                                          *
 *
 *   This program is free software; you can redistribute it and/or modify  *
 *   it under the terms of the GNU General Public License as published by  *
 *   the Free Software Foundation; either version 2 of the License, or     *
 *   (at your option) any later version.                                   *
 *                                                                         *
 *   This program is distributed in the hope that it will be useful,       *
 *   but WITHOUT ANY WARRANTY; without even the implied warranty of        *
 *   MERCHANTABILITY or FITNESS FOR A PARTICULAR PURPOSE.  See the         *
 *   GNU General Public License for more details.                          *
 *                                                                         *
 *   You should have received a copy of the GNU General Public License     *
 *   along with this program.  If not, see <http://www.gnu.org/licenses/>. *
 ***************************************************************************/

#ifdef HAVE_CONFIG_H
#include "config.h"
#endif

#include "imp.h"
#include <helper/binarybuffer.h>
#include <target/algorithm.h>
#include <target/cortex_m.h>

/* stm32x register locations */

#define FLASH_REG_BASE_B0 0x40022000
#define FLASH_REG_BASE_B1 0x40022040

#define STM32_FLASH_ACR     0x00
#define STM32_FLASH_KEYR    0x04
#define STM32_FLASH_OPTKEYR 0x08
#define STM32_FLASH_SR      0x0C
#define STM32_FLASH_CR      0x10
#define STM32_FLASH_AR      0x14
#define STM32_FLASH_OBR     0x1C
#define STM32_FLASH_WRPR    0x20

/* TODO: Check if code using these really should be hard coded to bank 0.
 * There are valid cases, on dual flash devices the protection of the
 * second bank is done on the bank0 reg's. */
#define STM32_FLASH_ACR_B0     0x40022000
#define STM32_FLASH_KEYR_B0    0x40022004
#define STM32_FLASH_OPTKEYR_B0 0x40022008
#define STM32_FLASH_SR_B0      0x4002200C
#define STM32_FLASH_CR_B0      0x40022010
#define STM32_FLASH_AR_B0      0x40022014
#define STM32_FLASH_OBR_B0     0x4002201C
#define STM32_FLASH_WRPR_B0    0x40022020

/* option byte location */

#define STM32_OB_RDP		0x1FFFF800
#define STM32_OB_USER		0x1FFFF802
#define STM32_OB_DATA0		0x1FFFF804
#define STM32_OB_DATA1		0x1FFFF806
#define STM32_OB_WRP0		0x1FFFF808
#define STM32_OB_WRP1		0x1FFFF80A
#define STM32_OB_WRP2		0x1FFFF80C
#define STM32_OB_WRP3		0x1FFFF80E

/* FLASH_CR register bits */

#define FLASH_PG			(1 << 0)
#define FLASH_PER			(1 << 1)
#define FLASH_MER			(1 << 2)
#define FLASH_OPTPG			(1 << 4)
#define FLASH_OPTER			(1 << 5)
#define FLASH_STRT			(1 << 6)
#define FLASH_LOCK			(1 << 7)
#define FLASH_OPTWRE		(1 << 9)
#define FLASH_OBL_LAUNCH	(1 << 13)	/* except stm32f1x series */

/* FLASH_SR register bits */

#define FLASH_BSY		(1 << 0)
#define FLASH_PGERR		(1 << 2)
#define FLASH_WRPRTERR	(1 << 4)
#define FLASH_EOP		(1 << 5)

/* STM32_FLASH_OBR bit definitions (reading) */

#define OPT_ERROR		0
#define OPT_READOUT		1
#define OPT_RDWDGSW		2
#define OPT_RDRSTSTOP	3
#define OPT_RDRSTSTDBY	4
#define OPT_BFB2		5	/* dual flash bank only */

/* register unlock keys */

#define KEY1			0x45670123
#define KEY2			0xCDEF89AB

/* timeout values */

#define FLASH_WRITE_TIMEOUT 10
#define FLASH_ERASE_TIMEOUT 100

struct stm32x_options {
	uint8_t rdp;
	uint8_t user;
	uint16_t data;
	uint32_t protection;
};

struct stm32x_flash_bank {
	struct stm32x_options option_bytes;
	int ppage_size;
	bool probed;

	bool has_dual_banks;
	/* used to access dual flash bank stm32xl */
	bool can_load_options;
	uint32_t register_base;
	uint8_t default_rdp;
	int user_data_offset;
	int option_offset;
	uint32_t user_bank_size;
};

static int stm32x_mass_erase(struct flash_bank *bank);
static int stm32x_get_device_id(struct flash_bank *bank, uint32_t *device_id);
static int stm32x_write_block(struct flash_bank *bank, const uint8_t *buffer,
		uint32_t address, uint32_t count);

/* flash bank stm32x <base> <size> 0 0 <target#>
 */
FLASH_BANK_COMMAND_HANDLER(stm32x_flash_bank_command)
{
	struct stm32x_flash_bank *stm32x_info;

	if (CMD_ARGC < 6)
		return ERROR_COMMAND_SYNTAX_ERROR;

	stm32x_info = malloc(sizeof(struct stm32x_flash_bank));

	bank->driver_priv = stm32x_info;
	stm32x_info->probed = false;
	stm32x_info->has_dual_banks = false;
	stm32x_info->can_load_options = false;
	stm32x_info->register_base = FLASH_REG_BASE_B0;
	stm32x_info->user_bank_size = bank->size;

	return ERROR_OK;
}

static inline int stm32x_get_flash_reg(struct flash_bank *bank, uint32_t reg)
{
	struct stm32x_flash_bank *stm32x_info = bank->driver_priv;
	return reg + stm32x_info->register_base;
}

static inline int stm32x_get_flash_status(struct flash_bank *bank, uint32_t *status)
{
	struct target *target = bank->target;
	return target_read_u32(target, stm32x_get_flash_reg(bank, STM32_FLASH_SR), status);
}

static int stm32x_wait_status_busy(struct flash_bank *bank, int timeout)
{
	struct target *target = bank->target;
	uint32_t status;
	int retval = ERROR_OK;

	/* wait for busy to clear */
	for (;;) {
		retval = stm32x_get_flash_status(bank, &status);
		if (retval != ERROR_OK)
			return retval;
		LOG_DEBUG("status: 0x%" PRIx32 "", status);
		if ((status & FLASH_BSY) == 0)
			break;
		if (timeout-- <= 0) {
			LOG_ERROR("timed out waiting for flash");
			return ERROR_FAIL;
		}
		alive_sleep(1);
	}

	if (status & FLASH_WRPRTERR) {
		LOG_ERROR("stm32x device protected");
		retval = ERROR_FAIL;
	}

	if (status & FLASH_PGERR) {
		LOG_ERROR("stm32x device programming failed");
		retval = ERROR_FAIL;
	}

	/* Clear but report errors */
	if (status & (FLASH_WRPRTERR | FLASH_PGERR)) {
		/* If this operation fails, we ignore it and report the original
		 * retval
		 */
		target_write_u32(target, stm32x_get_flash_reg(bank, STM32_FLASH_SR),
				FLASH_WRPRTERR | FLASH_PGERR);
	}
	return retval;
}

static int stm32x_check_operation_supported(struct flash_bank *bank)
{
	struct stm32x_flash_bank *stm32x_info = bank->driver_priv;

	/* if we have a dual flash bank device then
	 * we need to perform option byte stuff on bank0 only */
	if (stm32x_info->register_base != FLASH_REG_BASE_B0) {
		LOG_ERROR("Option byte operations must use bank 0");
		return ERROR_FLASH_OPERATION_FAILED;
	}

	return ERROR_OK;
}

static int stm32x_read_options(struct flash_bank *bank)
{
	struct stm32x_flash_bank *stm32x_info = bank->driver_priv;
	struct target *target = bank->target;
	uint32_t option_bytes;
	int retval;

	/* read user and read protection option bytes, user data option bytes */
	retval = target_read_u32(target, STM32_FLASH_OBR_B0, &option_bytes);
	if (retval != ERROR_OK)
		return retval;

	stm32x_info->option_bytes.rdp = (option_bytes & (1 << OPT_READOUT)) ? 0 : stm32x_info->default_rdp;
	stm32x_info->option_bytes.user = (option_bytes >> stm32x_info->option_offset >> 2) & 0xff;
	stm32x_info->option_bytes.data = (option_bytes >> stm32x_info->user_data_offset) & 0xffff;

	/* read write protection option bytes */
	retval = target_read_u32(target, STM32_FLASH_WRPR_B0, &stm32x_info->option_bytes.protection);
	if (retval != ERROR_OK)
		return retval;

	return ERROR_OK;
}

static int stm32x_erase_options(struct flash_bank *bank)
{
	struct stm32x_flash_bank *stm32x_info = bank->driver_priv;
	struct target *target = bank->target;

	/* read current options */
	stm32x_read_options(bank);

	/* unlock flash registers */
	int retval = target_write_u32(target, STM32_FLASH_KEYR_B0, KEY1);
	if (retval != ERROR_OK)
		return retval;

	retval = target_write_u32(target, STM32_FLASH_KEYR_B0, KEY2);
	if (retval != ERROR_OK)
		return retval;

	/* unlock option flash registers */
	retval = target_write_u32(target, STM32_FLASH_OPTKEYR_B0, KEY1);
	if (retval != ERROR_OK)
		return retval;
	retval = target_write_u32(target, STM32_FLASH_OPTKEYR_B0, KEY2);
	if (retval != ERROR_OK)
		return retval;

	/* erase option bytes */
	retval = target_write_u32(target, STM32_FLASH_CR_B0, FLASH_OPTER | FLASH_OPTWRE);
	if (retval != ERROR_OK)
		return retval;
	retval = target_write_u32(target, STM32_FLASH_CR_B0, FLASH_OPTER | FLASH_STRT | FLASH_OPTWRE);
	if (retval != ERROR_OK)
		return retval;

	retval = stm32x_wait_status_busy(bank, FLASH_ERASE_TIMEOUT);
	if (retval != ERROR_OK)
		return retval;

	/* clear read protection option byte
	 * this will also force a device unlock if set */
	stm32x_info->option_bytes.rdp = stm32x_info->default_rdp;

	return ERROR_OK;
}

static int stm32x_write_options(struct flash_bank *bank)
{
	struct stm32x_flash_bank *stm32x_info = NULL;
	struct target *target = bank->target;

	stm32x_info = bank->driver_priv;

	/* unlock flash registers */
	int retval = target_write_u32(target, STM32_FLASH_KEYR_B0, KEY1);
	if (retval != ERROR_OK)
		return retval;
	retval = target_write_u32(target, STM32_FLASH_KEYR_B0, KEY2);
	if (retval != ERROR_OK)
		return retval;

	/* unlock option flash registers */
	retval = target_write_u32(target, STM32_FLASH_OPTKEYR_B0, KEY1);
	if (retval != ERROR_OK)
		return retval;
	retval = target_write_u32(target, STM32_FLASH_OPTKEYR_B0, KEY2);
	if (retval != ERROR_OK)
		return retval;

	/* program option bytes */
	retval = target_write_u32(target, STM32_FLASH_CR_B0, FLASH_OPTPG | FLASH_OPTWRE);
	if (retval != ERROR_OK)
		return retval;

	uint8_t opt_bytes[16];

	target_buffer_set_u16(target, opt_bytes, stm32x_info->option_bytes.rdp);
	target_buffer_set_u16(target, opt_bytes + 2, stm32x_info->option_bytes.user);
	target_buffer_set_u16(target, opt_bytes + 4, stm32x_info->option_bytes.data & 0xff);
	target_buffer_set_u16(target, opt_bytes + 6, (stm32x_info->option_bytes.data >> 8) & 0xff);
	target_buffer_set_u16(target, opt_bytes + 8, stm32x_info->option_bytes.protection & 0xff);
	target_buffer_set_u16(target, opt_bytes + 10, (stm32x_info->option_bytes.protection >> 8) & 0xff);
	target_buffer_set_u16(target, opt_bytes + 12, (stm32x_info->option_bytes.protection >> 16) & 0xff);
	target_buffer_set_u16(target, opt_bytes + 14, (stm32x_info->option_bytes.protection >> 24) & 0xff);

	retval = stm32x_write_block(bank, opt_bytes, STM32_OB_RDP, sizeof(opt_bytes) / 2);
	if (retval != ERROR_OK) {
		if (retval == ERROR_TARGET_RESOURCE_NOT_AVAILABLE)
			LOG_ERROR("working area required to erase options bytes");
		return retval;
	}

	retval = target_write_u32(target, STM32_FLASH_CR_B0, FLASH_LOCK);
	if (retval != ERROR_OK)
		return retval;

	return ERROR_OK;
}

static int stm32x_protect_check(struct flash_bank *bank)
{
	struct target *target = bank->target;
	uint32_t protection;

	int retval = stm32x_check_operation_supported(bank);
	if (retval != ERROR_OK)
		return retval;

	/* medium density - each bit refers to a 4 sector protection block
	 * high density - each bit refers to a 2 sector protection block
	 * bit 31 refers to all remaining sectors in a bank */
	retval = target_read_u32(target, STM32_FLASH_WRPR_B0, &protection);
	if (retval != ERROR_OK)
		return retval;

	for (unsigned int i = 0; i < bank->num_prot_blocks; i++)
		bank->prot_blocks[i].is_protected = (protection & (1 << i)) ? 0 : 1;

	return ERROR_OK;
}

static int stm32x_erase(struct flash_bank *bank, unsigned int first,
		unsigned int last)
{
	struct target *target = bank->target;

	if (bank->target->state != TARGET_HALTED) {
		LOG_ERROR("Target not halted");
		return ERROR_TARGET_NOT_HALTED;
	}

	if ((first == 0) && (last == (bank->num_sectors - 1)))
		return stm32x_mass_erase(bank);

	/* unlock flash registers */
	int retval = target_write_u32(target, stm32x_get_flash_reg(bank, STM32_FLASH_KEYR), KEY1);
	if (retval != ERROR_OK)
		return retval;
	retval = target_write_u32(target, stm32x_get_flash_reg(bank, STM32_FLASH_KEYR), KEY2);
	if (retval != ERROR_OK)
		return retval;

	for (unsigned int i = first; i <= last; i++) {
		retval = target_write_u32(target, stm32x_get_flash_reg(bank, STM32_FLASH_CR), FLASH_PER);
		if (retval != ERROR_OK)
			return retval;
		retval = target_write_u32(target, stm32x_get_flash_reg(bank, STM32_FLASH_AR),
				bank->base + bank->sectors[i].offset);
		if (retval != ERROR_OK)
			return retval;
		retval = target_write_u32(target,
				stm32x_get_flash_reg(bank, STM32_FLASH_CR), FLASH_PER | FLASH_STRT);
		if (retval != ERROR_OK)
			return retval;

		retval = stm32x_wait_status_busy(bank, FLASH_ERASE_TIMEOUT);
		if (retval != ERROR_OK)
			return retval;
	}

	retval = target_write_u32(target, stm32x_get_flash_reg(bank, STM32_FLASH_CR), FLASH_LOCK);
	if (retval != ERROR_OK)
		return retval;

	return ERROR_OK;
}

static int stm32x_protect(struct flash_bank *bank, int set, unsigned int first,
		unsigned int last)
{
	struct target *target = bank->target;
	struct stm32x_flash_bank *stm32x_info = bank->driver_priv;

	if (target->state != TARGET_HALTED) {
		LOG_ERROR("Target not halted");
		return ERROR_TARGET_NOT_HALTED;
	}

	int retval = stm32x_check_operation_supported(bank);
	if (retval != ERROR_OK)
		return retval;

	retval = stm32x_erase_options(bank);
	if (retval != ERROR_OK) {
		LOG_ERROR("stm32x failed to erase options");
		return retval;
	}

	for (unsigned int i = first; i <= last; i++) {
		if (set)
			stm32x_info->option_bytes.protection &= ~(1 << i);
		else
			stm32x_info->option_bytes.protection |= (1 << i);
	}

	return stm32x_write_options(bank);
}

static int stm32x_write_block(struct flash_bank *bank, const uint8_t *buffer,
		uint32_t address, uint32_t count)
{
	struct stm32x_flash_bank *stm32x_info = bank->driver_priv;
	struct target *target = bank->target;
	uint32_t buffer_size = 16384;
	struct working_area *write_algorithm;
	struct working_area *source;
	struct reg_param reg_params[5];
	struct armv7m_algorithm armv7m_info;
	int retval = ERROR_OK;

	static const uint8_t stm32x_flash_write_code[] = {
#include "../../../contrib/loaders/flash/stm32/stm32f1x.inc"
	};

	/* flash write code */
	if (target_alloc_working_area(target, sizeof(stm32x_flash_write_code),
			&write_algorithm) != ERROR_OK) {
		LOG_WARNING("no working area available, can't do block memory writes");
		return ERROR_TARGET_RESOURCE_NOT_AVAILABLE;
	}

	retval = target_write_buffer(target, write_algorithm->address,
			sizeof(stm32x_flash_write_code), stm32x_flash_write_code);
	if (retval != ERROR_OK) {
		target_free_working_area(target, write_algorithm);
		return retval;
	}

	/* memory buffer */
	while (target_alloc_working_area_try(target, buffer_size, &source) != ERROR_OK) {
		buffer_size /= 2;
		buffer_size &= ~3UL; /* Make sure it's 4 byte aligned */
		if (buffer_size <= 256) {
			/* we already allocated the writing code, but failed to get a
			 * buffer, free the algorithm */
			target_free_working_area(target, write_algorithm);

			LOG_WARNING("no large enough working area available, can't do block memory writes");
			return ERROR_TARGET_RESOURCE_NOT_AVAILABLE;
		}
	}

	init_reg_param(&reg_params[0], "r0", 32, PARAM_IN_OUT);	/* flash base (in), status (out) */
	init_reg_param(&reg_params[1], "r1", 32, PARAM_OUT);	/* count (halfword-16bit) */
	init_reg_param(&reg_params[2], "r2", 32, PARAM_OUT);	/* buffer start */
	init_reg_param(&reg_params[3], "r3", 32, PARAM_OUT);	/* buffer end */
	init_reg_param(&reg_params[4], "r4", 32, PARAM_IN_OUT);	/* target address */

	buf_set_u32(reg_params[0].value, 0, 32, stm32x_info->register_base);
	buf_set_u32(reg_params[1].value, 0, 32, count);
	buf_set_u32(reg_params[2].value, 0, 32, source->address);
	buf_set_u32(reg_params[3].value, 0, 32, source->address + source->size);
	buf_set_u32(reg_params[4].value, 0, 32, address);

	armv7m_info.common_magic = ARMV7M_COMMON_MAGIC;
	armv7m_info.core_mode = ARM_MODE_THREAD;

	retval = target_run_flash_async_algorithm(target, buffer, count, 2,
			0, NULL,
			5, reg_params,
			source->address, source->size,
			write_algorithm->address, 0,
			&armv7m_info);

	if (retval == ERROR_FLASH_OPERATION_FAILED) {
		LOG_ERROR("flash write failed at address 0x%"PRIx32,
				buf_get_u32(reg_params[4].value, 0, 32));

		if (buf_get_u32(reg_params[0].value, 0, 32) & FLASH_PGERR) {
			LOG_ERROR("flash memory not erased before writing");
			/* Clear but report errors */
			target_write_u32(target, stm32x_get_flash_reg(bank, STM32_FLASH_SR), FLASH_PGERR);
		}

		if (buf_get_u32(reg_params[0].value, 0, 32) & FLASH_WRPRTERR) {
			LOG_ERROR("flash memory write protected");
			/* Clear but report errors */
			target_write_u32(target, stm32x_get_flash_reg(bank, STM32_FLASH_SR), FLASH_WRPRTERR);
		}
	}

	target_free_working_area(target, source);
	target_free_working_area(target, write_algorithm);

	destroy_reg_param(&reg_params[0]);
	destroy_reg_param(&reg_params[1]);
	destroy_reg_param(&reg_params[2]);
	destroy_reg_param(&reg_params[3]);
	destroy_reg_param(&reg_params[4]);

	return retval;
}

static int stm32x_write(struct flash_bank *bank, const uint8_t *buffer,
		uint32_t offset, uint32_t count)
{
	struct target *target = bank->target;
	uint8_t *new_buffer = NULL;

	if (bank->target->state != TARGET_HALTED) {
		LOG_ERROR("Target not halted");
		return ERROR_TARGET_NOT_HALTED;
	}

	if (offset & 0x1) {
		LOG_ERROR("offset 0x%" PRIx32 " breaks required 2-byte alignment", offset);
		return ERROR_FLASH_DST_BREAKS_ALIGNMENT;
	}

	/* If there's an odd number of bytes, the data has to be padded. Duplicate
	 * the buffer and use the normal code path with a single block write since
	 * it's probably cheaper than to special case the last odd write using
	 * discrete accesses. */
	if (count & 1) {
		new_buffer = malloc(count + 1);
		if (!new_buffer) {
			LOG_ERROR("odd number of bytes to write and no memory for padding buffer");
			return ERROR_FAIL;
		}
		LOG_INFO("odd number of bytes to write, padding with 0xff");
		buffer = memcpy(new_buffer, buffer, count);
		new_buffer[count++] = 0xff;
	}

	uint32_t words_remaining = count / 2;
	int retval, retval2;

	/* unlock flash registers */
	retval = target_write_u32(target, stm32x_get_flash_reg(bank, STM32_FLASH_KEYR), KEY1);
	if (retval != ERROR_OK)
		goto cleanup;
	retval = target_write_u32(target, stm32x_get_flash_reg(bank, STM32_FLASH_KEYR), KEY2);
	if (retval != ERROR_OK)
		goto cleanup;

	retval = target_write_u32(target, stm32x_get_flash_reg(bank, STM32_FLASH_CR), FLASH_PG);
	if (retval != ERROR_OK)
		goto cleanup;

	/* try using a block write */
	retval = stm32x_write_block(bank, buffer, bank->base + offset, words_remaining);

	if (retval == ERROR_TARGET_RESOURCE_NOT_AVAILABLE) {
		/* if block write failed (no sufficient working area),
		 * we use normal (slow) single halfword accesses */
		LOG_WARNING("couldn't use block writes, falling back to single memory accesses");

		while (words_remaining > 0) {
			uint16_t value;
			memcpy(&value, buffer, sizeof(uint16_t));

			retval = target_write_u16(target, bank->base + offset, value);
			if (retval != ERROR_OK)
				goto reset_pg_and_lock;

			retval = stm32x_wait_status_busy(bank, 5);
			if (retval != ERROR_OK)
				goto reset_pg_and_lock;

			words_remaining--;
			buffer += 2;
			offset += 2;
		}
	}

reset_pg_and_lock:
	retval2 = target_write_u32(target, stm32x_get_flash_reg(bank, STM32_FLASH_CR), FLASH_LOCK);
	if (retval == ERROR_OK)
		retval = retval2;

cleanup:
	free(new_buffer);
	return retval;
}

static int stm32x_get_device_id(struct flash_bank *bank, uint32_t *device_id)
{
	struct target *target = bank->target;
	struct cortex_m_common *cortex_m = target_to_cm(target);
	uint32_t device_id_register = 0;

	if (!target_was_examined(target)) {
		LOG_ERROR("Target not examined yet");
		return ERROR_FAIL;
	}

	switch (cortex_m->core_info->partno) {
	case CORTEX_M0_PARTNO: /* STM32F0x devices */
		device_id_register = 0x40015800;
		break;
	case CORTEX_M3_PARTNO: /* STM32F1x devices */
		device_id_register = 0xE0042000;
		break;
	case CORTEX_M4_PARTNO: /* STM32F3x devices */
		device_id_register = 0xE0042000;
		break;
	case CORTEX_M23_PARTNO: /* GD32E23x devices */
		device_id_register = 0x40015800;
		break;
	default:
		LOG_ERROR("Cannot identify target as a stm32x");
		return ERROR_FAIL;
	}

	/* read stm32 device id register */
	int retval = target_read_u32(target, device_id_register, device_id);
	if (retval != ERROR_OK)
		return retval;

	return retval;
}

static int stm32x_get_flash_size(struct flash_bank *bank, uint16_t *flash_size_in_kb)
{
	struct target *target = bank->target;
	struct cortex_m_common *cortex_m = target_to_cm(target);
	uint32_t flash_size_reg;

	if (!target_was_examined(target)) {
		LOG_ERROR("Target not examined yet");
		return ERROR_FAIL;
	}

	switch (cortex_m->core_info->partno) {
	case CORTEX_M0_PARTNO: /* STM32F0x devices */
		flash_size_reg = 0x1FFFF7CC;
		break;
	case CORTEX_M3_PARTNO: /* STM32F1x devices */
		flash_size_reg = 0x1FFFF7E0;
		break;
	case CORTEX_M4_PARTNO: /* STM32F3x devices */
		flash_size_reg = 0x1FFFF7CC;
		break;
	case CORTEX_M23_PARTNO: /* GD32E23x devices */
		flash_size_reg = 0x1FFFF7E0;
		break;
	default:
		LOG_ERROR("Cannot identify target as a stm32x");
		return ERROR_FAIL;
	}

	int retval = target_read_u16(target, flash_size_reg, flash_size_in_kb);
	if (retval != ERROR_OK)
		return retval;

	return retval;
}

static int stm32x_probe(struct flash_bank *bank)
{
	struct stm32x_flash_bank *stm32x_info = bank->driver_priv;
	uint16_t flash_size_in_kb;
	uint16_t max_flash_size_in_kb;
	uint32_t dbgmcu_idcode;
	int page_size;
	uint32_t base_address = 0x08000000;

	stm32x_info->probed = false;
	stm32x_info->register_base = FLASH_REG_BASE_B0;
	stm32x_info->user_data_offset = 10;
	stm32x_info->option_offset = 0;

	/* default factory read protection level 0 */
	stm32x_info->default_rdp = 0xA5;

	/* read stm32 device id register */
	int retval = stm32x_get_device_id(bank, &dbgmcu_idcode);
	if (retval != ERROR_OK)
		return retval;

	LOG_INFO("device id = 0x%08" PRIx32 "", dbgmcu_idcode);

	uint16_t device_id = dbgmcu_idcode & 0xfff;
	uint16_t rev_id = dbgmcu_idcode >> 16;

	/* set page size, protection granularity and max flash size depending on family */
<<<<<<< HEAD
	switch (device_id & 0xfff) {
=======
	switch (device_id) {
>>>>>>> 25488359
	case 0x440: /* stm32f05x */
		page_size = 1024;
		stm32x_info->ppage_size = 4;
		max_flash_size_in_kb = 64;
		stm32x_info->user_data_offset = 16;
		stm32x_info->option_offset = 6;
		stm32x_info->default_rdp = 0xAA;
		stm32x_info->can_load_options = true;
		break;
	case 0x444: /* stm32f03x */
	case 0x445: /* stm32f04x */
		page_size = 1024;
		stm32x_info->ppage_size = 4;
		max_flash_size_in_kb = 32;
		stm32x_info->user_data_offset = 16;
		stm32x_info->option_offset = 6;
		stm32x_info->default_rdp = 0xAA;
		stm32x_info->can_load_options = true;
		break;
	case 0x448: /* stm32f07x */
		page_size = 2048;
		stm32x_info->ppage_size = 4;
		max_flash_size_in_kb = 128;
		stm32x_info->user_data_offset = 16;
		stm32x_info->option_offset = 6;
		stm32x_info->default_rdp = 0xAA;
		stm32x_info->can_load_options = true;
		break;
	case 0x442: /* stm32f09x */
		page_size = 2048;
		stm32x_info->ppage_size = 4;
		max_flash_size_in_kb = 256;
		stm32x_info->user_data_offset = 16;
		stm32x_info->option_offset = 6;
		stm32x_info->default_rdp = 0xAA;
		stm32x_info->can_load_options = true;
		break;
	case 0x410: /* stm32f1x medium-density */
		page_size = 1024;
		stm32x_info->ppage_size = 4;
		max_flash_size_in_kb = 128;
		/* GigaDevice GD32F1x0 & GD32F3x0 & GD32E23x series devices
		   share DEV_ID with STM32F101/2/3 medium-density line,
		   however they use a REV_ID different from any STM32 device.
		   The main difference is another offset of user option bits
		   (like WDG_SW, nRST_STOP, nRST_STDBY) in option byte register
		   (FLASH_OBR/FMC_OBSTAT 0x4002201C).
		   This caused problems e.g. during flash block programming
		   because of unexpected active hardware watchog. */
		switch (rev_id) {
		case 0x1303: /* gd32f1x0 */
			stm32x_info->user_data_offset = 16;
			stm32x_info->option_offset = 6;
			max_flash_size_in_kb = 64;
			break;
		case 0x1704: /* gd32f3x0 */
			stm32x_info->user_data_offset = 16;
			stm32x_info->option_offset = 6;
			break;
		case 0x1909: /* gd32e23x */
			stm32x_info->user_data_offset = 16;
			stm32x_info->option_offset = 6;
			max_flash_size_in_kb = 64;
			break;
		}
		break;
	case 0x412: /* stm32f1x low-density */
		page_size = 1024;
		stm32x_info->ppage_size = 4;
		max_flash_size_in_kb = 32;
		break;
	case 0x414: /* stm32f1x high-density */
		page_size = 2048;
		stm32x_info->ppage_size = 2;
		max_flash_size_in_kb = 512;
		break;
	case 0x418: /* stm32f1x connectivity */
		page_size = 2048;
		stm32x_info->ppage_size = 2;
		max_flash_size_in_kb = 256;
		break;
	case 0x430: /* stm32f1 XL-density (dual flash banks) */
		page_size = 2048;
		stm32x_info->ppage_size = 2;
		max_flash_size_in_kb = 1024;
		stm32x_info->has_dual_banks = true;
		break;
	case 0x420: /* stm32f100xx low- and medium-density value line */
		page_size = 1024;
		stm32x_info->ppage_size = 4;
		max_flash_size_in_kb = 128;
		break;
	case 0x428: /* stm32f100xx high-density value line */
		page_size = 2048;
		stm32x_info->ppage_size = 4;
		max_flash_size_in_kb = 512;
		break;
	case 0x422: /* stm32f302/3xb/c */
		page_size = 2048;
		stm32x_info->ppage_size = 2;
		max_flash_size_in_kb = 256;
		stm32x_info->user_data_offset = 16;
		stm32x_info->option_offset = 6;
		stm32x_info->default_rdp = 0xAA;
		stm32x_info->can_load_options = true;
		break;
	case 0x446: /* stm32f303xD/E */
		page_size = 2048;
		stm32x_info->ppage_size = 2;
		max_flash_size_in_kb = 512;
		stm32x_info->user_data_offset = 16;
		stm32x_info->option_offset = 6;
		stm32x_info->default_rdp = 0xAA;
		stm32x_info->can_load_options = true;
		break;
	case 0x432: /* stm32f37x */
		page_size = 2048;
		stm32x_info->ppage_size = 2;
		max_flash_size_in_kb = 256;
		stm32x_info->user_data_offset = 16;
		stm32x_info->option_offset = 6;
		stm32x_info->default_rdp = 0xAA;
		stm32x_info->can_load_options = true;
		break;
	case 0x438: /* stm32f33x */
	case 0x439: /* stm32f302x6/8 */
		page_size = 2048;
		stm32x_info->ppage_size = 2;
		max_flash_size_in_kb = 64;
		stm32x_info->user_data_offset = 16;
		stm32x_info->option_offset = 6;
		stm32x_info->default_rdp = 0xAA;
		stm32x_info->can_load_options = true;
		break;
	default:
		LOG_WARNING("Cannot identify target as a STM32 family.");
		return ERROR_FAIL;
	}

	/* get flash size from target. */
	retval = stm32x_get_flash_size(bank, &flash_size_in_kb);

	/* failed reading flash size or flash size invalid (early silicon),
	 * default to max target family */
	if (retval != ERROR_OK || flash_size_in_kb == 0xffff || flash_size_in_kb == 0) {
		LOG_WARNING("STM32 flash size failed, probe inaccurate - assuming %dk flash",
			max_flash_size_in_kb);
		flash_size_in_kb = max_flash_size_in_kb;
	}

	if (stm32x_info->has_dual_banks) {
		/* split reported size into matching bank */
		if (bank->base != 0x08080000) {
			/* bank 0 will be fixed 512k */
			flash_size_in_kb = 512;
		} else {
			flash_size_in_kb -= 512;
			/* bank1 also uses a register offset */
			stm32x_info->register_base = FLASH_REG_BASE_B1;
			base_address = 0x08080000;
		}
	}

	/* if the user sets the size manually then ignore the probed value
	 * this allows us to work around devices that have a invalid flash size register value */
	if (stm32x_info->user_bank_size) {
		LOG_INFO("ignoring flash probed value, using configured bank size");
		flash_size_in_kb = stm32x_info->user_bank_size / 1024;
	}

	LOG_INFO("flash size = %dkbytes", flash_size_in_kb);

	/* did we assign flash size? */
	assert(flash_size_in_kb != 0xffff);

	/* calculate numbers of pages */
	int num_pages = flash_size_in_kb * 1024 / page_size;

	/* check that calculation result makes sense */
	assert(num_pages > 0);

	free(bank->sectors);
	bank->sectors = NULL;

	free(bank->prot_blocks);
	bank->prot_blocks = NULL;

	bank->base = base_address;
	bank->size = (num_pages * page_size);

	bank->num_sectors = num_pages;
	bank->sectors = alloc_block_array(0, page_size, num_pages);
	if (!bank->sectors)
		return ERROR_FAIL;

	/* calculate number of write protection blocks */
	int num_prot_blocks = num_pages / stm32x_info->ppage_size;
	if (num_prot_blocks > 32)
		num_prot_blocks = 32;

	bank->num_prot_blocks = num_prot_blocks;
	bank->prot_blocks = alloc_block_array(0, stm32x_info->ppage_size * page_size, num_prot_blocks);
	if (!bank->prot_blocks)
		return ERROR_FAIL;

	if (num_prot_blocks == 32)
		bank->prot_blocks[31].size = (num_pages - (31 * stm32x_info->ppage_size)) * page_size;

	stm32x_info->probed = true;

	return ERROR_OK;
}

static int stm32x_auto_probe(struct flash_bank *bank)
{
	struct stm32x_flash_bank *stm32x_info = bank->driver_priv;
	if (stm32x_info->probed)
		return ERROR_OK;
	return stm32x_probe(bank);
}

#if 0
COMMAND_HANDLER(stm32x_handle_part_id_command)
{
	return ERROR_OK;
}
#endif

static const char *get_stm32f0_revision(uint16_t rev_id)
{
	const char *rev_str = NULL;

	switch (rev_id) {
	case 0x1000:
		rev_str = "1.0";
		break;
	case 0x2000:
		rev_str = "2.0";
		break;
	}
	return rev_str;
}

static int get_stm32x_info(struct flash_bank *bank, struct command_invocation *cmd)
{
	uint32_t dbgmcu_idcode;

	/* read stm32 device id register */
	int retval = stm32x_get_device_id(bank, &dbgmcu_idcode);
	if (retval != ERROR_OK)
		return retval;

	uint16_t device_id = dbgmcu_idcode & 0xfff;
	uint16_t rev_id = dbgmcu_idcode >> 16;
	const char *device_str;
	const char *rev_str = NULL;

	switch (device_id) {
	case 0x410:
		device_str = "STM32F10x (Medium Density)";

		switch (rev_id) {
		case 0x0000:
			rev_str = "A";
			break;

		case 0x1303: /* gd32f1x0 */
			device_str = "GD32F1x0";
			break;

		case 0x1704: /* gd32f3x0 */
			device_str = "GD32F3x0";
			break;

		case 0x1909: /* gd32e23x */
			device_str = "GD32E23x";
			break;

		case 0x2000:
			rev_str = "B";
			break;

		case 0x2001:
			rev_str = "Z";
			break;

		case 0x2003:
			rev_str = "Y";
			break;
		}
		break;

	case 0x412:
		device_str = "STM32F10x (Low Density)";

		switch (rev_id) {
		case 0x1000:
			rev_str = "A";
			break;
		}
		break;

	case 0x414:
		device_str = "STM32F10x (High Density)";

		switch (rev_id) {
		case 0x1000:
			rev_str = "A";
			break;

		case 0x1001:
			rev_str = "Z";
			break;

		case 0x1003:
			rev_str = "Y";
			break;
		}
		break;

	case 0x418:
		device_str = "STM32F10x (Connectivity)";

		switch (rev_id) {
		case 0x1000:
			rev_str = "A";
			break;

		case 0x1001:
			rev_str = "Z";
			break;
		}
		break;

	case 0x420:
		device_str = "STM32F100 (Low/Medium Density)";

		switch (rev_id) {
		case 0x1000:
			rev_str = "A";
			break;

		case 0x1001:
			rev_str = "Z";
			break;
		}
		break;

	case 0x422:
		device_str = "STM32F302xB/C";

		switch (rev_id) {
		case 0x1000:
			rev_str = "A";
			break;

		case 0x1001:
			rev_str = "Z";
			break;

		case 0x1003:
			rev_str = "Y";
			break;

		case 0x2000:
			rev_str = "B";
			break;
		}
		break;

	case 0x428:
		device_str = "STM32F100 (High Density)";

		switch (rev_id) {
		case 0x1000:
			rev_str = "A";
			break;

		case 0x1001:
			rev_str = "Z";
			break;
		}
		break;

	case 0x430:
		device_str = "STM32F10x (XL Density)";

		switch (rev_id) {
		case 0x1000:
			rev_str = "A";
			break;
		}
		break;

	case 0x432:
		device_str = "STM32F37x";

		switch (rev_id) {
		case 0x1000:
			rev_str = "A";
			break;

		case 0x2000:
			rev_str = "B";
			break;
		}
		break;

	case 0x438:
		device_str = "STM32F33x";

		switch (rev_id) {
		case 0x1000:
			rev_str = "A";
			break;
		}
		break;

	case 0x439:
		device_str = "STM32F302x6/8";

		switch (rev_id) {
		case 0x1000:
			rev_str = "A";
			break;

		case 0x1001:
			rev_str = "Z";
			break;
		}
		break;

	case 0x444:
		device_str = "STM32F03x";
		rev_str = get_stm32f0_revision(rev_id);
		break;

	case 0x440:
		device_str = "STM32F05x";
		rev_str = get_stm32f0_revision(rev_id);
		break;

	case 0x445:
		device_str = "STM32F04x";
		rev_str = get_stm32f0_revision(rev_id);
		break;

	case 0x446:
		device_str = "STM32F303xD/E";
		switch (rev_id) {
		case 0x1000:
			rev_str = "A";
			break;
		}
		break;

	case 0x448:
		device_str = "STM32F07x";
		rev_str = get_stm32f0_revision(rev_id);
		break;

	case 0x442:
		device_str = "STM32F09x";
		rev_str = get_stm32f0_revision(rev_id);
		break;

	default:
		command_print_sameline(cmd, "Cannot identify target as a STM32F0/1/3\n");
		return ERROR_FAIL;
	}

	if (rev_str)
		command_print_sameline(cmd, "%s - Rev: %s", device_str, rev_str);
	else
		command_print_sameline(cmd, "%s - Rev: unknown (0x%04x)", device_str, rev_id);

	return ERROR_OK;
}

COMMAND_HANDLER(stm32x_handle_lock_command)
{
	struct target *target = NULL;
	struct stm32x_flash_bank *stm32x_info = NULL;

	if (CMD_ARGC < 1)
		return ERROR_COMMAND_SYNTAX_ERROR;

	struct flash_bank *bank;
	int retval = CALL_COMMAND_HANDLER(flash_command_get_bank, 0, &bank);
	if (retval != ERROR_OK)
		return retval;

	stm32x_info = bank->driver_priv;

	target = bank->target;

	if (target->state != TARGET_HALTED) {
		LOG_ERROR("Target not halted");
		return ERROR_TARGET_NOT_HALTED;
	}

	retval = stm32x_check_operation_supported(bank);
	if (retval != ERROR_OK)
		return retval;

	if (stm32x_erase_options(bank) != ERROR_OK) {
		command_print(CMD, "stm32x failed to erase options");
		return ERROR_OK;
	}

	/* set readout protection */
	stm32x_info->option_bytes.rdp = 0;

	if (stm32x_write_options(bank) != ERROR_OK) {
		command_print(CMD, "stm32x failed to lock device");
		return ERROR_OK;
	}

	command_print(CMD, "stm32x locked");

	return ERROR_OK;
}

COMMAND_HANDLER(stm32x_handle_unlock_command)
{
	struct target *target = NULL;

	if (CMD_ARGC < 1)
		return ERROR_COMMAND_SYNTAX_ERROR;

	struct flash_bank *bank;
	int retval = CALL_COMMAND_HANDLER(flash_command_get_bank, 0, &bank);
	if (retval != ERROR_OK)
		return retval;

	target = bank->target;

	if (target->state != TARGET_HALTED) {
		LOG_ERROR("Target not halted");
		return ERROR_TARGET_NOT_HALTED;
	}

	retval = stm32x_check_operation_supported(bank);
	if (retval != ERROR_OK)
		return retval;

	if (stm32x_erase_options(bank) != ERROR_OK) {
		command_print(CMD, "stm32x failed to erase options");
		return ERROR_OK;
	}

	if (stm32x_write_options(bank) != ERROR_OK) {
		command_print(CMD, "stm32x failed to unlock device");
		return ERROR_OK;
	}

	command_print(CMD, "stm32x unlocked.\n"
			"INFO: a reset or power cycle is required "
			"for the new settings to take effect.");

	return ERROR_OK;
}

COMMAND_HANDLER(stm32x_handle_options_read_command)
{
	uint32_t optionbyte, protection;
	struct target *target = NULL;
	struct stm32x_flash_bank *stm32x_info = NULL;

	if (CMD_ARGC < 1)
		return ERROR_COMMAND_SYNTAX_ERROR;

	struct flash_bank *bank;
	int retval = CALL_COMMAND_HANDLER(flash_command_get_bank, 0, &bank);
	if (retval != ERROR_OK)
		return retval;

	stm32x_info = bank->driver_priv;

	target = bank->target;

	if (target->state != TARGET_HALTED) {
		LOG_ERROR("Target not halted");
		return ERROR_TARGET_NOT_HALTED;
	}

	retval = stm32x_check_operation_supported(bank);
	if (retval != ERROR_OK)
		return retval;

	retval = target_read_u32(target, STM32_FLASH_OBR_B0, &optionbyte);
	if (retval != ERROR_OK)
		return retval;

	uint16_t user_data = optionbyte >> stm32x_info->user_data_offset;

	retval = target_read_u32(target, STM32_FLASH_WRPR_B0, &protection);
	if (retval != ERROR_OK)
		return retval;

	if (optionbyte & (1 << OPT_ERROR))
		command_print(CMD, "option byte complement error");

	command_print(CMD, "option byte register = 0x%" PRIx32 "", optionbyte);
	command_print(CMD, "write protection register = 0x%" PRIx32 "", protection);

	command_print(CMD, "read protection: %s",
				(optionbyte & (1 << OPT_READOUT)) ? "on" : "off");

	/* user option bytes are offset depending on variant */
	optionbyte >>= stm32x_info->option_offset;

	command_print(CMD, "watchdog: %sware",
				(optionbyte & (1 << OPT_RDWDGSW)) ? "soft" : "hard");

	command_print(CMD, "stop mode: %sreset generated upon entry",
				(optionbyte & (1 << OPT_RDRSTSTOP)) ? "no " : "");

	command_print(CMD, "standby mode: %sreset generated upon entry",
				(optionbyte & (1 << OPT_RDRSTSTDBY)) ? "no " : "");

	if (stm32x_info->has_dual_banks)
		command_print(CMD, "boot: bank %d", (optionbyte & (1 << OPT_BFB2)) ? 0 : 1);

	command_print(CMD, "user data = 0x%02" PRIx16 "", user_data);

	return ERROR_OK;
}

COMMAND_HANDLER(stm32x_handle_options_write_command)
{
	struct target *target = NULL;
	struct stm32x_flash_bank *stm32x_info = NULL;
	uint8_t optionbyte;
	uint16_t useropt;

	if (CMD_ARGC < 2)
		return ERROR_COMMAND_SYNTAX_ERROR;

	struct flash_bank *bank;
	int retval = CALL_COMMAND_HANDLER(flash_command_get_bank, 0, &bank);
	if (retval != ERROR_OK)
		return retval;

	stm32x_info = bank->driver_priv;

	target = bank->target;

	if (target->state != TARGET_HALTED) {
		LOG_ERROR("Target not halted");
		return ERROR_TARGET_NOT_HALTED;
	}

	retval = stm32x_check_operation_supported(bank);
	if (retval != ERROR_OK)
		return retval;

	retval = stm32x_read_options(bank);
	if (retval != ERROR_OK)
		return retval;

	/* start with current options */
	optionbyte = stm32x_info->option_bytes.user;
	useropt = stm32x_info->option_bytes.data;

	/* skip over flash bank */
	CMD_ARGC--;
	CMD_ARGV++;

	while (CMD_ARGC) {
		if (strcmp("SWWDG", CMD_ARGV[0]) == 0)
			optionbyte |= (1 << 0);
		else if (strcmp("HWWDG", CMD_ARGV[0]) == 0)
			optionbyte &= ~(1 << 0);
		else if (strcmp("NORSTSTOP", CMD_ARGV[0]) == 0)
			optionbyte |= (1 << 1);
		else if (strcmp("RSTSTOP", CMD_ARGV[0]) == 0)
			optionbyte &= ~(1 << 1);
		else if (strcmp("NORSTSTNDBY", CMD_ARGV[0]) == 0)
			optionbyte |= (1 << 2);
		else if (strcmp("RSTSTNDBY", CMD_ARGV[0]) == 0)
			optionbyte &= ~(1 << 2);
		else if (strcmp("USEROPT", CMD_ARGV[0]) == 0) {
			if (CMD_ARGC < 2)
				return ERROR_COMMAND_SYNTAX_ERROR;
			COMMAND_PARSE_NUMBER(u16, CMD_ARGV[1], useropt);
			CMD_ARGC--;
			CMD_ARGV++;
		} else if (stm32x_info->has_dual_banks) {
			if (strcmp("BOOT0", CMD_ARGV[0]) == 0)
				optionbyte |= (1 << 3);
			else if (strcmp("BOOT1", CMD_ARGV[0]) == 0)
				optionbyte &= ~(1 << 3);
			else
				return ERROR_COMMAND_SYNTAX_ERROR;
		} else
			return ERROR_COMMAND_SYNTAX_ERROR;
		CMD_ARGC--;
		CMD_ARGV++;
	}

	if (stm32x_erase_options(bank) != ERROR_OK) {
		command_print(CMD, "stm32x failed to erase options");
		return ERROR_OK;
	}

	stm32x_info->option_bytes.user = optionbyte;
	stm32x_info->option_bytes.data = useropt;

	if (stm32x_write_options(bank) != ERROR_OK) {
		command_print(CMD, "stm32x failed to write options");
		return ERROR_OK;
	}

	command_print(CMD, "stm32x write options complete.\n"
				"INFO: %spower cycle is required "
				"for the new settings to take effect.",
				stm32x_info->can_load_options
					? "'stm32f1x options_load' command or " : "");

	return ERROR_OK;
}

COMMAND_HANDLER(stm32x_handle_options_load_command)
{
	if (CMD_ARGC < 1)
		return ERROR_COMMAND_SYNTAX_ERROR;

	struct flash_bank *bank;
	int retval = CALL_COMMAND_HANDLER(flash_command_get_bank, 0, &bank);
	if (retval != ERROR_OK)
		return retval;

	struct stm32x_flash_bank *stm32x_info = bank->driver_priv;

	if (!stm32x_info->can_load_options) {
		LOG_ERROR("Command not applicable to stm32f1x devices - power cycle is "
			"required instead.");
		return ERROR_FAIL;
	}

	struct target *target = bank->target;

	if (target->state != TARGET_HALTED) {
		LOG_ERROR("Target not halted");
		return ERROR_TARGET_NOT_HALTED;
	}

	retval = stm32x_check_operation_supported(bank);
	if (retval != ERROR_OK)
		return retval;

	/* unlock option flash registers */
	retval = target_write_u32(target, stm32x_get_flash_reg(bank, STM32_FLASH_KEYR), KEY1);
	if (retval != ERROR_OK)
		return retval;
	retval = target_write_u32(target, stm32x_get_flash_reg(bank, STM32_FLASH_KEYR), KEY2);
	if (retval != ERROR_OK)
		return retval;

	/* force re-load of option bytes - generates software reset */
	retval = target_write_u32(target, stm32x_get_flash_reg(bank, STM32_FLASH_CR), FLASH_OBL_LAUNCH);
	if (retval != ERROR_OK)
		return retval;

	return ERROR_OK;
}

static int stm32x_mass_erase(struct flash_bank *bank)
{
	struct target *target = bank->target;

	if (target->state != TARGET_HALTED) {
		LOG_ERROR("Target not halted");
		return ERROR_TARGET_NOT_HALTED;
	}

	/* unlock option flash registers */
	int retval = target_write_u32(target, stm32x_get_flash_reg(bank, STM32_FLASH_KEYR), KEY1);
	if (retval != ERROR_OK)
		return retval;
	retval = target_write_u32(target, stm32x_get_flash_reg(bank, STM32_FLASH_KEYR), KEY2);
	if (retval != ERROR_OK)
		return retval;

	/* mass erase flash memory */
	retval = target_write_u32(target, stm32x_get_flash_reg(bank, STM32_FLASH_CR), FLASH_MER);
	if (retval != ERROR_OK)
		return retval;
	retval = target_write_u32(target, stm32x_get_flash_reg(bank, STM32_FLASH_CR),
			FLASH_MER | FLASH_STRT);
	if (retval != ERROR_OK)
		return retval;

	retval = stm32x_wait_status_busy(bank, FLASH_ERASE_TIMEOUT);
	if (retval != ERROR_OK)
		return retval;

	retval = target_write_u32(target, stm32x_get_flash_reg(bank, STM32_FLASH_CR), FLASH_LOCK);
	if (retval != ERROR_OK)
		return retval;

	return ERROR_OK;
}

COMMAND_HANDLER(stm32x_handle_mass_erase_command)
{
	if (CMD_ARGC < 1)
		return ERROR_COMMAND_SYNTAX_ERROR;

	struct flash_bank *bank;
	int retval = CALL_COMMAND_HANDLER(flash_command_get_bank, 0, &bank);
	if (retval != ERROR_OK)
		return retval;

	retval = stm32x_mass_erase(bank);
<<<<<<< HEAD
	if (retval == ERROR_OK) {
		/* set all sectors as erased */
		for (unsigned int i = 0; i < bank->num_sectors; i++)
			bank->sectors[i].is_erased = 1;

=======
	if (retval == ERROR_OK)
>>>>>>> 25488359
		command_print(CMD, "stm32x mass erase complete");
	else
		command_print(CMD, "stm32x mass erase failed");

	return retval;
}

static const struct command_registration stm32f1x_exec_command_handlers[] = {
	{
		.name = "lock",
		.handler = stm32x_handle_lock_command,
		.mode = COMMAND_EXEC,
		.usage = "bank_id",
		.help = "Lock entire flash device.",
	},
	{
		.name = "unlock",
		.handler = stm32x_handle_unlock_command,
		.mode = COMMAND_EXEC,
		.usage = "bank_id",
		.help = "Unlock entire protected flash device.",
	},
	{
		.name = "mass_erase",
		.handler = stm32x_handle_mass_erase_command,
		.mode = COMMAND_EXEC,
		.usage = "bank_id",
		.help = "Erase entire flash device.",
	},
	{
		.name = "options_read",
		.handler = stm32x_handle_options_read_command,
		.mode = COMMAND_EXEC,
		.usage = "bank_id",
		.help = "Read and display device option bytes.",
	},
	{
		.name = "options_write",
		.handler = stm32x_handle_options_write_command,
		.mode = COMMAND_EXEC,
		.usage = "bank_id ('SWWDG'|'HWWDG') "
			"('RSTSTNDBY'|'NORSTSTNDBY') "
			"('RSTSTOP'|'NORSTSTOP') ('USEROPT' user_data)",
		.help = "Replace bits in device option bytes.",
	},
	{
		.name = "options_load",
		.handler = stm32x_handle_options_load_command,
		.mode = COMMAND_EXEC,
		.usage = "bank_id",
		.help = "Force re-load of device option bytes.",
	},
	COMMAND_REGISTRATION_DONE
};

static const struct command_registration stm32f1x_command_handlers[] = {
	{
		.name = "stm32f1x",
		.mode = COMMAND_ANY,
		.help = "stm32f1x flash command group",
		.usage = "",
		.chain = stm32f1x_exec_command_handlers,
	},
	COMMAND_REGISTRATION_DONE
};

const struct flash_driver stm32f1x_flash = {
	.name = "stm32f1x",
	.commands = stm32f1x_command_handlers,
	.flash_bank_command = stm32x_flash_bank_command,
	.erase = stm32x_erase,
	.protect = stm32x_protect,
	.write = stm32x_write,
	.read = default_flash_read,
	.probe = stm32x_probe,
	.auto_probe = stm32x_auto_probe,
	.erase_check = default_flash_blank_check,
	.protect_check = stm32x_protect_check,
	.info = get_stm32x_info,
	.free_driver_priv = default_flash_free_driver_priv,
};<|MERGE_RESOLUTION|>--- conflicted
+++ resolved
@@ -720,11 +720,7 @@
 	uint16_t rev_id = dbgmcu_idcode >> 16;
 
 	/* set page size, protection granularity and max flash size depending on family */
-<<<<<<< HEAD
-	switch (device_id & 0xfff) {
-=======
 	switch (device_id) {
->>>>>>> 25488359
 	case 0x440: /* stm32f05x */
 		page_size = 1024;
 		stm32x_info->ppage_size = 4;
@@ -1541,15 +1537,7 @@
 		return retval;
 
 	retval = stm32x_mass_erase(bank);
-<<<<<<< HEAD
-	if (retval == ERROR_OK) {
-		/* set all sectors as erased */
-		for (unsigned int i = 0; i < bank->num_sectors; i++)
-			bank->sectors[i].is_erased = 1;
-
-=======
 	if (retval == ERROR_OK)
->>>>>>> 25488359
 		command_print(CMD, "stm32x mass erase complete");
 	else
 		command_print(CMD, "stm32x mass erase failed");
