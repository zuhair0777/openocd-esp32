--- conflicted
+++ resolved
@@ -166,11 +166,7 @@
 		{ 89, "EFM32PG13B Pearl", .series = 1 },
 		{ 91, "EFM32JG13B Jade", .series = 1 },
 		{ 100, "EFM32GG11B Giant", .series = 1, .msc_regbase = 0x40000000 },
-<<<<<<< HEAD
-		{ 103, "EFM32TG11B Tiny", .series = 1 },
-=======
 		{ 103, "EFM32TG11B Tiny", .series = 1, .msc_regbase = 0x40000000 },
->>>>>>> 9de7d9c8
 		{ 120, "EZR32WG Wonder", .series = 0 },
 		{ 121, "EZR32LG Leopard", .series = 0 },
 		{ 122, "EZR32HG Happy", .series = 0, .page_size = 1024 },
