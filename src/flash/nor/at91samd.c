--- conflicted
+++ resolved
@@ -230,12 +230,9 @@
     /* SAMR30 parts have integrated SAML21 with a radio */
 	{ 0x1E, "SAMR30G18A", 256, 32 },
 	{ 0x1F, "SAMR30E18A", 256, 32 },
-<<<<<<< HEAD
-=======
 
     /* SAMR34/R35 parts have integrated SAML21 with a lora radio */
 	{ 0x28, "SAMR34J18", 256, 32 },
->>>>>>> 9de7d9c8
 };
 
 /* Known SAML22 parts. */
@@ -950,15 +947,9 @@
 		 * perform the erase. */
 		res = target_write_u8(target, SAMD_DSU + SAMD_DSU_CTRL_EXT, (1<<4));
 		if (res == ERROR_OK)
-<<<<<<< HEAD
-			command_print(CMD_CTX, "chip erase started");
-		else
-			command_print(CMD_CTX, "write to DSU CTRL failed");
-=======
 			command_print(CMD, "chip erase started");
 		else
 			command_print(CMD, "write to DSU CTRL failed");
->>>>>>> 9de7d9c8
 	}
 
 	return res;
@@ -1047,11 +1038,7 @@
 static COMMAND_HELPER(get_u64_from_hexarg, unsigned int num, uint64_t *value)
 {
 	if (num >= CMD_ARGC) {
-<<<<<<< HEAD
-		command_print(CMD_CTX, "Too few Arguments.");
-=======
 		command_print(CMD, "Too few Arguments.");
->>>>>>> 9de7d9c8
 		return ERROR_COMMAND_SYNTAX_ERROR;
 	}
 
@@ -1062,20 +1049,12 @@
 		*value = strtoull(&(CMD_ARGV[num][2]), &check, 16);
 		if ((value == 0 && errno == ERANGE) ||
 			check == NULL || *check != 0) {
-<<<<<<< HEAD
-			command_print(CMD_CTX, "Invalid 64-bit hex value in argument %d.",
-=======
 			command_print(CMD, "Invalid 64-bit hex value in argument %d.",
->>>>>>> 9de7d9c8
 				num + 1);
 			return ERROR_COMMAND_SYNTAX_ERROR;
 		}
 	} else {
-<<<<<<< HEAD
-		command_print(CMD_CTX, "Argument %d needs to be a hex value.", num + 1);
-=======
 		command_print(CMD, "Argument %d needs to be a hex value.", num + 1);
->>>>>>> 9de7d9c8
 		return ERROR_COMMAND_SYNTAX_ERROR;
 	}
 	return ERROR_OK;
@@ -1088,11 +1067,7 @@
 
 	if (target) {
 		if (CMD_ARGC > 2) {
-<<<<<<< HEAD
-			command_print(CMD_CTX, "Too much Arguments given.");
-=======
 			command_print(CMD, "Too much Arguments given.");
->>>>>>> 9de7d9c8
 			return ERROR_COMMAND_SYNTAX_ERROR;
 		}
 
@@ -1130,11 +1105,7 @@
 		uint64_t value;
 		res = read_userrow(target, &value);
 		if (res == ERROR_OK)
-<<<<<<< HEAD
-			command_print(CMD_CTX, "NVMUSERROW: 0x%016"PRIX64, value);
-=======
 			command_print(CMD, "NVMUSERROW: 0x%016"PRIX64, value);
->>>>>>> 9de7d9c8
 		else
 			LOG_ERROR("NVMUSERROW could not be read.");
 	}
@@ -1246,12 +1217,8 @@
 		.name = "dsu_reset_deassert",
 		.handler = samd_handle_reset_deassert,
 		.mode = COMMAND_EXEC,
-<<<<<<< HEAD
-		.help = "Deasert internal reset held by DSU."
-=======
 		.help = "Deassert internal reset held by DSU.",
 		.usage = "",
->>>>>>> 9de7d9c8
 	},
 	{
 		.name = "info",
