/***************************************************************************
 *   Copyright (C) 2015 Robert Jordens <jordens@gmail.com>                 *
 *                                                                         *
 *   This program is free software; you can redistribute it and/or modify  *
 *   it under the terms of the GNU General Public License as published by  *
 *   the Free Software Foundation; either version 2 of the License, or     *
 *   (at your option) any later version.                                   *
 *                                                                         *
 *   This program is distributed in the hope that it will be useful,       *
 *   but WITHOUT ANY WARRANTY; without even the implied warranty of        *
 *   MERCHANTABILITY or FITNESS FOR A PARTICULAR PURPOSE.  See the         *
 *   GNU General Public License for more details.                          *
 *                                                                         *
 *   You should have received a copy of the GNU General Public License     *
 *   along with this program.  If not, see <http://www.gnu.org/licenses/>. *
 ***************************************************************************/

#ifdef HAVE_CONFIG_H
#include "config.h"
#endif

#include "imp.h"
#include <jtag/jtag.h>
#include <flash/nor/spi.h>
#include <helper/time_support.h>

#define JTAGSPI_MAX_TIMEOUT 3000


struct jtagspi_flash_bank {
	struct jtag_tap *tap;
<<<<<<< HEAD
	const struct flash_device *dev;
	bool probed;
=======
	struct flash_device dev;
	char devname[32];
	bool probed;
	bool always_4byte;			/* use always 4-byte address except for basic read 0x03 */
>>>>>>> 25488359
	uint32_t ir;
	unsigned int addr_len;		/* address length in bytes */
};

FLASH_BANK_COMMAND_HANDLER(jtagspi_flash_bank_command)
{
	struct jtagspi_flash_bank *info;

	if (CMD_ARGC < 7)
		return ERROR_COMMAND_SYNTAX_ERROR;

	info = malloc(sizeof(struct jtagspi_flash_bank));
	if (!info) {
		LOG_ERROR("no memory for flash bank info");
		return ERROR_FAIL;
	}
	bank->sectors = NULL;
	bank->driver_priv = info;

	info->tap = NULL;
	info->probed = false;
	COMMAND_PARSE_NUMBER(u32, CMD_ARGV[6], info->ir);

	return ERROR_OK;
}

static void jtagspi_set_ir(struct flash_bank *bank)
{
	struct jtagspi_flash_bank *info = bank->driver_priv;
	struct scan_field field;
	uint8_t buf[4] = { 0 };

	LOG_DEBUG("loading jtagspi ir");
	buf_set_u32(buf, 0, info->tap->ir_length, info->ir);
	field.num_bits = info->tap->ir_length;
	field.out_value = buf;
	field.in_value = NULL;
	jtag_add_ir_scan(info->tap, &field, TAP_IDLE);
}

static void flip_u8(const uint8_t *in, uint8_t *out, unsigned int len)
{
	for (unsigned int i = 0; i < len; i++)
		out[i] = flip_u32(in[i], 8);
}

static int jtagspi_cmd(struct flash_bank *bank, uint8_t cmd,
		uint8_t *write_buffer, unsigned int write_len, uint8_t *data_buffer, int data_len)
{
	assert(write_buffer || write_len == 0);
	assert(data_buffer || data_len == 0);

	struct scan_field fields[6];

	LOG_DEBUG("cmd=0x%02x write_len=%d data_len=%d", cmd, write_len, data_len);

	/* negative data_len == read operation */
	const bool is_read = (data_len < 0);
	if (is_read)
		data_len = -data_len;

	int n = 0;
	const uint8_t marker = 1;
	fields[n].num_bits = 1;
	fields[n].out_value = &marker;
	fields[n].in_value = NULL;
	n++;

	/* transfer length = cmd + address + read/write,
	 * -1 due to the counter implementation */
	uint8_t xfer_bits[4];
	h_u32_to_be(xfer_bits, ((sizeof(cmd) + write_len + data_len) * CHAR_BIT) - 1);
	flip_u8(xfer_bits, xfer_bits, sizeof(xfer_bits));
	fields[n].num_bits = sizeof(xfer_bits) * CHAR_BIT;
	fields[n].out_value = xfer_bits;
	fields[n].in_value = NULL;
	n++;

	flip_u8(&cmd, &cmd, sizeof(cmd));
	fields[n].num_bits = sizeof(cmd) * CHAR_BIT;
	fields[n].out_value = &cmd;
	fields[n].in_value = NULL;
	n++;

	if (write_len) {
		flip_u8(write_buffer, write_buffer, write_len);
		fields[n].num_bits = write_len * CHAR_BIT;
		fields[n].out_value = write_buffer;
		fields[n].in_value = NULL;
		n++;
	}

	if (data_len > 0) {
		if (is_read) {
			fields[n].num_bits = jtag_tap_count_enabled();
			fields[n].out_value = NULL;
			fields[n].in_value = NULL;
			n++;

			fields[n].out_value = NULL;
			fields[n].in_value = data_buffer;
		} else {
			flip_u8(data_buffer, data_buffer, data_len);
			fields[n].out_value = data_buffer;
			fields[n].in_value = NULL;
		}
		fields[n].num_bits = data_len * CHAR_BIT;
		n++;
	}

	jtagspi_set_ir(bank);
	/* passing from an IR scan to SHIFT-DR clears BYPASS registers */
	struct jtagspi_flash_bank *info = bank->driver_priv;
	jtag_add_dr_scan(info->tap, n, fields, TAP_IDLE);
	int retval = jtag_execute_queue();

	if (is_read)
<<<<<<< HEAD
		flip_u8(data_buf, data, lenb);
	free(data_buf);
	return retval;
=======
		flip_u8(data_buffer, data_buffer, data_len);
	return retval;
}

COMMAND_HANDLER(jtagspi_handle_set)
{
	struct flash_bank *bank = NULL;
	struct jtagspi_flash_bank *info = NULL;
	struct flash_sector *sectors = NULL;
	uint32_t temp;
	unsigned int index = 1;
	int retval;

	LOG_DEBUG("%s", __func__);

	/* there are 6 mandatory arguments:
	 * devname, size_in_bytes, pagesize, read_cmd, unused, pprog_cmd */
	if (index + 6 > CMD_ARGC) {
		command_print(CMD, "jtagspi: not enough arguments");
		return ERROR_COMMAND_SYNTAX_ERROR;
	}

	retval = CALL_COMMAND_HANDLER(flash_command_get_bank, 0, &bank);
	if (ERROR_OK != retval)
		return retval;
	info = bank->driver_priv;

	/* invalidate all old info */
	if (info->probed) {
		bank->size = 0;
		bank->num_sectors = 0;
		if (bank->sectors)
			free(bank->sectors);
		bank->sectors = NULL;
		info->always_4byte = false;
		info->probed = false;
	}
	memset(&info->dev, 0, sizeof(info->dev));

	strncpy(info->devname, CMD_ARGV[index++], sizeof(info->devname) - 1);
	info->devname[sizeof(info->devname) - 1] = '\0';

	COMMAND_PARSE_NUMBER(u32, CMD_ARGV[index++], temp);
	info->dev.size_in_bytes = temp;
	if ((temp & (temp - 1)) || (temp < (1UL << 8))) {
		command_print(CMD, "jtagspi: device size must be 2^n with n >= 8");
		return ERROR_COMMAND_SYNTAX_ERROR;
	}

	COMMAND_PARSE_NUMBER(u32, CMD_ARGV[index++], temp);
	info->dev.pagesize = temp;
	if (info->dev.pagesize == 0)
		info->dev.pagesize = SPIFLASH_DEF_PAGESIZE;
	if ((temp & (temp - 1)) || (temp > info->dev.size_in_bytes)) {
		command_print(CMD, "jtagspi: page size must be 2^n and <= device size");
		return ERROR_COMMAND_SYNTAX_ERROR;
	}

	COMMAND_PARSE_NUMBER(u8, CMD_ARGV[index++], info->dev.read_cmd);
	if ((info->dev.read_cmd != 0x03) &&
		(info->dev.read_cmd != 0x13)) {
		command_print(CMD, "jtagspi: only 0x03/0x13 READ allowed");
		return ERROR_COMMAND_SYNTAX_ERROR;
	}

	COMMAND_PARSE_NUMBER(u8, CMD_ARGV[index++], info->dev.qread_cmd);

	COMMAND_PARSE_NUMBER(u8, CMD_ARGV[index++], info->dev.pprog_cmd);
	if ((info->dev.pprog_cmd != 0x02) &&
		(info->dev.pprog_cmd != 0x12)) {
		command_print(CMD, "jtagspi: only 0x02/0x12 PPRG allowed");
		return ERROR_COMMAND_SYNTAX_ERROR;
	}

	/* remaining params are optional */
	if (index < CMD_ARGC)
		COMMAND_PARSE_NUMBER(u8, CMD_ARGV[index++], info->dev.chip_erase_cmd);
	else
		info->dev.chip_erase_cmd = 0x00;

	if (index < CMD_ARGC) {
		COMMAND_PARSE_NUMBER(u32, CMD_ARGV[index++], temp);
		info->dev.sectorsize = temp;
		if ((info->dev.sectorsize > info->dev.size_in_bytes) ||
			(info->dev.sectorsize < info->dev.pagesize) || (temp & (temp - 1))) {
			command_print(CMD, "jtagspi: sector size must be 2^n and <= device size");
			return ERROR_COMMAND_SYNTAX_ERROR;
		}

		if (index < CMD_ARGC)
			COMMAND_PARSE_NUMBER(u8, CMD_ARGV[index++], info->dev.erase_cmd);
		else {
			command_print(CMD, "jtagspi: erase command missing");
			return ERROR_COMMAND_SYNTAX_ERROR;
		}
	} else {
		/* no sector size / sector erase cmd given, treat whole bank as a single sector */
		info->dev.erase_cmd = 0x00;
		info->dev.sectorsize = info->dev.size_in_bytes;
	}

	if (index < CMD_ARGC) {
		command_print(CMD, "jtagspi: extra arguments");
		return ERROR_COMMAND_SYNTAX_ERROR;
	}

	/* set correct size value */
	bank->size = info->dev.size_in_bytes;

	/* calculate address length in bytes */
	if (bank->size <= (1UL << 8))
		info->addr_len = 1;
	else if (bank->size <= (1UL << 16))
		info->addr_len = 2;
	else if (bank->size <= (1UL << 24))
		info->addr_len = 3;
	else {
		info->addr_len = 4;
		LOG_WARNING("4-byte addresses needed, might need extra command to enable");
	}

	/* create and fill sectors array */
	bank->num_sectors =
		info->dev.size_in_bytes / info->dev.sectorsize;
	sectors = malloc(sizeof(struct flash_sector) * bank->num_sectors);
	if (!sectors) {
		LOG_ERROR("Not enough memory");
		return ERROR_FAIL;
	}

	for (unsigned int sector = 0; sector < bank->num_sectors; sector++) {
		sectors[sector].offset = sector * (info->dev.sectorsize);
		sectors[sector].size = info->dev.sectorsize;
		sectors[sector].is_erased = -1;
		sectors[sector].is_protected = 0;
	}

	bank->sectors = sectors;
	info->dev.name = info->devname;
	if (info->dev.size_in_bytes / 4096)
		LOG_INFO("flash \'%s\' id = unknown\nflash size = %" PRIu32 " kbytes",
			info->dev.name, info->dev.size_in_bytes / 1024);
	else
		LOG_INFO("flash \'%s\' id = unknown\nflash size = %" PRIu32 " bytes",
			info->dev.name, info->dev.size_in_bytes);
	info->probed = true;

	return ERROR_OK;
}

COMMAND_HANDLER(jtagspi_handle_cmd)
{
	struct flash_bank *bank;
	unsigned int index = 1;
	const int max = 21;
	uint8_t num_write, num_read, write_buffer[max], read_buffer[1 << CHAR_BIT];
	uint8_t data, *ptr;
	char temp[4], output[(2 + max + (1 << CHAR_BIT)) * 3 + 8];
	int retval;

	LOG_DEBUG("%s", __func__);

	if (CMD_ARGC < 3) {
		command_print(CMD, "jtagspi: not enough arguments");
		return ERROR_COMMAND_SYNTAX_ERROR;
	}

	num_write = CMD_ARGC - 2;
	if (num_write > max) {
		LOG_ERROR("at most %d bytes may be send", max);
		return ERROR_COMMAND_SYNTAX_ERROR;
	}

	retval = CALL_COMMAND_HANDLER(flash_command_get_bank, 0, &bank);
	if (ERROR_OK != retval)
		return retval;

	COMMAND_PARSE_NUMBER(u8, CMD_ARGV[index++], num_read);

	snprintf(output, sizeof(output), "spi: ");
	for (ptr = &write_buffer[0] ; index < CMD_ARGC; index++) {
		COMMAND_PARSE_NUMBER(u8, CMD_ARGV[index], data);
		*ptr++ = data;
		snprintf(temp, sizeof(temp), "%02" PRIx8 " ", data);
		strncat(output, temp, sizeof(output) - strlen(output) - 1);
	}
	strncat(output, "-> ", sizeof(output) - strlen(output) - 1);

	/* process command */
	ptr = &read_buffer[0];
	jtagspi_cmd(bank, write_buffer[0], &write_buffer[1], num_write - 1, ptr, -num_read);
	if (retval != ERROR_OK)
		return retval;

	for ( ; num_read > 0; num_read--) {
		snprintf(temp, sizeof(temp), "%02" PRIx8 " ", *ptr++);
		strncat(output, temp, sizeof(output) - strlen(output) - 1);
	}
	command_print(CMD, "%s", output);

	return ERROR_OK;
}

COMMAND_HANDLER(jtagspi_handle_always_4byte)
{
	struct flash_bank *bank;
	struct jtagspi_flash_bank *jtagspi_info;
	int retval;

	LOG_DEBUG("%s", __func__);

	if ((CMD_ARGC != 1) && (CMD_ARGC != 2))
		return ERROR_COMMAND_SYNTAX_ERROR;

	retval = CALL_COMMAND_HANDLER(flash_command_get_bank, 0, &bank);
	if (ERROR_OK != retval)
		return retval;

	jtagspi_info = bank->driver_priv;

	if (CMD_ARGC == 1)
		command_print(CMD, jtagspi_info->always_4byte ? "on" : "off");
	else
		COMMAND_PARSE_BOOL(CMD_ARGV[1], jtagspi_info->always_4byte, "on", "off");

	return ERROR_OK;
>>>>>>> 25488359
}

static int jtagspi_probe(struct flash_bank *bank)
{
	struct jtagspi_flash_bank *info = bank->driver_priv;
	struct flash_sector *sectors;
	const struct flash_device *p;
	uint8_t in_buf[3];
	uint32_t id, sectorsize;

	if (bank->sectors) {
		free(bank->sectors);
<<<<<<< HEAD
=======
		bank->sectors = NULL;
	}
>>>>>>> 25488359
	info->probed = false;

	if (!bank->target->tap) {
		LOG_ERROR("Target has no JTAG tap");
		return ERROR_FAIL;
	}
	info->tap = bank->target->tap;

	jtagspi_cmd(bank, SPIFLASH_READ_ID, NULL, 0, in_buf, -3);
	/* the table in spi.c has the manufacturer byte (first) as the lsb */
	id = le_to_h_u24(in_buf);

	memset(&info->dev, 0, sizeof(info->dev));
	for (p = flash_devices; p->name ; p++)
		if (p->device_id == id) {
			memcpy(&info->dev, p, sizeof(info->dev));
			break;
		}

	if (!(p->name)) {
		LOG_ERROR("Unknown flash device (ID 0x%06" PRIx32 ")", id & 0xFFFFFF);
		return ERROR_FAIL;
	}

	LOG_INFO("Found flash device \'%s\' (ID 0x%06" PRIx32 ")",
		info->dev.name, info->dev.device_id & 0xFFFFFF);

	/* Set correct size value */
	bank->size = info->dev.size_in_bytes;

	/* calculate address length in bytes */
	if (bank->size <= (1UL << 8))
		info->addr_len = 1;
	else if (bank->size <= (1UL << 16))
		info->addr_len = 2;
	else if (bank->size <= (1UL << 24))
		info->addr_len = 3;
	else {
		info->addr_len = 4;
		LOG_WARNING("4-byte addresses needed, might need extra command to enable");
	}

	/* if no sectors, treat whole bank as single sector */
	sectorsize = info->dev.sectorsize ?
		info->dev.sectorsize : info->dev.size_in_bytes;

	/* create and fill sectors array */
	bank->num_sectors = info->dev.size_in_bytes / sectorsize;
	sectors = malloc(sizeof(struct flash_sector) * bank->num_sectors);
	if (!sectors) {
		LOG_ERROR("not enough memory");
		return ERROR_FAIL;
	}

	for (unsigned int sector = 0; sector < bank->num_sectors; sector++) {
		sectors[sector].offset = sector * sectorsize;
		sectors[sector].size = sectorsize;
		sectors[sector].is_erased = -1;
		sectors[sector].is_protected = 0;
	}

	bank->sectors = sectors;
	info->probed = true;
	return ERROR_OK;
}

<<<<<<< HEAD
static int jtagspi_read_status(struct flash_bank *bank, uint32_t *status)
{
	uint8_t buf;
	int err = jtagspi_cmd(bank, SPIFLASH_READ_STATUS, NULL, &buf, -8);
=======
static int jtagspi_auto_probe(struct flash_bank *bank)
{
	struct jtagspi_flash_bank *info = bank->driver_priv;

	if (info->probed)
		return ERROR_OK;
	return jtagspi_probe(bank);
}

static int jtagspi_read_status(struct flash_bank *bank, uint32_t *status)
{
	uint8_t buf;
	int err = jtagspi_cmd(bank, SPIFLASH_READ_STATUS, NULL, 0, &buf, -1);
>>>>>>> 25488359
	if (err == ERROR_OK) {
		*status = buf;
		LOG_DEBUG("status=0x%02" PRIx32, *status);
	}
<<<<<<< HEAD

=======
>>>>>>> 25488359
	return err;
}

static int jtagspi_wait(struct flash_bank *bank, int timeout_ms)
{
	int64_t t0 = timeval_ms();
	int64_t dt;

	do {
		dt = timeval_ms() - t0;

<<<<<<< HEAD
=======
		uint32_t status = (uint32_t)-1;
>>>>>>> 25488359
		int retval = jtagspi_read_status(bank, &status);
		if (retval != ERROR_OK)
			return retval;

		if ((status & SPIFLASH_BSY_BIT) == 0) {
			LOG_DEBUG("waited %" PRId64 " ms", dt);
			return ERROR_OK;
		}
		alive_sleep(1);
	} while (dt <= timeout_ms);

	LOG_ERROR("timeout, device still busy");
	return ERROR_FAIL;
}

static int jtagspi_write_enable(struct flash_bank *bank)
{
	jtagspi_cmd(bank, SPIFLASH_WRITE_ENABLE, NULL, 0, NULL, 0);

	uint32_t status = (uint32_t)-1;
	int retval = jtagspi_read_status(bank, &status);
	if (retval != ERROR_OK)
		return retval;

<<<<<<< HEAD
	jtagspi_cmd(bank, SPIFLASH_WRITE_ENABLE, NULL, NULL, 0);

	int retval = jtagspi_read_status(bank, &status);
	if (retval != ERROR_OK)
		return retval;

=======
>>>>>>> 25488359
	if ((status & SPIFLASH_WE_BIT) == 0) {
		LOG_ERROR("Cannot enable write to flash. Status=0x%02" PRIx32, status);
		return ERROR_FAIL;
	}
	return ERROR_OK;
}

static int jtagspi_bulk_erase(struct flash_bank *bank)
{
	struct jtagspi_flash_bank *info = bank->driver_priv;
	int retval;
	int64_t t0 = timeval_ms();

	if (info->dev.chip_erase_cmd == 0x00)
		return ERROR_FLASH_OPER_UNSUPPORTED;

	retval = jtagspi_write_enable(bank);
	if (retval != ERROR_OK)
		return retval;

	jtagspi_cmd(bank, info->dev.chip_erase_cmd, NULL, 0, NULL, 0);
	if (retval != ERROR_OK)
		return retval;

	retval = jtagspi_wait(bank, bank->num_sectors * JTAGSPI_MAX_TIMEOUT);
	LOG_INFO("took %" PRId64 " ms", timeval_ms() - t0);
	return retval;
}

<<<<<<< HEAD
=======
static uint8_t *fill_addr(uint32_t addr, unsigned int addr_len, uint8_t *buffer)
{
	for (buffer += addr_len; addr_len > 0; --addr_len) {
		*--buffer = addr;
		addr >>= 8;
	}

	return buffer;
}

>>>>>>> 25488359
static int jtagspi_sector_erase(struct flash_bank *bank, unsigned int sector)
{
	struct jtagspi_flash_bank *info = bank->driver_priv;
	int retval;
	uint8_t addr[sizeof(uint32_t)];
	int64_t t0 = timeval_ms();

	retval = jtagspi_write_enable(bank);
	if (retval != ERROR_OK)
		return retval;

	/* ATXP032/064/128 use always 4-byte addresses except for 0x03 read */
	unsigned int addr_len = info->always_4byte ? 4 : info->addr_len;

	retval = jtagspi_cmd(bank, info->dev.erase_cmd, fill_addr(bank->sectors[sector].offset, addr_len, addr),
			addr_len, NULL, 0);
	if (retval != ERROR_OK)
		return retval;

	retval = jtagspi_wait(bank, JTAGSPI_MAX_TIMEOUT);
	LOG_INFO("sector %u took %" PRId64 " ms", sector, timeval_ms() - t0);
	return retval;
}

static int jtagspi_erase(struct flash_bank *bank, unsigned int first,
		unsigned int last)
{
	struct jtagspi_flash_bank *info = bank->driver_priv;
	int retval = ERROR_OK;

	LOG_DEBUG("erase from sector %u to sector %u", first, last);

	if ((last < first) || (last >= bank->num_sectors)) {
		LOG_ERROR("Flash sector invalid");
		return ERROR_FLASH_SECTOR_INVALID;
	}

	if (!(info->probed)) {
		LOG_ERROR("Flash bank not probed");
		return ERROR_FLASH_BANK_NOT_PROBED;
	}

	for (unsigned int sector = first; sector <= last; sector++) {
		if (bank->sectors[sector].is_protected) {
			LOG_ERROR("Flash sector %u protected", sector);
			return ERROR_FAIL;
		}
	}

	if (first == 0 && last == (bank->num_sectors - 1) &&
		info->dev.chip_erase_cmd != 0x00 &&
		info->dev.chip_erase_cmd != info->dev.erase_cmd) {
		LOG_DEBUG("Trying bulk erase.");
		retval = jtagspi_bulk_erase(bank);
		if (retval == ERROR_OK)
			return retval;
		else
			LOG_WARNING("Bulk flash erase failed. Falling back to sector erase.");
	}

	if (info->dev.erase_cmd == 0x00)
		return ERROR_FLASH_OPER_UNSUPPORTED;

	for (unsigned int sector = first; sector <= last; sector++) {
		retval = jtagspi_sector_erase(bank, sector);
		if (retval != ERROR_OK) {
			LOG_ERROR("Sector erase failed.");
			break;
		}
	}

	return retval;
}

static int jtagspi_protect(struct flash_bank *bank, int set, unsigned int first,
		unsigned int last)
{
	for (unsigned int sector = first; sector <= last; sector++)
		bank->sectors[sector].is_protected = set;
	return ERROR_OK;
}

static int jtagspi_read(struct flash_bank *bank, uint8_t *buffer, uint32_t offset, uint32_t count)
{
	struct jtagspi_flash_bank *info = bank->driver_priv;
	uint32_t pagesize, currsize;
	uint8_t addr[sizeof(uint32_t)];
	int retval;

	if (!(info->probed)) {
		LOG_ERROR("Flash bank not probed.");
		return ERROR_FLASH_BANK_NOT_PROBED;
	}

	/* if no sectorsize, use reasonable default */
	pagesize = info->dev.sectorsize ? info->dev.sectorsize : info->dev.pagesize;
	if (pagesize == 0)
		pagesize = (info->dev.size_in_bytes <= SPIFLASH_DEF_PAGESIZE) ?
			info->dev.size_in_bytes : SPIFLASH_DEF_PAGESIZE;

	/* ATXP032/064/128 use always 4-byte addresses except for 0x03 read */
	unsigned int addr_len = ((info->dev.read_cmd != 0x03) && info->always_4byte) ? 4 : info->addr_len;

	while (count > 0) {
		/* length up to end of current page */
		currsize = ((offset + pagesize) & ~(pagesize - 1)) - offset;
		/* but no more than remaining size */
		currsize = (count < currsize) ? count : currsize;

		retval = jtagspi_cmd(bank, info->dev.read_cmd, fill_addr(offset, addr_len, addr),
			addr_len, buffer, -currsize);
		if (retval != ERROR_OK) {
			LOG_ERROR("page read error");
			return retval;
		}
		LOG_DEBUG("read page at 0x%08" PRIx32, offset);
		offset += currsize;
		buffer += currsize;
		count -= currsize;
	}
	return ERROR_OK;
}

static int jtagspi_page_write(struct flash_bank *bank, const uint8_t *buffer, uint32_t offset, uint32_t count)
{
	struct jtagspi_flash_bank *info = bank->driver_priv;
	uint8_t addr[sizeof(uint32_t)];
	int retval;

	retval = jtagspi_write_enable(bank);
	if (retval != ERROR_OK)
		return retval;

	/* ATXP032/064/128 use always 4-byte addresses except for 0x03 read */
	unsigned int addr_len = ((info->dev.read_cmd != 0x03) && info->always_4byte) ? 4 : info->addr_len;

	retval = jtagspi_cmd(bank, info->dev.pprog_cmd, fill_addr(offset, addr_len, addr),
		addr_len, (uint8_t *) buffer, count);
	if (retval != ERROR_OK)
		return retval;
	return jtagspi_wait(bank, JTAGSPI_MAX_TIMEOUT);
}

static int jtagspi_write(struct flash_bank *bank, const uint8_t *buffer, uint32_t offset, uint32_t count)
{
	struct jtagspi_flash_bank *info = bank->driver_priv;
	uint32_t pagesize, currsize;
	int retval;

	if (!(info->probed)) {
		LOG_ERROR("Flash bank not probed.");
		return ERROR_FLASH_BANK_NOT_PROBED;
	}

	/* if no write pagesize, use reasonable default */
	pagesize = info->dev.pagesize ? info->dev.pagesize : SPIFLASH_DEF_PAGESIZE;

	while (count > 0) {
		/* length up to end of current page */
		currsize = ((offset + pagesize) & ~(pagesize - 1)) - offset;
		/* but no more than remaining size */
		currsize = (count < currsize) ? count : currsize;

		retval = jtagspi_page_write(bank, buffer, offset, currsize);
		if (retval != ERROR_OK) {
			LOG_ERROR("page write error");
			return retval;
		}
		LOG_DEBUG("wrote page at 0x%08" PRIx32, offset);
		offset += currsize;
		buffer += currsize;
		count -= currsize;
	}
	return ERROR_OK;
}

static int jtagspi_info(struct flash_bank *bank, struct command_invocation *cmd)
{
	struct jtagspi_flash_bank *info = bank->driver_priv;

	if (!(info->probed)) {
		command_print_sameline(cmd, "\nJTAGSPI flash bank not probed yet\n");
		return ERROR_OK;
	}

	command_print_sameline(cmd, "flash \'%s\', device id = 0x%06" PRIx32
		", flash size = %" PRIu32 " %sbytes\n(page size = %" PRIu32
		", read = 0x%02" PRIx8 ", qread = 0x%02" PRIx8
		", pprog = 0x%02" PRIx8 ", mass_erase = 0x%02" PRIx8
		", sector size = %" PRIu32 " %sbytes, sector_erase = 0x%02" PRIx8 ")",
		info->dev.name, info->dev.device_id & 0xFFFFFF,
		bank->size / 4096 ? bank->size / 1024 : bank->size,
		bank->size / 4096 ? "k" : "", info->dev.pagesize,
		info->dev.read_cmd, info->dev.qread_cmd,
		info->dev.pprog_cmd, info->dev.chip_erase_cmd,
		info->dev.sectorsize / 4096 ?
		info->dev.sectorsize / 1024 : info->dev.sectorsize,
		info->dev.sectorsize / 4096 ? "k" : "",
		info->dev.erase_cmd);

	return ERROR_OK;
}

static const struct command_registration jtagspi_exec_command_handlers[] = {
	{
		.name = "set",
		.handler = jtagspi_handle_set,
		.mode = COMMAND_EXEC,
		.usage = "bank_id name chip_size page_size read_cmd unused pprg_cmd "
			"[ mass_erase_cmd ] [ sector_size sector_erase_cmd ]",
		.help = "Set device parameters if not autodetected.",
	},
	{
		.name = "cmd",
		.handler = jtagspi_handle_cmd,
		.mode = COMMAND_EXEC,
		.usage = "bank_id num_resp cmd_byte ...",
		.help = "Send low-level command cmd_byte and following bytes, read num_bytes.",
	},
	{
		.name = "always_4byte",
		.handler = jtagspi_handle_always_4byte,
		.mode = COMMAND_EXEC,
		.usage = "bank_id [ on | off ]",
		.help = "Use always 4-byte address except for basic 0x03.",
	},

	COMMAND_REGISTRATION_DONE
};

static const struct command_registration jtagspi_command_handlers[] = {
	{
		.name = "jtagspi",
		.mode = COMMAND_ANY,
		.help = "jtagspi command group",
		.usage = "",
		.chain = jtagspi_exec_command_handlers,
	},
	COMMAND_REGISTRATION_DONE
};

const struct flash_driver jtagspi_flash = {
	.name = "jtagspi",
	.commands = jtagspi_command_handlers,
	.flash_bank_command = jtagspi_flash_bank_command,
	.erase = jtagspi_erase,
	.protect = jtagspi_protect,
	.write = jtagspi_write,
	.read = jtagspi_read,
	.probe = jtagspi_probe,
	.auto_probe = jtagspi_auto_probe,
	.erase_check = default_flash_blank_check,
	.info = jtagspi_info,
	.free_driver_priv = default_flash_free_driver_priv,
};<|MERGE_RESOLUTION|>--- conflicted
+++ resolved
@@ -29,15 +29,10 @@
 
 struct jtagspi_flash_bank {
 	struct jtag_tap *tap;
-<<<<<<< HEAD
-	const struct flash_device *dev;
-	bool probed;
-=======
 	struct flash_device dev;
 	char devname[32];
 	bool probed;
 	bool always_4byte;			/* use always 4-byte address except for basic read 0x03 */
->>>>>>> 25488359
 	uint32_t ir;
 	unsigned int addr_len;		/* address length in bytes */
 };
@@ -155,11 +150,6 @@
 	int retval = jtag_execute_queue();
 
 	if (is_read)
-<<<<<<< HEAD
-		flip_u8(data_buf, data, lenb);
-	free(data_buf);
-	return retval;
-=======
 		flip_u8(data_buffer, data_buffer, data_len);
 	return retval;
 }
@@ -386,7 +376,6 @@
 		COMMAND_PARSE_BOOL(CMD_ARGV[1], jtagspi_info->always_4byte, "on", "off");
 
 	return ERROR_OK;
->>>>>>> 25488359
 }
 
 static int jtagspi_probe(struct flash_bank *bank)
@@ -399,11 +388,8 @@
 
 	if (bank->sectors) {
 		free(bank->sectors);
-<<<<<<< HEAD
-=======
 		bank->sectors = NULL;
 	}
->>>>>>> 25488359
 	info->probed = false;
 
 	if (!bank->target->tap) {
@@ -470,12 +456,6 @@
 	return ERROR_OK;
 }
 
-<<<<<<< HEAD
-static int jtagspi_read_status(struct flash_bank *bank, uint32_t *status)
-{
-	uint8_t buf;
-	int err = jtagspi_cmd(bank, SPIFLASH_READ_STATUS, NULL, &buf, -8);
-=======
 static int jtagspi_auto_probe(struct flash_bank *bank)
 {
 	struct jtagspi_flash_bank *info = bank->driver_priv;
@@ -489,15 +469,10 @@
 {
 	uint8_t buf;
 	int err = jtagspi_cmd(bank, SPIFLASH_READ_STATUS, NULL, 0, &buf, -1);
->>>>>>> 25488359
 	if (err == ERROR_OK) {
 		*status = buf;
 		LOG_DEBUG("status=0x%02" PRIx32, *status);
 	}
-<<<<<<< HEAD
-
-=======
->>>>>>> 25488359
 	return err;
 }
 
@@ -509,10 +484,7 @@
 	do {
 		dt = timeval_ms() - t0;
 
-<<<<<<< HEAD
-=======
 		uint32_t status = (uint32_t)-1;
->>>>>>> 25488359
 		int retval = jtagspi_read_status(bank, &status);
 		if (retval != ERROR_OK)
 			return retval;
@@ -537,15 +509,6 @@
 	if (retval != ERROR_OK)
 		return retval;
 
-<<<<<<< HEAD
-	jtagspi_cmd(bank, SPIFLASH_WRITE_ENABLE, NULL, NULL, 0);
-
-	int retval = jtagspi_read_status(bank, &status);
-	if (retval != ERROR_OK)
-		return retval;
-
-=======
->>>>>>> 25488359
 	if ((status & SPIFLASH_WE_BIT) == 0) {
 		LOG_ERROR("Cannot enable write to flash. Status=0x%02" PRIx32, status);
 		return ERROR_FAIL;
@@ -575,8 +538,6 @@
 	return retval;
 }
 
-<<<<<<< HEAD
-=======
 static uint8_t *fill_addr(uint32_t addr, unsigned int addr_len, uint8_t *buffer)
 {
 	for (buffer += addr_len; addr_len > 0; --addr_len) {
@@ -587,7 +548,6 @@
 	return buffer;
 }
 
->>>>>>> 25488359
 static int jtagspi_sector_erase(struct flash_bank *bank, unsigned int sector)
 {
 	struct jtagspi_flash_bank *info = bank->driver_priv;
