/***************************************************************************
 *                                                                         *
 *   Copyright (C) 2018 by Bohdan Tymkiv                                   *
 *   bohdan.tymkiv@cypress.com bohdan200@gmail.com                         *
 *                                                                         *
 *   This program is free software; you can redistribute it and/or modify  *
 *   it under the terms of the GNU General Public License as published by  *
 *   the Free Software Foundation; either version 2 of the License, or     *
 *   (at your option) any later version.                                   *
 *                                                                         *
 *   This program is distributed in the hope that it will be useful,       *
 *   but WITHOUT ANY WARRANTY; without even the implied warranty of        *
 *   MERCHANTABILITY or FITNESS FOR A PARTICULAR PURPOSE.  See the         *
 *   GNU General Public License for more details.                          *
 *                                                                         *
 *   You should have received a copy of the GNU General Public License     *
 *   along with this program.  If not, see <http://www.gnu.org/licenses/>. *
 ***************************************************************************/

#ifdef HAVE_CONFIG_H
#include "config.h"
#endif

#include <time.h>

#include "imp.h"
#include "helper/time_support.h"
#include "target/arm_adi_v5.h"
#include "target/target.h"
#include "target/cortex_m.h"
#include "target/breakpoints.h"
#include "target/target_type.h"
#include "target/algorithm.h"

/**************************************************************************************************
 * PSoC6 device definitions
 *************************************************************************************************/
#define MFLASH_SECTOR_SIZE              (256u * 1024u)
#define WFLASH_SECTOR_SIZE              (32u * 1024u)

#define MEM_BASE_MFLASH                 0x10000000u
#define MEM_BASE_WFLASH                 0x14000000u
#define MEM_WFLASH_SIZE                 32768u
#define MEM_BASE_SFLASH                 0x16000000u
#define RAM_STACK_WA_SIZE               2048u
#define PSOC6_SPCIF_GEOMETRY            0x4025F00Cu

#define PROTECTION_UNKNOWN              0x00u
#define PROTECTION_VIRGIN               0x01u
#define PROTECTION_NORMAL               0x02u
#define PROTECTION_SECURE               0x03u
#define PROTECTION_DEAD                 0x04u

#define MEM_BASE_IPC                    0x40230000u
#define IPC_STRUCT_SIZE                 0x20u
#define MEM_IPC(n)                      (MEM_BASE_IPC + (n) * IPC_STRUCT_SIZE)
#define MEM_IPC_ACQUIRE(n)              (MEM_IPC(n) + 0x00u)
#define MEM_IPC_NOTIFY(n)               (MEM_IPC(n) + 0x08u)
#define MEM_IPC_DATA(n)                 (MEM_IPC(n) + 0x0Cu)
#define MEM_IPC_LOCK_STATUS(n)          (MEM_IPC(n) + 0x10u)

#define MEM_BASE_IPC_INTR               0x40231000u
#define IPC_INTR_STRUCT_SIZE            0x20u
#define MEM_IPC_INTR(n)                 (MEM_BASE_IPC_INTR + (n) * IPC_INTR_STRUCT_SIZE)
#define MEM_IPC_INTR_MASK(n)            (MEM_IPC_INTR(n) + 0x08u)
#define IPC_ACQUIRE_SUCCESS_MSK         0x80000000u
#define IPC_LOCK_ACQUIRED_MSK           0x80000000u

#define IPC_ID                          2u
#define IPC_INTR_ID                     0u
#define IPC_TIMEOUT_MS                  1000

#define SROMAPI_SIID_REQ                    0x00000001u
#define SROMAPI_SIID_REQ_FAMILY_REVISION    (SROMAPI_SIID_REQ | 0x000u)
#define SROMAPI_SIID_REQ_SIID_PROTECTION    (SROMAPI_SIID_REQ | 0x100u)
#define SROMAPI_WRITEROW_REQ                0x05000100u
#define SROMAPI_PROGRAMROW_REQ              0x06000100u
#define SROMAPI_ERASESECTOR_REQ             0x14000100u
#define SROMAPI_ERASEALL_REQ                0x0A000100u
#define SROMAPI_ERASEROW_REQ                0x1C000100u

#define SROMAPI_STATUS_MSK                  0xF0000000u
#define SROMAPI_STAT_SUCCESS                0xA0000000u
#define SROMAPI_DATA_LOCATION_MSK           0x00000001u
#define SROMAPI_CALL_TIMEOUT_MS             1500

struct psoc6_target_info {
	uint32_t silicon_id;
	uint8_t protection;
	uint32_t main_flash_sz;
	uint32_t row_sz;
	bool is_probed;
};

struct timeout {
	int64_t start_time;
	long timeout_ms;
};

struct row_region {
	uint32_t addr;
	size_t size;
};

static const struct row_region safe_sflash_regions[] = {
	{0x16000800, 0x800},	/* SFLASH: User Data */
	{0x16001A00, 0x200},	/* SFLASH: NAR */
	{0x16005A00, 0xC00},	/* SFLASH: Public Key */
	{0x16007C00, 0x400},	/* SFLASH: TOC2 */
};

#define SFLASH_NUM_REGIONS ARRAY_SIZE(safe_sflash_regions)

static struct working_area *g_stack_area;
static struct armv7m_algorithm g_armv7m_info;

/** ***********************************************************************************************
 * @brief Initializes `struct timeout` structure with given timeout value
 * @param to pointer to `struct timeout` structure
 * @param timeout_ms timeout, in milliseconds
 *************************************************************************************************/
static void timeout_init(struct timeout *to, long timeout_ms)
{
	to->start_time = timeval_ms();
	to->timeout_ms = timeout_ms;
}

/** ***********************************************************************************************
 * @brief Returns true if given `struct timeout` structure has expired
 * @param to pointer to `struct timeout` structure
 * @return true if timeout expired
 *************************************************************************************************/
static bool timeout_expired(struct timeout *to)
{
	return (timeval_ms() - to->start_time) > to->timeout_ms;
}

/** ***********************************************************************************************
 * @brief Starts pseudo flash algorithm and leaves it running. Function allocates working area for
 * algorithm code and CPU stack, adjusts stack pointer, uploads and starts the algorithm.
 * Algorithm (a basic infinite loop) runs asynchronously while driver performs Flash operations.
 *
 * @param target target for the algorithm
 * @return ERROR_OK in case of success, ERROR_XXX code otherwise
 *************************************************************************************************/
static int sromalgo_prepare(struct target *target)
{
	int hr;

	/* Initialize Vector Table Offset register (in case FW modified it) */
	hr = target_write_u32(target, 0xE000ED08, 0x00000000);
	if (hr != ERROR_OK)
		return hr;

	/* Allocate Working Area for Stack and Flash algorithm */
	hr = target_alloc_working_area(target, RAM_STACK_WA_SIZE, &g_stack_area);
	if (hr != ERROR_OK)
		return hr;

	g_armv7m_info.common_magic = ARMV7M_COMMON_MAGIC;
	g_armv7m_info.core_mode = ARM_MODE_THREAD;

	struct reg_param reg_params;
	init_reg_param(&reg_params, "sp", 32, PARAM_OUT);
	buf_set_u32(reg_params.value, 0, 32, g_stack_area->address + g_stack_area->size);

	/* Write basic infinite loop algorithm to target RAM */
	hr = target_write_u32(target, g_stack_area->address, 0xFEE7FEE7);
	if (hr != ERROR_OK)
		goto destroy_rp_free_wa;

	hr = target_start_algorithm(target, 0, NULL, 1, &reg_params, g_stack_area->address,
			0, &g_armv7m_info);
	if (hr != ERROR_OK)
		goto destroy_rp_free_wa;

	destroy_reg_param(&reg_params);

	return hr;

destroy_rp_free_wa:
	/* Something went wrong, do some cleanup */
	destroy_reg_param(&reg_params);

	target_free_working_area(target, g_stack_area);
	g_stack_area = NULL;

	return hr;
}

/** ***********************************************************************************************
 * @brief Stops running flash algorithm and releases associated resources.
 * This function is also used for cleanup in case of errors so g_stack_area may be NULL.
 * These cases have to be handled gracefully.
 *
 * @param target current target
 *************************************************************************************************/
static void sromalgo_release(struct target *target)
{
	int hr = ERROR_OK;

	if (g_stack_area) {
		/* Stop flash algorithm if it is running */
		if (target->running_alg) {
			hr = target_halt(target);
			if (hr != ERROR_OK)
				goto exit_free_wa;

			hr = target_wait_algorithm(target, 0, NULL, 0, NULL, 0,
					IPC_TIMEOUT_MS, &g_armv7m_info);
			if (hr != ERROR_OK)
				goto exit_free_wa;
		}

exit_free_wa:
		/* Free Stack/Flash algorithm working area */
		target_free_working_area(target, g_stack_area);
		g_stack_area = NULL;
	}
}

/** ***********************************************************************************************
 * @brief Waits for expected IPC lock status. PSoC6 uses IPC structures for inter-core
 * communication. Same IPCs are used to invoke SROM API. IPC structure must be locked prior to
 * invoking any SROM API. This ensures nothing else in the system will use same IPC thus corrupting
 * our data. Locking is performed by ipc_acquire(), this function ensures that IPC is actually
 * in expected state
 *
 * @param target current target
 * @param ipc_id IPC index to poll. IPC #2 is dedicated for DAP access
 * @param lock_expected expected lock status
 * @return ERROR_OK in case of success, ERROR_XXX code otherwise
 *************************************************************************************************/
static int ipc_poll_lock_stat(struct target *target, uint32_t ipc_id, bool lock_expected)
{
	int hr;
	uint32_t reg_val;

	struct timeout to;
	timeout_init(&to, IPC_TIMEOUT_MS);

	while (!timeout_expired(&to)) {
		/* Process any server requests */
		keep_alive();

		/* Read IPC Lock status */
		hr = target_read_u32(target, MEM_IPC_LOCK_STATUS(ipc_id), &reg_val);
		if (hr != ERROR_OK) {
			LOG_ERROR("Unable to read IPC Lock Status register");
			return hr;
		}

		bool is_locked = (reg_val & IPC_LOCK_ACQUIRED_MSK) != 0;

		if (lock_expected == is_locked)
			return ERROR_OK;
	}

	if (target->coreid) {
		LOG_WARNING("SROM API calls via CM4 target are supported on single-core PSoC6 devices only. "
			"Please perform all Flash-related operations via CM0+ target on dual-core devices.");
	}

	LOG_ERROR("Timeout polling IPC Lock Status");
	return ERROR_TARGET_TIMEOUT;
}

/** ***********************************************************************************************
 * @brief Acquires IPC structure. PSoC6 uses IPC structures for inter-core communication.
 * Same IPCs are used to invoke SROM API. IPC structure must be locked prior to invoking any SROM API.
 * This ensures nothing else in the system will use same IPC thus corrupting our data.
 * This function locks the IPC.
 *
 * @param target current target
 * @param ipc_id ipc_id IPC index to acquire. IPC #2 is dedicated for DAP access
 * @return ERROR_OK in case of success, ERROR_XXX code otherwise
 *************************************************************************************************/
static int ipc_acquire(struct target *target, char ipc_id)
{
	int hr = ERROR_OK;
	bool is_acquired = false;
	uint32_t reg_val;

	struct timeout to;
	timeout_init(&to, IPC_TIMEOUT_MS);

	while (!timeout_expired(&to)) {
		keep_alive();

		hr = target_write_u32(target, MEM_IPC_ACQUIRE(ipc_id), IPC_ACQUIRE_SUCCESS_MSK);
		if (hr != ERROR_OK) {
			LOG_ERROR("Unable to write to IPC Acquire register");
			return hr;
		}

		/* Check if data is written on first step */
		hr = target_read_u32(target, MEM_IPC_ACQUIRE(ipc_id), &reg_val);
		if (hr != ERROR_OK) {
			LOG_ERROR("Unable to read IPC Acquire register");
			return hr;
		}

		is_acquired = (reg_val & IPC_ACQUIRE_SUCCESS_MSK) != 0;
		if (is_acquired) {
			/* If IPC structure is acquired, the lock status should be set */
			hr = ipc_poll_lock_stat(target, ipc_id, true);
			break;
		}
	}

	if (!is_acquired)
		LOG_ERROR("Timeout acquiring IPC structure");

	return hr;
}

/** ***********************************************************************************************
 * @brief Invokes SROM API functions which are responsible for Flash operations
 *
 * @param target current target
 * @param req_and_params request id of the function to invoke
 * @param working_area address of memory buffer in target's memory space for SROM API parameters
 * @param data_out pointer to variable which will be populated with execution status
 * @return ERROR_OK in case of success, ERROR_XXX code otherwise
 *************************************************************************************************/
static int call_sromapi(struct target *target,
	uint32_t req_and_params,
	uint32_t working_area,
	uint32_t *data_out)
{
	int hr;

	bool is_data_in_ram = (req_and_params & SROMAPI_DATA_LOCATION_MSK) == 0;

	hr = ipc_acquire(target, IPC_ID);
	if (hr != ERROR_OK)
		return hr;

	if (is_data_in_ram)
		hr = target_write_u32(target, MEM_IPC_DATA(IPC_ID), working_area);
	else
		hr = target_write_u32(target, MEM_IPC_DATA(IPC_ID), req_and_params);

	if (hr != ERROR_OK)
		return hr;

	/* Enable notification interrupt of IPC_INTR_STRUCT0(CM0+) for IPC_STRUCT2 */
	hr = target_write_u32(target, MEM_IPC_INTR_MASK(IPC_INTR_ID), 1u << (16 + IPC_ID));
	if (hr != ERROR_OK)
		return hr;

	hr = target_write_u32(target, MEM_IPC_NOTIFY(IPC_ID), 1);
	if (hr != ERROR_OK)
		return hr;

	/* Poll lock status */
	hr = ipc_poll_lock_stat(target, IPC_ID, false);
	if (hr != ERROR_OK)
		return hr;

	/* Poll Data byte */
	if (is_data_in_ram)
		hr = target_read_u32(target, working_area, data_out);
	else
		hr = target_read_u32(target, MEM_IPC_DATA(IPC_ID), data_out);

	if (hr != ERROR_OK) {
		LOG_ERROR("Error reading SROM API Status location");
		return hr;
	}

	bool is_success = (*data_out & SROMAPI_STATUS_MSK) == SROMAPI_STAT_SUCCESS;
	if (!is_success) {
		LOG_ERROR("SROM API execution failed. Status: 0x%08" PRIX32, *data_out);
		return ERROR_TARGET_FAILURE;
	}

	return ERROR_OK;
}

/** ***********************************************************************************************
 * @brief Retrieves SiliconID and Protection status of the target device
 * @param target current target
 * @param si_id pointer to variable, will be populated with SiliconID
 * @param protection pointer to variable, will be populated with protection status
 * @return ERROR_OK in case of success, ERROR_XXX code otherwise
 *************************************************************************************************/
static int get_silicon_id(struct target *target, uint32_t *si_id, uint8_t *protection)
{
	int hr;
	uint32_t family_rev, siid_prot;

	hr = sromalgo_prepare(target);
	if (hr != ERROR_OK)
		goto exit;

	/* Read FamilyID and Revision */
	hr = call_sromapi(target, SROMAPI_SIID_REQ_FAMILY_REVISION, 0, &family_rev);
	if (hr != ERROR_OK)
		goto exit;

	/* Read SiliconID and Protection */
	hr = call_sromapi(target, SROMAPI_SIID_REQ_SIID_PROTECTION, 0, &siid_prot);
	if (hr != ERROR_OK)
		goto exit;

	*si_id  = (siid_prot & 0x0000FFFF) << 16;
	*si_id |= (family_rev & 0x00FF0000) >> 8;
	*si_id |= (family_rev & 0x000000FF) >> 0;

	*protection = (siid_prot & 0x000F0000) >> 0x10;

exit:
	sromalgo_release(target);
	return ERROR_OK;
}

/** ***********************************************************************************************
 * @brief Translates Protection status to openocd-friendly boolean value
 * @param bank current flash bank
 * @return ERROR_OK in case of success, ERROR_XXX code otherwise
 *************************************************************************************************/
static int psoc6_protect_check(struct flash_bank *bank)
{
	int is_protected;

	struct psoc6_target_info *psoc6_info = bank->driver_priv;
	int hr = get_silicon_id(bank->target, &psoc6_info->silicon_id, &psoc6_info->protection);
	if (hr != ERROR_OK)
		return hr;

	switch (psoc6_info->protection) {
		case PROTECTION_VIRGIN:
		case PROTECTION_NORMAL:
			is_protected = 0;
			break;

		case PROTECTION_UNKNOWN:
		case PROTECTION_SECURE:
		case PROTECTION_DEAD:
		default:
			is_protected = 1;
			break;
	}

	for (unsigned int i = 0; i < bank->num_sectors; i++)
		bank->sectors[i].is_protected = is_protected;

	return ERROR_OK;
}

/** ***********************************************************************************************
 * @brief Dummy function, Life Cycle transition is not currently supported
 * @return ERROR_OK always
 *************************************************************************************************/
static int psoc6_protect(struct flash_bank *bank, int set, unsigned int first,
		unsigned int last)
{
	(void)bank;
	(void)set;
	(void)first;
	(void)last;

	LOG_WARNING("Life Cycle transition for PSoC6 is not supported");
	return ERROR_OK;
}

/** ***********************************************************************************************
 * @brief Translates Protection status to string
 * @param protection protection value
 * @return pointer to const string describing protection status
 *************************************************************************************************/
static const char *protection_to_str(uint8_t protection)
{
	switch (protection) {
		case PROTECTION_VIRGIN:
			return "VIRGIN";
		case PROTECTION_NORMAL:
			return "NORMAL";
		case PROTECTION_SECURE:
			return "SECURE";
		case PROTECTION_DEAD:
			return "DEAD";
		case PROTECTION_UNKNOWN:
		default:
			return "UNKNOWN";
	}
}

/** ***********************************************************************************************
 * @brief psoc6_get_info Displays human-readable information about acquired device
 * @param bank current flash bank
 * @param cmd pointer to command invocation instance
 * @return ERROR_OK in case of success, ERROR_XXX code otherwise
 *************************************************************************************************/
static int psoc6_get_info(struct flash_bank *bank, struct command_invocation *cmd)
{
	struct psoc6_target_info *psoc6_info = bank->driver_priv;

	if (psoc6_info->is_probed == false)
		return ERROR_FAIL;

	int hr = get_silicon_id(bank->target, &psoc6_info->silicon_id, &psoc6_info->protection);
	if (hr != ERROR_OK)
		return hr;

<<<<<<< HEAD
	snprintf(buf, buf_size,
=======
	command_print_sameline(cmd,
>>>>>>> 25488359
		"PSoC6 Silicon ID: 0x%08" PRIX32 "\n"
		"Protection: %s\n"
		"Main Flash size: %" PRIu32 " kB\n"
		"Work Flash size: 32 kB\n",
		psoc6_info->silicon_id,
		protection_to_str(psoc6_info->protection),
		psoc6_info->main_flash_sz / 1024);

	return ERROR_OK;
}

/** ***********************************************************************************************
 * @brief Checks if given flash bank belongs to Supervisory Flash
 * @param bank current flash bank
 * @return true if flash bank belongs to Supervisory Flash
 *************************************************************************************************/
static bool is_sflash_bank(struct flash_bank *bank)
{
	for (size_t i = 0; i < SFLASH_NUM_REGIONS; i++) {
		if (bank->base == safe_sflash_regions[i].addr)
			return true;
	}

	return false;
}

/** ***********************************************************************************************
 * @brief Checks if given flash bank belongs to Work Flash
 * @param bank current flash bank
 * @return true if flash bank belongs to Work Flash
 *************************************************************************************************/
static inline bool is_wflash_bank(struct flash_bank *bank)
{
	return (bank->base == MEM_BASE_WFLASH);
}

/** ***********************************************************************************************
 * @brief Checks if given flash bank belongs to Main Flash
 * @param bank current flash bank
 * @return true if flash bank belongs to Main Flash
 *************************************************************************************************/
static inline bool is_mflash_bank(struct flash_bank *bank)
{
	return (bank->base == MEM_BASE_MFLASH);
}

/** ***********************************************************************************************
 * @brief Probes the device and populates related data structures with target flash geometry data.
 * This is done in non-intrusive way, no SROM API calls are involved so GDB can safely attach to a
 * running target. Function assumes that size of Work Flash is 32kB (true for all current part numbers)
 *
 * @param bank current flash bank
 * @return ERROR_OK in case of success, ERROR_XXX code otherwise
 *************************************************************************************************/
static int psoc6_probe(struct flash_bank *bank)
{
	struct target *target = bank->target;
	struct psoc6_target_info *psoc6_info = bank->driver_priv;

	int hr = ERROR_OK;

	/* Retrieve data from SPCIF_GEOMETRY */
	uint32_t geom;
	target_read_u32(target, PSOC6_SPCIF_GEOMETRY, &geom);
	uint32_t row_sz_lg2 = (geom & 0xF0) >> 4;
	uint32_t row_sz = (0x01 << row_sz_lg2);
	uint32_t row_cnt = 1 + ((geom & 0x00FFFF00) >> 8);
	uint32_t bank_cnt = 1 + ((geom & 0xFF000000) >> 24);

	/* Calculate size of Main Flash*/
	uint32_t flash_sz_bytes = bank_cnt * row_cnt * row_sz;

	free(bank->sectors);
	bank->sectors = NULL;

	size_t bank_size = 0;

	if (is_mflash_bank(bank))
		bank_size = flash_sz_bytes;
	else if (is_wflash_bank(bank))
		bank_size = MEM_WFLASH_SIZE;
	else if (is_sflash_bank(bank)) {
		for (size_t i = 0; i < SFLASH_NUM_REGIONS; i++) {
			if (safe_sflash_regions[i].addr == bank->base) {
				bank_size = safe_sflash_regions[i].size;
				break;
			}
		}
	}

	if (bank_size == 0) {
		LOG_ERROR("Invalid Flash Bank base address in config file");
		return ERROR_FLASH_BANK_INVALID;
	}

	unsigned int num_sectors = bank_size / row_sz;
	bank->size = bank_size;
	bank->chip_width = 4;
	bank->bus_width = 4;
	bank->erased_value = 0;
	bank->default_padded_value = 0;

	bank->num_sectors = num_sectors;
	bank->sectors = calloc(num_sectors, sizeof(struct flash_sector));
	for (unsigned int i = 0; i < num_sectors; i++) {
		bank->sectors[i].size = row_sz;
		bank->sectors[i].offset = i * row_sz;
		bank->sectors[i].is_erased = -1;
		bank->sectors[i].is_protected = -1;
	}

	psoc6_info->is_probed = true;
	psoc6_info->main_flash_sz = flash_sz_bytes;
	psoc6_info->row_sz = row_sz;

	return hr;
}

/** ***********************************************************************************************
 * @brief Probes target device only if it hasn't been probed yet
 * @param bank current flash bank
 * @return ERROR_OK in case of success, ERROR_XXX code otherwise
 *************************************************************************************************/
static int psoc6_auto_probe(struct flash_bank *bank)
{
	struct psoc6_target_info *psoc6_info = bank->driver_priv;
	int hr;

	if (psoc6_info->is_probed)
		hr = ERROR_OK;
	else
		hr = psoc6_probe(bank);

	return hr;
}

/** ***********************************************************************************************
 * @brief Erases single sector (256k) on target device
 * @param bank current flash bank
 * @param wa working area for SROM API parameters
 * @param addr starting address of the sector
 * @return ERROR_OK in case of success, ERROR_XXX code otherwise
 *************************************************************************************************/
static int psoc6_erase_sector(struct flash_bank *bank, struct working_area *wa, uint32_t addr)
{
	struct target *target = bank->target;

	LOG_DEBUG("Erasing SECTOR @%08" PRIX32, addr);

	int hr = target_write_u32(target, wa->address, SROMAPI_ERASESECTOR_REQ);
	if (hr != ERROR_OK)
		return hr;

	hr = target_write_u32(target, wa->address + 0x04, addr);
	if (hr != ERROR_OK)
		return hr;

	uint32_t data_out;
	hr = call_sromapi(target, SROMAPI_ERASESECTOR_REQ, wa->address, &data_out);
	if (hr != ERROR_OK)
		LOG_ERROR("SECTOR @%08" PRIX32 " not erased!", addr);

	return hr;
}

/** ***********************************************************************************************
 * @brief Erases single row (512b) on target device
 * @param bank current flash bank
 * @param wa working area for SROM API parameters
 * @param addr starting address of the flash row
 * @return ERROR_OK in case of success, ERROR_XXX code otherwise
 *************************************************************************************************/
static int psoc6_erase_row(struct flash_bank *bank, struct working_area *wa, uint32_t addr)
{
	struct target *target = bank->target;

	LOG_DEBUG("Erasing ROW @%08" PRIX32, addr);

	int hr = target_write_u32(target, wa->address, SROMAPI_ERASEROW_REQ);
	if (hr != ERROR_OK)
		return hr;

	hr = target_write_u32(target, wa->address + 0x04, addr);
	if (hr != ERROR_OK)
		return hr;

	uint32_t data_out;
	hr = call_sromapi(target, SROMAPI_ERASEROW_REQ, wa->address, &data_out);
	if (hr != ERROR_OK)
		LOG_ERROR("ROW @%08" PRIX32 " not erased!", addr);

	return hr;
}

/** ***********************************************************************************************
 * @brief Performs Erase operation. Function will try to use biggest erase block possible to
 * speedup the operation.
 *
 * @param bank current flash bank
 * @param first first sector to erase
 * @param last last sector to erase
 * @return ERROR_OK in case of success, ERROR_XXX code otherwise
 *************************************************************************************************/
static int psoc6_erase(struct flash_bank *bank, unsigned int first,
		unsigned int last)
{
	struct target *target = bank->target;
	struct psoc6_target_info *psoc6_info = bank->driver_priv;
	const uint32_t sector_size = is_wflash_bank(bank) ? WFLASH_SECTOR_SIZE : MFLASH_SECTOR_SIZE;

	int hr;
	struct working_area *wa;

	if (is_sflash_bank(bank)) {
		LOG_INFO("Erase operation on Supervisory Flash is not required, skipping");
		return ERROR_OK;
	}

	hr = sromalgo_prepare(target);
	if (hr != ERROR_OK)
		goto exit;

	hr = target_alloc_working_area(target, psoc6_info->row_sz + 32, &wa);
	if (hr != ERROR_OK)
		goto exit;

	/* Number of rows in single sector */
	const unsigned int rows_in_sector = sector_size / psoc6_info->row_sz;

	while (last >= first) {
		/* Erase Sector if we are on sector boundary and erase size covers whole sector */
		if ((first % rows_in_sector) == 0 &&
			(last - first + 1) >= rows_in_sector) {
			hr = psoc6_erase_sector(bank, wa, bank->base + first * psoc6_info->row_sz);
			if (hr != ERROR_OK)
				goto exit_free_wa;

<<<<<<< HEAD
			for (unsigned int i = first; i < first + rows_in_sector; i++)
				bank->sectors[i].is_erased = 1;

=======
>>>>>>> 25488359
			first += rows_in_sector;
		} else {
			/* Perform Row Erase otherwise */
			hr = psoc6_erase_row(bank, wa, bank->base + first * psoc6_info->row_sz);
			if (hr != ERROR_OK)
				goto exit_free_wa;

			first += 1;
		}
	}

exit_free_wa:
	target_free_working_area(target, wa);
exit:
	sromalgo_release(target);
	return hr;
}

/** ***********************************************************************************************
 * @brief Programs single Flash Row
 * @param bank current flash bank
 * @param addr address of the flash row
 * @param buffer pointer to the buffer with data
 * @param is_sflash true if current flash bank belongs to Supervisory Flash
 * @return ERROR_OK in case of success, ERROR_XXX code otherwise
 *************************************************************************************************/
static int psoc6_program_row(struct flash_bank *bank,
	uint32_t addr,
	const uint8_t *buffer,
	bool is_sflash)
{
	struct target *target = bank->target;
	struct psoc6_target_info *psoc6_info = bank->driver_priv;
	struct working_area *wa;
	const uint32_t sromapi_req = is_sflash ? SROMAPI_WRITEROW_REQ : SROMAPI_PROGRAMROW_REQ;
	uint32_t data_out;
	int hr = ERROR_OK;

	LOG_DEBUG("Programming ROW @%08" PRIX32, addr);

	hr = target_alloc_working_area(target, psoc6_info->row_sz + 32, &wa);
	if (hr != ERROR_OK)
		goto exit;

	hr = target_write_u32(target, wa->address, sromapi_req);
	if (hr != ERROR_OK)
		goto exit_free_wa;

	hr = target_write_u32(target,
			wa->address + 0x04,
			0x106);
	if (hr != ERROR_OK)
		goto exit_free_wa;

	hr = target_write_u32(target, wa->address + 0x08, addr);
	if (hr != ERROR_OK)
		goto exit_free_wa;

	hr = target_write_u32(target, wa->address + 0x0C, wa->address + 0x10);
	if (hr != ERROR_OK)
		goto exit_free_wa;

	hr = target_write_buffer(target, wa->address + 0x10, psoc6_info->row_sz, buffer);
	if (hr != ERROR_OK)
		goto exit_free_wa;

	hr = call_sromapi(target, sromapi_req, wa->address, &data_out);

exit_free_wa:
	target_free_working_area(target, wa);

exit:
	return hr;
}

/** ***********************************************************************************************
 * @brief Performs Program operation
 * @param bank current flash bank
 * @param buffer pointer to the buffer with data
 * @param offset starting offset in flash bank
 * @param count number of bytes in buffer
 * @return ERROR_OK in case of success, ERROR_XXX code otherwise
 *************************************************************************************************/
static int psoc6_program(struct flash_bank *bank,
	const uint8_t *buffer,
	uint32_t offset,
	uint32_t count)
{
	struct target *target = bank->target;
	struct psoc6_target_info *psoc6_info = bank->driver_priv;
	const bool is_sflash = is_sflash_bank(bank);
	int hr;

	uint8_t page_buf[psoc6_info->row_sz];

	hr = sromalgo_prepare(target);
	if (hr != ERROR_OK)
		goto exit;

	while (count) {
		uint32_t row_offset = offset % psoc6_info->row_sz;
		uint32_t aligned_addr = bank->base + offset - row_offset;
		uint32_t row_bytes = MIN(psoc6_info->row_sz - row_offset, count);

		memset(page_buf, 0, sizeof(page_buf));
		memcpy(&page_buf[row_offset], buffer, row_bytes);

		hr = psoc6_program_row(bank, aligned_addr, page_buf, is_sflash);
		if (hr != ERROR_OK) {
			LOG_ERROR("Failed to program Flash at address 0x%08" PRIX32, aligned_addr);
			goto exit;
		}

		buffer += row_bytes;
		offset += row_bytes;
		count -= row_bytes;
	}

exit:
	sromalgo_release(target);
	return hr;
}

/** ***********************************************************************************************
 * @brief Performs Mass Erase operation
 * @return ERROR_OK in case of success, ERROR_XXX code otherwise
 *************************************************************************************************/
COMMAND_HANDLER(psoc6_handle_mass_erase_command)
{
	if (CMD_ARGC != 1)
		return ERROR_COMMAND_SYNTAX_ERROR;

	struct flash_bank *bank;
	int hr = CALL_COMMAND_HANDLER(flash_command_get_bank, 0, &bank);
	if (hr != ERROR_OK)
		return hr;

	hr = psoc6_erase(bank, 0, bank->num_sectors - 1);

	return hr;
}

/** ***********************************************************************************************
 * @brief Simulates broken Vector Catch
 * Function will try to determine entry point of user application. If it succeeds it will set HW
 * breakpoint at that address, issue SW Reset and remove the breakpoint afterwards.
 * In case of CM0, SYSRESETREQ is used. This allows to reset all peripherals. Boot code will
 * reset CM4 anyway, so using SYSRESETREQ is safe here.
 * In case of CM4, VECTRESET is used instead of SYSRESETREQ to not disturb CM0 core.
 *
 * @param target current target
 * @return ERROR_OK in case of success, ERROR_XXX code otherwise
 *************************************************************************************************/
static int handle_reset_halt(struct target *target)
{
	int hr;
	uint32_t reset_addr;
	bool is_cm0 = (target->coreid == 0);

	/* Halt target device */
	if (target->state != TARGET_HALTED) {
		hr = target_halt(target);
		if (hr != ERROR_OK)
			return hr;

		target_wait_state(target, TARGET_HALTED, IPC_TIMEOUT_MS);
		if (hr != ERROR_OK)
			return hr;
	}

	/* Read Vector Offset register */
	uint32_t vt_base;
	const uint32_t vt_offset_reg = is_cm0 ? 0x402102B0 : 0x402102C0;
	hr = target_read_u32(target, vt_offset_reg, &vt_base);
	if (hr != ERROR_OK)
		return ERROR_OK;

	/* Invalid value means flash is empty */
	vt_base &= 0xFFFFFF00;
	if ((vt_base == 0) || (vt_base == 0xFFFFFF00))
		return ERROR_OK;

	/* Read Reset Vector value*/
	hr = target_read_u32(target, vt_base + 4, &reset_addr);
	if (hr != ERROR_OK)
		return hr;

	/* Invalid value means flash is empty */
	if ((reset_addr == 0) || (reset_addr == 0xFFFFFF00))
		return ERROR_OK;


	/* Set breakpoint at User Application entry point */
	hr = breakpoint_add(target, reset_addr, 2, BKPT_HARD);
	if (hr != ERROR_OK)
		return hr;

	const struct armv7m_common *cm = target_to_armv7m(target);

	/* PSoC6 reboots immediately after issuing SYSRESETREQ / VECTRESET
	 * this disables SWD/JTAG pins momentarily and may break communication
	 * Ignoring return value of mem_ap_write_atomic_u32 seems to be ok here */
	if (is_cm0) {
		/* Reset the CM0 by asserting SYSRESETREQ. This will also reset CM4 */
		LOG_INFO("psoc6.cm0: bkpt @0x%08" PRIX32 ", issuing SYSRESETREQ", reset_addr);
		mem_ap_write_atomic_u32(cm->debug_ap, NVIC_AIRCR,
			AIRCR_VECTKEY | AIRCR_SYSRESETREQ);
	} else {
		LOG_INFO("psoc6.cm4: bkpt @0x%08" PRIX32 ", issuing VECTRESET", reset_addr);
		mem_ap_write_atomic_u32(cm->debug_ap, NVIC_AIRCR,
			AIRCR_VECTKEY | AIRCR_VECTRESET);
	}

	/* Wait 100ms for bootcode and reinitialize DAP */
	usleep(100000);
	dap_dp_init(cm->debug_ap->dap);

	target_wait_state(target, TARGET_HALTED, IPC_TIMEOUT_MS);

	/* Remove the break point */
	breakpoint_remove(target, reset_addr);

	return ERROR_OK;
}

/** ***********************************************************************************************
 * @brief Simulates broken Vector Catch
 * Function will try to determine entry point of user application. If it succeeds it will set HW
 * breakpoint at that address, issue SW Reset and remove the breakpoint afterwards.
 * In case of CM0, SYSRESETREQ is used. This allows to reset all peripherals. Boot code will
 * reset CM4 anyway, so using SYSRESETREQ is safe here.
 * In case of CM4, VECTRESET is used instead of SYSRESETREQ to not disturb CM0 core.
 *
 * @return ERROR_OK in case of success, ERROR_XXX code otherwise
 *************************************************************************************************/
COMMAND_HANDLER(psoc6_handle_reset_halt)
{
	if (CMD_ARGC)
		return ERROR_COMMAND_SYNTAX_ERROR;

	struct target *target = get_current_target(CMD_CTX);
	return handle_reset_halt(target);
}

FLASH_BANK_COMMAND_HANDLER(psoc6_flash_bank_command)
{
	struct psoc6_target_info *psoc6_info;
	int hr = ERROR_OK;

	if (CMD_ARGC < 6)
		hr = ERROR_COMMAND_SYNTAX_ERROR;
	else {
		psoc6_info = calloc(1, sizeof(struct psoc6_target_info));
		psoc6_info->is_probed = false;
		bank->driver_priv = psoc6_info;
	}
	return hr;
}

static const struct command_registration psoc6_exec_command_handlers[] = {
	{
		.name = "mass_erase",
		.handler = psoc6_handle_mass_erase_command,
		.mode = COMMAND_EXEC,
		.usage = "bank",
		.help = "Erases entire Main Flash",
	},
	{
		.name = "reset_halt",
		.handler = psoc6_handle_reset_halt,
		.mode = COMMAND_EXEC,
		.usage = "",
		.help = "Tries to simulate broken Vector Catch",
	},
	COMMAND_REGISTRATION_DONE
};

static const struct command_registration psoc6_command_handlers[] = {
	{
		.name = "psoc6",
		.mode = COMMAND_ANY,
		.help = "PSoC 6 flash command group",
		.usage = "",
		.chain = psoc6_exec_command_handlers,
	},
	COMMAND_REGISTRATION_DONE
};

const struct flash_driver psoc6_flash = {
	.name = "psoc6",
	.commands = psoc6_command_handlers,
	.flash_bank_command = psoc6_flash_bank_command,
	.erase = psoc6_erase,
	.protect = psoc6_protect,
	.write = psoc6_program,
	.read = default_flash_read,
	.probe = psoc6_probe,
	.auto_probe = psoc6_auto_probe,
	.erase_check = default_flash_blank_check,
	.protect_check = psoc6_protect_check,
	.info = psoc6_get_info,
	.free_driver_priv = default_flash_free_driver_priv,
};<|MERGE_RESOLUTION|>--- conflicted
+++ resolved
@@ -504,11 +504,7 @@
 	if (hr != ERROR_OK)
 		return hr;
 
-<<<<<<< HEAD
-	snprintf(buf, buf_size,
-=======
 	command_print_sameline(cmd,
->>>>>>> 25488359
 		"PSoC6 Silicon ID: 0x%08" PRIX32 "\n"
 		"Protection: %s\n"
 		"Main Flash size: %" PRIu32 " kB\n"
@@ -746,12 +742,6 @@
 			if (hr != ERROR_OK)
 				goto exit_free_wa;
 
-<<<<<<< HEAD
-			for (unsigned int i = first; i < first + rows_in_sector; i++)
-				bank->sectors[i].is_erased = 1;
-
-=======
->>>>>>> 25488359
 			first += rows_in_sector;
 		} else {
 			/* Perform Row Erase otherwise */
