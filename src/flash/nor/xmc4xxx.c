--- conflicted
+++ resolved
@@ -931,20 +931,12 @@
 
 	/* If OTP Write protection is enabled (User 2), list each
 	 * sector that has it enabled */
-<<<<<<< HEAD
-	char otp_str[15];
-=======
 	char otp_str[14];
->>>>>>> 9de7d9c8
 	if (otp_enabled) {
 		strcat(prot_str, "\nOTP Protection is enabled for sectors:\n");
 		for (int i = 0; i < bank->num_sectors; i++) {
 			if (fb->write_prot_otp[i]) {
-<<<<<<< HEAD
-				snprintf(otp_str, sizeof(otp_str) - 1, "- %d\n", i);
-=======
 				snprintf(otp_str, sizeof(otp_str), "- %d\n", i);
->>>>>>> 9de7d9c8
 				strncat(prot_str, otp_str, sizeof(prot_str) - strlen(prot_str) - 1);
 			}
 		}
