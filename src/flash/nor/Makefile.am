noinst_LTLIBRARIES += %D%/libocdflashnor.la
%C%_libocdflashnor_la_SOURCES = \
	%D%/core.c \
	%D%/tcl.c \
	$(NOR_DRIVERS) \
	%D%/drivers.c \
	$(NORHEADERS)

NOR_DRIVERS = \
	%D%/aduc702x.c \
	%D%/aducm360.c \
	%D%/ambiqmicro.c \
	%D%/at91sam4.c \
	%D%/at91sam4l.c \
	%D%/at91samd.c \
	%D%/at91sam3.c \
	%D%/at91sam7.c \
	%D%/ath79.c \
	%D%/atsamv.c \
<<<<<<< HEAD
=======
	%D%/atsame5.c \
>>>>>>> 9de7d9c8
	%D%/avrf.c \
	%D%/bluenrg-x.c \
	%D%/cc3220sf.c \
	%D%/cc26xx.c \
	%D%/cfi.c \
	%D%/dsp5680xx_flash.c \
	%D%/efm32.c \
	%D%/em357.c \
<<<<<<< HEAD
	%D%/esp_xtensa.c \
	%D%/esp32.c \
	%D%/esp32_s2.c \
=======
>>>>>>> 9de7d9c8
	%D%/esirisc_flash.c \
	%D%/faux.c \
	%D%/fespi.c \
	%D%/fm3.c \
	%D%/fm4.c \
	%D%/jtagspi.c \
	%D%/kinetis.c \
	%D%/kinetis_ke.c \
	%D%/lpc2000.c \
	%D%/lpc288x.c \
	%D%/lpc2900.c \
	%D%/lpcspifi.c \
	%D%/max32xxx.c \
	%D%/mdr.c \
	%D%/msp432.c \
	%D%/mrvlqspi.c \
	%D%/niietcm4.c \
	%D%/non_cfi.c \
	%D%/nrf5.c \
	%D%/numicro.c \
	%D%/ocl.c \
	%D%/pic32mx.c \
	%D%/psoc4.c \
	%D%/psoc5lp.c \
	%D%/psoc6.c \
	%D%/sim3x.c \
	%D%/spi.c \
	%D%/stmsmi.c \
	%D%/stellaris.c \
	%D%/stm32f1x.c \
	%D%/stm32f2x.c \
	%D%/stm32lx.c \
	%D%/stm32l4x.c \
	%D%/stm32h7x.c \
	%D%/str7x.c \
	%D%/str9x.c \
	%D%/str9xpec.c \
<<<<<<< HEAD
=======
	%D%/swm050.c \
>>>>>>> 9de7d9c8
	%D%/tms470.c \
	%D%/virtual.c \
	%D%/w600.c \
	%D%/xcf.c \
	%D%/xmc1xxx.c \
	%D%/xmc4xxx.c

NORHEADERS = \
	%D%/core.h \
	%D%/cc3220sf.h \
	%D%/cc26xx.h \
	%D%/cfi.h \
	%D%/driver.h \
	%D%/imp.h \
	%D%/non_cfi.h \
	%D%/ocl.h \
	%D%/spi.h \
	%D%/msp432.h<|MERGE_RESOLUTION|>--- conflicted
+++ resolved
@@ -17,10 +17,7 @@
 	%D%/at91sam7.c \
 	%D%/ath79.c \
 	%D%/atsamv.c \
-<<<<<<< HEAD
-=======
 	%D%/atsame5.c \
->>>>>>> 9de7d9c8
 	%D%/avrf.c \
 	%D%/bluenrg-x.c \
 	%D%/cc3220sf.c \
@@ -29,12 +26,9 @@
 	%D%/dsp5680xx_flash.c \
 	%D%/efm32.c \
 	%D%/em357.c \
-<<<<<<< HEAD
 	%D%/esp_xtensa.c \
 	%D%/esp32.c \
 	%D%/esp32_s2.c \
-=======
->>>>>>> 9de7d9c8
 	%D%/esirisc_flash.c \
 	%D%/faux.c \
 	%D%/fespi.c \
@@ -72,10 +66,7 @@
 	%D%/str7x.c \
 	%D%/str9x.c \
 	%D%/str9xpec.c \
-<<<<<<< HEAD
-=======
 	%D%/swm050.c \
->>>>>>> 9de7d9c8
 	%D%/tms470.c \
 	%D%/virtual.c \
 	%D%/w600.c \
