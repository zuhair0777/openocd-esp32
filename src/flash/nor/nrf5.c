/***************************************************************************
 *   Copyright (C) 2013 Synapse Product Development                        *
 *   Andrey Smirnov <andrew.smironv@gmail.com>                             *
 *   Angus Gratton <gus@projectgus.com>                                    *
 *   Erdem U. Altunyurt <spamjunkeater@gmail.com>                          *
 *                                                                         *
 *   This program is free software; you can redistribute it and/or modify  *
 *   it under the terms of the GNU General Public License as published by  *
 *   the Free Software Foundation; either version 2 of the License, or     *
 *   (at your option) any later version.                                   *
 *                                                                         *
 *   This program is distributed in the hope that it will be useful,       *
 *   but WITHOUT ANY WARRANTY; without even the implied warranty of        *
 *   MERCHANTABILITY or FITNESS FOR A PARTICULAR PURPOSE.  See the         *
 *   GNU General Public License for more details.                          *
 *                                                                         *
 *   You should have received a copy of the GNU General Public License     *
 *   along with this program.  If not, see <http://www.gnu.org/licenses/>. *
 ***************************************************************************/

#ifdef HAVE_CONFIG_H
#include "config.h"
#endif

#include "imp.h"
#include <helper/binarybuffer.h>
#include <target/algorithm.h>
#include <target/armv7m.h>
#include <helper/types.h>
#include <helper/time_support.h>

/* Both those values are constant across the current spectrum ofr nRF5 devices */
#define WATCHDOG_REFRESH_REGISTER       0x40010600
#define WATCHDOG_REFRESH_VALUE          0x6e524635

enum {
	NRF5_FLASH_BASE = 0x00000000,
};

enum nrf5_ficr_registers {
	NRF5_FICR_BASE = 0x10000000, /* Factory Information Configuration Registers */

#define NRF5_FICR_REG(offset) (NRF5_FICR_BASE + offset)

	NRF5_FICR_CODEPAGESIZE		= NRF5_FICR_REG(0x010),
	NRF5_FICR_CODESIZE		= NRF5_FICR_REG(0x014),

	NRF51_FICR_CLENR0		= NRF5_FICR_REG(0x028),
	NRF51_FICR_PPFC			= NRF5_FICR_REG(0x02C),
	NRF51_FICR_NUMRAMBLOCK		= NRF5_FICR_REG(0x034),
	NRF51_FICR_SIZERAMBLOCK0	= NRF5_FICR_REG(0x038),
	NRF51_FICR_SIZERAMBLOCK1	= NRF5_FICR_REG(0x03C),
	NRF51_FICR_SIZERAMBLOCK2	= NRF5_FICR_REG(0x040),
	NRF51_FICR_SIZERAMBLOCK3	= NRF5_FICR_REG(0x044),

	NRF5_FICR_CONFIGID		= NRF5_FICR_REG(0x05C),
	NRF5_FICR_DEVICEID0		= NRF5_FICR_REG(0x060),
	NRF5_FICR_DEVICEID1		= NRF5_FICR_REG(0x064),
	NRF5_FICR_ER0			= NRF5_FICR_REG(0x080),
	NRF5_FICR_ER1			= NRF5_FICR_REG(0x084),
	NRF5_FICR_ER2			= NRF5_FICR_REG(0x088),
	NRF5_FICR_ER3			= NRF5_FICR_REG(0x08C),
	NRF5_FICR_IR0			= NRF5_FICR_REG(0x090),
	NRF5_FICR_IR1			= NRF5_FICR_REG(0x094),
	NRF5_FICR_IR2			= NRF5_FICR_REG(0x098),
	NRF5_FICR_IR3			= NRF5_FICR_REG(0x09C),
	NRF5_FICR_DEVICEADDRTYPE	= NRF5_FICR_REG(0x0A0),
	NRF5_FICR_DEVICEADDR0		= NRF5_FICR_REG(0x0A4),
	NRF5_FICR_DEVICEADDR1		= NRF5_FICR_REG(0x0A8),

	NRF51_FICR_OVERRIDEN		= NRF5_FICR_REG(0x0AC),
	NRF51_FICR_NRF_1MBIT0		= NRF5_FICR_REG(0x0B0),
	NRF51_FICR_NRF_1MBIT1		= NRF5_FICR_REG(0x0B4),
	NRF51_FICR_NRF_1MBIT2		= NRF5_FICR_REG(0x0B8),
	NRF51_FICR_NRF_1MBIT3		= NRF5_FICR_REG(0x0BC),
	NRF51_FICR_NRF_1MBIT4		= NRF5_FICR_REG(0x0C0),
	NRF51_FICR_BLE_1MBIT0		= NRF5_FICR_REG(0x0EC),
	NRF51_FICR_BLE_1MBIT1		= NRF5_FICR_REG(0x0F0),
	NRF51_FICR_BLE_1MBIT2		= NRF5_FICR_REG(0x0F4),
	NRF51_FICR_BLE_1MBIT3		= NRF5_FICR_REG(0x0F8),
	NRF51_FICR_BLE_1MBIT4		= NRF5_FICR_REG(0x0FC),

	/* Following registers are available on nRF52 and on nRF51 since rev 3 */
	NRF5_FICR_INFO_PART			= NRF5_FICR_REG(0x100),
	NRF5_FICR_INFO_VARIANT		= NRF5_FICR_REG(0x104),
	NRF5_FICR_INFO_PACKAGE		= NRF5_FICR_REG(0x108),
	NRF5_FICR_INFO_RAM			= NRF5_FICR_REG(0x10C),
	NRF5_FICR_INFO_FLASH		= NRF5_FICR_REG(0x110),
};

enum nrf5_uicr_registers {
	NRF5_UICR_BASE = 0x10001000, /* User Information
				       * Configuration Registers */

#define NRF5_UICR_REG(offset) (NRF5_UICR_BASE + offset)

	NRF51_UICR_CLENR0	= NRF5_UICR_REG(0x000),
	NRF51_UICR_RBPCONF	= NRF5_UICR_REG(0x004),
	NRF51_UICR_XTALFREQ	= NRF5_UICR_REG(0x008),
	NRF51_UICR_FWID		= NRF5_UICR_REG(0x010),
};

enum nrf5_nvmc_registers {
	NRF5_NVMC_BASE = 0x4001E000, /* Non-Volatile Memory
				       * Controller Registers */

#define NRF5_NVMC_REG(offset) (NRF5_NVMC_BASE + offset)

	NRF5_NVMC_READY	= NRF5_NVMC_REG(0x400),
	NRF5_NVMC_CONFIG	= NRF5_NVMC_REG(0x504),
	NRF5_NVMC_ERASEPAGE	= NRF5_NVMC_REG(0x508),
	NRF5_NVMC_ERASEALL	= NRF5_NVMC_REG(0x50C),
	NRF5_NVMC_ERASEUICR	= NRF5_NVMC_REG(0x514),

	NRF5_BPROT_BASE = 0x40000000,
};

enum nrf5_nvmc_config_bits {
	NRF5_NVMC_CONFIG_REN = 0x00,
	NRF5_NVMC_CONFIG_WEN = 0x01,
	NRF5_NVMC_CONFIG_EEN = 0x02,

};

struct nrf52_ficr_info {
	uint32_t part;
	uint32_t variant;
	uint32_t package;
	uint32_t ram;
	uint32_t flash;
};

enum nrf5_features {
	NRF5_FEATURE_SERIES_51	= 1 << 0,
	NRF5_FEATURE_SERIES_52	= 1 << 1,
	NRF5_FEATURE_BPROT		= 1 << 2,
	NRF5_FEATURE_ACL_PROT	= 1 << 3,
};

struct nrf5_device_spec {
	uint16_t hwid;
	const char *part;
	const char *variant;
	const char *build_code;
	unsigned int flash_size_kb;
	enum nrf5_features features;
};

struct nrf5_info {
	uint32_t refcount;

	struct nrf5_bank {
		struct nrf5_info *chip;
		bool probed;
	} bank[2];
	struct target *target;

	/* chip identification stored in nrf5_probe() for use in nrf5_info() */
	bool ficr_info_valid;
	struct nrf52_ficr_info ficr_info;
	const struct nrf5_device_spec *spec;
	uint16_t hwid;
	enum nrf5_features features;
	unsigned int flash_size_kb;
	unsigned int ram_size_kb;
};

#define NRF51_DEVICE_DEF(id, pt, var, bcode, fsize) \
{                                                   \
.hwid          = (id),                              \
.part          = pt,                                \
.variant       = var,                               \
.build_code    = bcode,                             \
.flash_size_kb = (fsize),                           \
.features      = NRF5_FEATURE_SERIES_51,            \
}

#define NRF5_DEVICE_DEF(id, pt, var, bcode, fsize, features) \
{                                                   \
.hwid          = (id),                              \
.part          = pt,                                \
.variant       = var,                               \
.build_code    = bcode,                             \
.flash_size_kb = (fsize),                           \
.features      = features,                          \
}

/* The known devices table below is derived from the "nRF5x series
 * compatibility matrix" documents, which can be found in the "DocLib" of
 * nordic:
 *
 * https://www.nordicsemi.com/DocLib/Content/Comp_Matrix/nRF51/latest/COMP/nrf51/nRF51422_ic_revision_overview
 * https://www.nordicsemi.com/DocLib/Content/Comp_Matrix/nRF51/latest/COMP/nrf51/nRF51822_ic_revision_overview
 * https://www.nordicsemi.com/DocLib/Content/Comp_Matrix/nRF51/latest/COMP/nrf51/nRF51824_ic_revision_overview
 * https://www.nordicsemi.com/DocLib/Content/Comp_Matrix/nRF52810/latest/COMP/nrf52810/nRF52810_ic_revision_overview
 * https://www.nordicsemi.com/DocLib/Content/Comp_Matrix/nRF52832/latest/COMP/nrf52832/ic_revision_overview
 * https://www.nordicsemi.com/DocLib/Content/Comp_Matrix/nRF52840/latest/COMP/nrf52840/nRF52840_ic_revision_overview
 *
 * Up to date with Matrix v2.0, plus some additional HWIDs.
 *
 * The additional HWIDs apply where the build code in the matrix is
 * shown as Gx0, Bx0, etc. In these cases the HWID in the matrix is
 * for x==0, x!=0 means different (unspecified) HWIDs.
 */
static const struct nrf5_device_spec nrf5_known_devices_table[] = {
	/* nRF51822 Devices (IC rev 1). */
	NRF51_DEVICE_DEF(0x001D, "51822", "QFAA", "CA/C0", 256),
	NRF51_DEVICE_DEF(0x0026, "51822", "QFAB", "AA",    128),
	NRF51_DEVICE_DEF(0x0027, "51822", "QFAB", "A0",    128),
	NRF51_DEVICE_DEF(0x0020, "51822", "CEAA", "BA",    256),
	NRF51_DEVICE_DEF(0x002F, "51822", "CEAA", "B0",    256),

	/* Some early nRF51-DK (PCA10028) & nRF51-Dongle (PCA10031) boards
	   with built-in jlink seem to use engineering samples not listed
	   in the nRF51 Series Compatibility Matrix V1.0. */
	NRF51_DEVICE_DEF(0x0071, "51822", "QFAC", "AB",    256),

	/* nRF51822 Devices (IC rev 2). */
	NRF51_DEVICE_DEF(0x002A, "51822", "QFAA", "FA0",   256),
	NRF51_DEVICE_DEF(0x0044, "51822", "QFAA", "GC0",   256),
	NRF51_DEVICE_DEF(0x003C, "51822", "QFAA", "G0",    256),
	NRF51_DEVICE_DEF(0x0057, "51822", "QFAA", "G2",    256),
	NRF51_DEVICE_DEF(0x0058, "51822", "QFAA", "G3",    256),
	NRF51_DEVICE_DEF(0x004C, "51822", "QFAB", "B0",    128),
	NRF51_DEVICE_DEF(0x0040, "51822", "CEAA", "CA0",   256),
	NRF51_DEVICE_DEF(0x0047, "51822", "CEAA", "DA0",   256),
	NRF51_DEVICE_DEF(0x004D, "51822", "CEAA", "D00",   256),

	/* nRF51822 Devices (IC rev 3). */
	NRF51_DEVICE_DEF(0x0072, "51822", "QFAA", "H0",    256),
	NRF51_DEVICE_DEF(0x00D1, "51822", "QFAA", "H2",    256),
	NRF51_DEVICE_DEF(0x007B, "51822", "QFAB", "C0",    128),
	NRF51_DEVICE_DEF(0x0083, "51822", "QFAC", "A0",    256),
	NRF51_DEVICE_DEF(0x0084, "51822", "QFAC", "A1",    256),
	NRF51_DEVICE_DEF(0x007D, "51822", "CDAB", "A0",    128),
	NRF51_DEVICE_DEF(0x0079, "51822", "CEAA", "E0",    256),
	NRF51_DEVICE_DEF(0x0087, "51822", "CFAC", "A0",    256),
	NRF51_DEVICE_DEF(0x008F, "51822", "QFAA", "H1",    256),

	/* nRF51422 Devices (IC rev 1). */
	NRF51_DEVICE_DEF(0x001E, "51422", "QFAA", "CA",    256),
	NRF51_DEVICE_DEF(0x0024, "51422", "QFAA", "C0",    256),
	NRF51_DEVICE_DEF(0x0031, "51422", "CEAA", "A0A",   256),

	/* nRF51422 Devices (IC rev 2). */
	NRF51_DEVICE_DEF(0x002D, "51422", "QFAA", "DAA",   256),
	NRF51_DEVICE_DEF(0x002E, "51422", "QFAA", "E0",    256),
	NRF51_DEVICE_DEF(0x0061, "51422", "QFAB", "A00",   128),
	NRF51_DEVICE_DEF(0x0050, "51422", "CEAA", "B0",    256),

	/* nRF51422 Devices (IC rev 3). */
	NRF51_DEVICE_DEF(0x0073, "51422", "QFAA", "F0",    256),
	NRF51_DEVICE_DEF(0x007C, "51422", "QFAB", "B0",    128),
	NRF51_DEVICE_DEF(0x0085, "51422", "QFAC", "A0",    256),
	NRF51_DEVICE_DEF(0x0086, "51422", "QFAC", "A1",    256),
	NRF51_DEVICE_DEF(0x007E, "51422", "CDAB", "A0",    128),
	NRF51_DEVICE_DEF(0x007A, "51422", "CEAA", "C0",    256),
	NRF51_DEVICE_DEF(0x0088, "51422", "CFAC", "A0",    256),

	/* The driver fully autodetects nRF52 series devices by FICR INFO,
	 * no need for nRF52xxx HWIDs in this table */
#if 0
	/* nRF52810 Devices */
	NRF5_DEVICE_DEF(0x0142, "52810", "QFAA", "B0",    192,	NRF5_FEATURE_SERIES_52 | NRF5_FEATURE_BPROT),
	NRF5_DEVICE_DEF(0x0143, "52810", "QCAA", "C0",    192,	NRF5_FEATURE_SERIES_52 | NRF5_FEATURE_BPROT),

	/* nRF52832 Devices */
	NRF5_DEVICE_DEF(0x00C7, "52832", "QFAA", "B0",    512,	NRF5_FEATURE_SERIES_52 | NRF5_FEATURE_BPROT),
	NRF5_DEVICE_DEF(0x0139, "52832", "QFAA", "E0",    512,	NRF5_FEATURE_SERIES_52 | NRF5_FEATURE_BPROT),
	NRF5_DEVICE_DEF(0x00E3, "52832", "CIAA", "B0",    512,	NRF5_FEATURE_SERIES_52 | NRF5_FEATURE_BPROT),

	/* nRF52840 Devices */
	NRF5_DEVICE_DEF(0x0150, "52840", "QIAA", "C0",    1024,	NRF5_FEATURE_SERIES_52 | NRF5_FEATURE_ACL_PROT),
#endif
};

struct nrf5_device_package {
	uint32_t package;
	const char *code;
<<<<<<< HEAD
};

/* Newer devices have FICR INFO.PACKAGE.
 * This table converts its value to two character code */
static const struct nrf5_device_package nrf5_packages_table[] = {
	{ 0x2000, "QF" },
	{ 0x2001, "CH" },
	{ 0x2002, "CI" },
	{ 0x2005, "CK" },
};

const struct flash_driver nrf5_flash, nrf51_flash;

static int nrf5_bank_is_probed(struct flash_bank *bank)
=======
};

/* Newer devices have FICR INFO.PACKAGE.
 * This table converts its value to two character code */
static const struct nrf5_device_package nrf5_packages_table[] = {
	{ 0x2000, "QF" },
	{ 0x2001, "CH" },
	{ 0x2002, "CI" },
	{ 0x2005, "CK" },
};

const struct flash_driver nrf5_flash, nrf51_flash;

static bool nrf5_bank_is_probed(const struct flash_bank *bank)
>>>>>>> 25488359
{
	struct nrf5_bank *nbank = bank->driver_priv;

	assert(nbank);

	return nbank->probed;
}
static int nrf5_probe(struct flash_bank *bank);

static int nrf5_get_probed_chip_if_halted(struct flash_bank *bank, struct nrf5_info **chip)
{
	if (bank->target->state != TARGET_HALTED) {
		LOG_ERROR("Target not halted");
		return ERROR_TARGET_NOT_HALTED;
	}

	struct nrf5_bank *nbank = bank->driver_priv;
	*chip = nbank->chip;

	if (nrf5_bank_is_probed(bank))
		return ERROR_OK;

	return nrf5_probe(bank);
}

static int nrf5_wait_for_nvmc(struct nrf5_info *chip)
{
	uint32_t ready;
	int res;
	int timeout_ms = 340;
	int64_t ts_start = timeval_ms();

	do {
		res = target_read_u32(chip->target, NRF5_NVMC_READY, &ready);
		if (res != ERROR_OK) {
			LOG_ERROR("Error waiting NVMC_READY: generic flash write/erase error (check protection etc...)");
			return res;
		}

		if (ready == 0x00000001)
			return ERROR_OK;

		keep_alive();

	} while ((timeval_ms()-ts_start) < timeout_ms);

	LOG_DEBUG("Timed out waiting for NVMC_READY");
	return ERROR_FLASH_BUSY;
}

static int nrf5_nvmc_erase_enable(struct nrf5_info *chip)
{
	int res;
	res = target_write_u32(chip->target,
			       NRF5_NVMC_CONFIG,
			       NRF5_NVMC_CONFIG_EEN);

	if (res != ERROR_OK) {
		LOG_ERROR("Failed to enable erase operation");
		return res;
	}

	/*
	  According to NVMC examples in Nordic SDK busy status must be
	  checked after writing to NVMC_CONFIG
	 */
	res = nrf5_wait_for_nvmc(chip);
	if (res != ERROR_OK)
		LOG_ERROR("Erase enable did not complete");

	return res;
}

static int nrf5_nvmc_write_enable(struct nrf5_info *chip)
{
	int res;
	res = target_write_u32(chip->target,
			       NRF5_NVMC_CONFIG,
			       NRF5_NVMC_CONFIG_WEN);

	if (res != ERROR_OK) {
		LOG_ERROR("Failed to enable write operation");
		return res;
	}

	/*
	  According to NVMC examples in Nordic SDK busy status must be
	  checked after writing to NVMC_CONFIG
	 */
	res = nrf5_wait_for_nvmc(chip);
	if (res != ERROR_OK)
		LOG_ERROR("Write enable did not complete");

	return res;
}

static int nrf5_nvmc_read_only(struct nrf5_info *chip)
{
	int res;
	res = target_write_u32(chip->target,
			       NRF5_NVMC_CONFIG,
			       NRF5_NVMC_CONFIG_REN);

	if (res != ERROR_OK) {
		LOG_ERROR("Failed to enable read-only operation");
		return res;
	}
	/*
	  According to NVMC examples in Nordic SDK busy status must be
	  checked after writing to NVMC_CONFIG
	 */
	res = nrf5_wait_for_nvmc(chip);
	if (res != ERROR_OK)
		LOG_ERROR("Read only enable did not complete");

	return res;
}

static int nrf5_nvmc_generic_erase(struct nrf5_info *chip,
			       uint32_t erase_register, uint32_t erase_value)
{
	int res;

	res = nrf5_nvmc_erase_enable(chip);
	if (res != ERROR_OK)
		goto error;

	res = target_write_u32(chip->target,
			       erase_register,
			       erase_value);
	if (res != ERROR_OK)
		goto set_read_only;

	res = nrf5_wait_for_nvmc(chip);
	if (res != ERROR_OK)
		goto set_read_only;

	return nrf5_nvmc_read_only(chip);

set_read_only:
	nrf5_nvmc_read_only(chip);
error:
	LOG_ERROR("Failed to erase reg: 0x%08"PRIx32" val: 0x%08"PRIx32,
		  erase_register, erase_value);
	return ERROR_FAIL;
}

static int nrf5_protect_check_clenr0(struct flash_bank *bank)
{
	int res;
	uint32_t clenr0;
	struct nrf5_bank *nbank = bank->driver_priv;
	struct nrf5_info *chip = nbank->chip;

	assert(chip);

	res = target_read_u32(chip->target, NRF51_FICR_CLENR0,
			      &clenr0);
	if (res != ERROR_OK) {
		LOG_ERROR("Couldn't read code region 0 size[FICR]");
		return res;
	}

	if (clenr0 == 0xFFFFFFFF) {
		res = target_read_u32(chip->target, NRF51_UICR_CLENR0,
				      &clenr0);
		if (res != ERROR_OK) {
			LOG_ERROR("Couldn't read code region 0 size[UICR]");
			return res;
		}
	}

	for (unsigned int i = 0; i < bank->num_sectors; i++)
		bank->sectors[i].is_protected =
			clenr0 != 0xFFFFFFFF && bank->sectors[i].offset < clenr0;

	return ERROR_OK;
}

static int nrf5_protect_check_bprot(struct flash_bank *bank)
{
	struct nrf5_bank *nbank = bank->driver_priv;
	struct nrf5_info *chip = nbank->chip;

<<<<<<< HEAD
	assert(chip != NULL);
=======
	assert(chip);
>>>>>>> 25488359

	static uint32_t nrf5_bprot_offsets[4] = { 0x600, 0x604, 0x610, 0x614 };
	uint32_t bprot_reg = 0;
	int res;

	for (unsigned int i = 0; i < bank->num_sectors; i++) {
		unsigned int bit = i % 32;
		if (bit == 0) {
			unsigned int n_reg = i / 32;
			if (n_reg >= ARRAY_SIZE(nrf5_bprot_offsets))
				break;

			res = target_read_u32(chip->target, NRF5_BPROT_BASE + nrf5_bprot_offsets[n_reg], &bprot_reg);
			if (res != ERROR_OK)
				return res;
		}
		bank->sectors[i].is_protected = (bprot_reg & (1 << bit)) ? 1 : 0;
	}
	return ERROR_OK;
}

static int nrf5_protect_check(struct flash_bank *bank)
{
	/* UICR cannot be write protected so just return early */
	if (bank->base == NRF5_UICR_BASE)
		return ERROR_OK;

	struct nrf5_bank *nbank = bank->driver_priv;
	struct nrf5_info *chip = nbank->chip;

<<<<<<< HEAD
	assert(chip != NULL);
=======
	assert(chip);
>>>>>>> 25488359

	if (chip->features & NRF5_FEATURE_BPROT)
		return nrf5_protect_check_bprot(bank);

	if (chip->features & NRF5_FEATURE_SERIES_51)
		return nrf5_protect_check_clenr0(bank);

	LOG_WARNING("Flash protection of this nRF device is not supported");
	return ERROR_FLASH_OPER_UNSUPPORTED;
}

static int nrf5_protect_clenr0(struct flash_bank *bank, int set, unsigned int first,
		unsigned int last)
{
	int res;
	uint32_t clenr0, ppfc;
	struct nrf5_bank *nbank = bank->driver_priv;
	struct nrf5_info *chip = nbank->chip;

	if (first != 0) {
		LOG_ERROR("Code region 0 must start at the beginning of the bank");
		return ERROR_FAIL;
	}

	res = target_read_u32(chip->target, NRF51_FICR_PPFC,
			      &ppfc);
	if (res != ERROR_OK) {
		LOG_ERROR("Couldn't read PPFC register");
		return res;
	}

	if ((ppfc & 0xFF) == 0x00) {
		LOG_ERROR("Code region 0 size was pre-programmed at the factory, can't change flash protection settings");
		return ERROR_FAIL;
	}

	res = target_read_u32(chip->target, NRF51_UICR_CLENR0,
			      &clenr0);
	if (res != ERROR_OK) {
		LOG_ERROR("Couldn't read code region 0 size from UICR");
		return res;
	}

	if (!set || clenr0 != 0xFFFFFFFF) {
		LOG_ERROR("You need to perform chip erase before changing the protection settings");
		return ERROR_FAIL;
<<<<<<< HEAD
	}

	res = nrf5_nvmc_write_enable(chip);
	if (res != ERROR_OK)
		goto error;

	clenr0 = bank->sectors[last].offset + bank->sectors[last].size;
	res = target_write_u32(chip->target, NRF51_UICR_CLENR0, clenr0);

	int res2 = nrf5_wait_for_nvmc(chip);

	if (res == ERROR_OK)
		res = res2;

	if (res == ERROR_OK)
		LOG_INFO("A reset or power cycle is required for the new protection settings to take effect.");
	else
		LOG_ERROR("Couldn't write code region 0 size to UICR");

error:
	nrf5_nvmc_read_only(chip);

	return res;
}

static int nrf5_protect(struct flash_bank *bank, int set, unsigned int first,
		unsigned int last)
=======
	}

	res = nrf5_nvmc_write_enable(chip);
	if (res != ERROR_OK)
		goto error;

	clenr0 = bank->sectors[last].offset + bank->sectors[last].size;
	res = target_write_u32(chip->target, NRF51_UICR_CLENR0, clenr0);

	int res2 = nrf5_wait_for_nvmc(chip);

	if (res == ERROR_OK)
		res = res2;

	if (res == ERROR_OK)
		LOG_INFO("A reset or power cycle is required for the new protection settings to take effect.");
	else
		LOG_ERROR("Couldn't write code region 0 size to UICR");

error:
	nrf5_nvmc_read_only(chip);

	return res;
}

static int nrf5_protect(struct flash_bank *bank, int set, unsigned int first,
		unsigned int last)
{
	int res;
	struct nrf5_info *chip;

	/* UICR cannot be write protected so just bail out early */
	if (bank->base == NRF5_UICR_BASE) {
		LOG_ERROR("UICR page does not support protection");
		return ERROR_FLASH_OPER_UNSUPPORTED;
	}

	res = nrf5_get_probed_chip_if_halted(bank, &chip);
	if (res != ERROR_OK)
		return res;

	if (chip->features & NRF5_FEATURE_SERIES_51)
		return nrf5_protect_clenr0(bank, set, first, last);

	LOG_ERROR("Flash protection setting is not supported on this nRF5 device");
	return ERROR_FLASH_OPER_UNSUPPORTED;
}

static bool nrf5_info_variant_to_str(uint32_t variant, char *bf)
{
	uint8_t b[4];

	h_u32_to_be(b, variant);
	if (isalnum(b[0]) && isalnum(b[1]) && isalnum(b[2]) && isalnum(b[3])) {
		memcpy(bf, b, 4);
		bf[4] = 0;
		return true;
	}

	strcpy(bf, "xxxx");
	return false;
}

static const char *nrf5_decode_info_package(uint32_t package)
{
	for (size_t i = 0; i < ARRAY_SIZE(nrf5_packages_table); i++) {
		if (nrf5_packages_table[i].package == package)
			return nrf5_packages_table[i].code;
	}
	return "xx";
}

static int get_nrf5_chip_type_str(const struct nrf5_info *chip, char *buf, unsigned int buf_size)
{
	int res;
	if (chip->spec) {
		res = snprintf(buf, buf_size, "nRF%s-%s(build code: %s)",
				chip->spec->part, chip->spec->variant, chip->spec->build_code);
	} else if (chip->ficr_info_valid) {
		char variant[5];
		nrf5_info_variant_to_str(chip->ficr_info.variant, variant);
		res = snprintf(buf, buf_size, "nRF%" PRIx32 "-%s%.2s(build code: %s)",
				chip->ficr_info.part,
				nrf5_decode_info_package(chip->ficr_info.package),
				variant, &variant[2]);
	} else {
		res = snprintf(buf, buf_size, "nRF51xxx (HWID 0x%04" PRIx16 ")", chip->hwid);
	}

	/* safety: */
	if (res <= 0 || (unsigned int)res >= buf_size) {
		LOG_ERROR("BUG: buffer problem in %s", __func__);
		return ERROR_FAIL;
	}
	return ERROR_OK;
}

static int nrf5_info(struct flash_bank *bank, struct command_invocation *cmd)
{
	struct nrf5_bank *nbank = bank->driver_priv;
	struct nrf5_info *chip = nbank->chip;

	char chip_type_str[256];
	if (get_nrf5_chip_type_str(chip, chip_type_str, sizeof(chip_type_str)) != ERROR_OK)
		return ERROR_FAIL;

	command_print_sameline(cmd, "%s %ukB Flash, %ukB RAM",
			chip_type_str, chip->flash_size_kb, chip->ram_size_kb);
	return ERROR_OK;
}

static int nrf5_read_ficr_info(struct nrf5_info *chip)
{
	int res;
	struct target *target = chip->target;

	chip->ficr_info_valid = false;

	res = target_read_u32(target, NRF5_FICR_INFO_PART, &chip->ficr_info.part);
	if (res != ERROR_OK) {
		LOG_DEBUG("Couldn't read FICR INFO.PART register");
		return res;
	}

	uint32_t series = chip->ficr_info.part & 0xfffff000;
	switch (series) {
	case 0x51000:
		chip->features = NRF5_FEATURE_SERIES_51;
		break;

	case 0x52000:
		chip->features = NRF5_FEATURE_SERIES_52;

		switch (chip->ficr_info.part) {
		case 0x52810:
		case 0x52832:
			chip->features |= NRF5_FEATURE_BPROT;
			break;

		case 0x52840:
			chip->features |= NRF5_FEATURE_ACL_PROT;
			break;
		}
		break;

	default:
		LOG_DEBUG("FICR INFO likely not implemented. Invalid PART value 0x%08"
				PRIx32, chip->ficr_info.part);
		return ERROR_TARGET_RESOURCE_NOT_AVAILABLE;
	}

	/* Now we know the device has FICR INFO filled by something relevant:
	 * Although it is not documented, the tested nRF51 rev 3 devices
	 * have FICR INFO.PART, RAM and FLASH of the same format as nRF52.
	 * VARIANT and PACKAGE coding is unknown for a nRF51 device.
	 * nRF52 devices have FICR INFO documented and always filled. */

	res = target_read_u32(target, NRF5_FICR_INFO_VARIANT, &chip->ficr_info.variant);
	if (res != ERROR_OK)
		return res;

	res = target_read_u32(target, NRF5_FICR_INFO_PACKAGE, &chip->ficr_info.package);
	if (res != ERROR_OK)
		return res;

	res = target_read_u32(target, NRF5_FICR_INFO_RAM, &chip->ficr_info.ram);
	if (res != ERROR_OK)
		return res;

	res = target_read_u32(target, NRF5_FICR_INFO_FLASH, &chip->ficr_info.flash);
	if (res != ERROR_OK)
		return res;

	chip->ficr_info_valid = true;
	return ERROR_OK;
}

static int nrf5_get_ram_size(struct target *target, uint32_t *ram_size)
{
	int res;

	*ram_size = 0;

	uint32_t numramblock;
	res = target_read_u32(target, NRF51_FICR_NUMRAMBLOCK, &numramblock);
	if (res != ERROR_OK) {
		LOG_DEBUG("Couldn't read FICR NUMRAMBLOCK register");
		return res;
	}

	if (numramblock < 1 || numramblock > 4) {
		LOG_DEBUG("FICR NUMRAMBLOCK strange value %" PRIx32, numramblock);
		return ERROR_TARGET_RESOURCE_NOT_AVAILABLE;
	}

	for (unsigned int i = 0; i < numramblock; i++) {
		uint32_t sizeramblock;
		res = target_read_u32(target, NRF51_FICR_SIZERAMBLOCK0 + sizeof(uint32_t)*i, &sizeramblock);
		if (res != ERROR_OK) {
			LOG_DEBUG("Couldn't read FICR NUMRAMBLOCK register");
			return res;
		}
		if (sizeramblock < 1024 || sizeramblock > 65536)
			LOG_DEBUG("FICR SIZERAMBLOCK strange value %" PRIx32, sizeramblock);
		else
			*ram_size += sizeramblock;
	}
	return res;
}

static int nrf5_probe(struct flash_bank *bank)
>>>>>>> 25488359
{
	int res;
	struct nrf5_info *chip;

	/* UICR cannot be write protected so just bail out early */
	if (bank->base == NRF5_UICR_BASE) {
		LOG_ERROR("UICR page does not support protection");
		return ERROR_FLASH_OPER_UNSUPPORTED;
	}

	res = nrf5_get_probed_chip_if_halted(bank, &chip);
	if (res != ERROR_OK)
		return res;

	if (chip->features & NRF5_FEATURE_SERIES_51)
		return nrf5_protect_clenr0(bank, set, first, last);

	LOG_ERROR("Flash protection setting is not supported on this nRF5 device");
	return ERROR_FLASH_OPER_UNSUPPORTED;
}

static bool nrf5_info_variant_to_str(uint32_t variant, char *bf)
{
	uint8_t b[4];

	h_u32_to_be(b, variant);
	if (isalnum(b[0]) && isalnum(b[1]) && isalnum(b[2]) && isalnum(b[3])) {
		memcpy(bf, b, 4);
		bf[4] = 0;
		return true;
	}

	strcpy(bf, "xxxx");
	return false;
}

static const char *nrf5_decode_info_package(uint32_t package)
{
	for (size_t i = 0; i < ARRAY_SIZE(nrf5_packages_table); i++) {
		if (nrf5_packages_table[i].package == package)
			return nrf5_packages_table[i].code;
	}
	return "xx";
}

static int nrf5_info(struct flash_bank *bank, char *buf, int buf_size)
{
	struct nrf5_bank *nbank = bank->driver_priv;
	struct nrf5_info *chip = nbank->chip;
<<<<<<< HEAD
	int res;

	if (chip->spec) {
		res = snprintf(buf, buf_size,
				"nRF%s-%s(build code: %s)",
				chip->spec->part, chip->spec->variant, chip->spec->build_code);

	} else if (chip->ficr_info_valid) {
		char variant[5];
		nrf5_info_variant_to_str(chip->ficr_info.variant, variant);
		res = snprintf(buf, buf_size,
				"nRF%" PRIx32 "-%s%.2s(build code: %s)",
				chip->ficr_info.part,
				nrf5_decode_info_package(chip->ficr_info.package),
				variant, &variant[2]);

	} else {
		res = snprintf(buf, buf_size, "nRF51xxx (HWID 0x%04" PRIx16 ")",
				chip->hwid);
	}
	if (res <= 0)
		return ERROR_FAIL;

	snprintf(buf + res, buf_size - res, " %ukB Flash, %ukB RAM",
				chip->flash_size_kb, chip->ram_size_kb);
	return ERROR_OK;
}

static int nrf5_read_ficr_info(struct nrf5_info *chip)
{
	int res;
	struct target *target = chip->target;

	chip->ficr_info_valid = false;

	res = target_read_u32(target, NRF5_FICR_INFO_PART, &chip->ficr_info.part);
=======
	struct target *target = chip->target;

	uint32_t configid;
	res = target_read_u32(target, NRF5_FICR_CONFIGID, &configid);
>>>>>>> 25488359
	if (res != ERROR_OK) {
		LOG_DEBUG("Couldn't read FICR INFO.PART register");
		return res;
	}

<<<<<<< HEAD
	uint32_t series = chip->ficr_info.part & 0xfffff000;
	switch (series) {
	case 0x51000:
		chip->features = NRF5_FEATURE_SERIES_51;
		break;

	case 0x52000:
		chip->features = NRF5_FEATURE_SERIES_52;

		switch (chip->ficr_info.part) {
		case 0x52810:
		case 0x52832:
			chip->features |= NRF5_FEATURE_BPROT;
			break;

		case 0x52840:
			chip->features |= NRF5_FEATURE_ACL_PROT;
=======
	/* HWID is stored in the lower two bytes of the CONFIGID register */
	chip->hwid = configid & 0xFFFF;

	/* guess a nRF51 series if the device has no FICR INFO and we don't know HWID */
	chip->features = NRF5_FEATURE_SERIES_51;

	/* Don't bail out on error for the case that some old engineering
	 * sample has FICR INFO registers unreadable. We can proceed anyway. */
	(void)nrf5_read_ficr_info(chip);

	chip->spec = NULL;
	for (size_t i = 0; i < ARRAY_SIZE(nrf5_known_devices_table); i++) {
		if (chip->hwid == nrf5_known_devices_table[i].hwid) {
			chip->spec = &nrf5_known_devices_table[i];
			chip->features = chip->spec->features;
>>>>>>> 25488359
			break;
		}
		break;

	default:
		LOG_DEBUG("FICR INFO likely not implemented. Invalid PART value 0x%08"
				PRIx32, chip->ficr_info.part);
		return ERROR_TARGET_RESOURCE_NOT_AVAILABLE;
	}

<<<<<<< HEAD
	/* Now we know the device has FICR INFO filled by something relevant:
	 * Although it is not documented, the tested nRF51 rev 3 devices
	 * have FICR INFO.PART, RAM and FLASH of the same format as nRF52.
	 * VARIANT and PACKAGE coding is unknown for a nRF51 device.
	 * nRF52 devices have FICR INFO documented and always filled. */

	res = target_read_u32(target, NRF5_FICR_INFO_VARIANT, &chip->ficr_info.variant);
	if (res != ERROR_OK)
		return res;

	res = target_read_u32(target, NRF5_FICR_INFO_PACKAGE, &chip->ficr_info.package);
	if (res != ERROR_OK)
		return res;

	res = target_read_u32(target, NRF5_FICR_INFO_RAM, &chip->ficr_info.ram);
	if (res != ERROR_OK)
		return res;

	res = target_read_u32(target, NRF5_FICR_INFO_FLASH, &chip->ficr_info.flash);
	if (res != ERROR_OK)
		return res;

	chip->ficr_info_valid = true;
	return ERROR_OK;
}

static int nrf5_get_ram_size(struct target *target, uint32_t *ram_size)
{
	int res;

	*ram_size = 0;

	uint32_t numramblock;
	res = target_read_u32(target, NRF51_FICR_NUMRAMBLOCK, &numramblock);
	if (res != ERROR_OK) {
		LOG_DEBUG("Couldn't read FICR NUMRAMBLOCK register");
		return res;
	}

	if (numramblock < 1 || numramblock > 4) {
		LOG_DEBUG("FICR NUMRAMBLOCK strange value %" PRIx32, numramblock);
		return ERROR_TARGET_RESOURCE_NOT_AVAILABLE;
	}

	for (unsigned int i = 0; i < numramblock; i++) {
		uint32_t sizeramblock;
		res = target_read_u32(target, NRF51_FICR_SIZERAMBLOCK0 + sizeof(uint32_t)*i, &sizeramblock);
		if (res != ERROR_OK) {
			LOG_DEBUG("Couldn't read FICR NUMRAMBLOCK register");
			return res;
		}
		if (sizeramblock < 1024 || sizeramblock > 65536)
			LOG_DEBUG("FICR SIZERAMBLOCK strange value %" PRIx32, sizeramblock);
		else
			*ram_size += sizeramblock;
	}
	return res;
}

static int nrf5_probe(struct flash_bank *bank)
{
	int res;
	struct nrf5_bank *nbank = bank->driver_priv;
	struct nrf5_info *chip = nbank->chip;
	struct target *target = chip->target;

	uint32_t configid;
	res = target_read_u32(target, NRF5_FICR_CONFIGID, &configid);
	if (res != ERROR_OK) {
		LOG_ERROR("Couldn't read CONFIGID register");
		return res;
	}

	/* HWID is stored in the lower two bytes of the CONFIGID register */
	chip->hwid = configid & 0xFFFF;

	/* guess a nRF51 series if the device has no FICR INFO and we don't know HWID */
	chip->features = NRF5_FEATURE_SERIES_51;

	/* Don't bail out on error for the case that some old engineering
	 * sample has FICR INFO registers unreadable. We can proceed anyway. */
	(void)nrf5_read_ficr_info(chip);

	chip->spec = NULL;
	for (size_t i = 0; i < ARRAY_SIZE(nrf5_known_devices_table); i++) {
		if (chip->hwid == nrf5_known_devices_table[i].hwid) {
			chip->spec = &nrf5_known_devices_table[i];
			chip->features = chip->spec->features;
			break;
		}
	}

	if (chip->spec && chip->ficr_info_valid) {
		/* check if HWID table gives the same part as FICR INFO */
		if (chip->ficr_info.part != strtoul(chip->spec->part, NULL, 16))
			LOG_WARNING("HWID 0x%04" PRIx32 " mismatch: FICR INFO.PART %"
						PRIx32, chip->hwid, chip->ficr_info.part);
	}

	if (chip->ficr_info_valid) {
		chip->ram_size_kb = chip->ficr_info.ram;
	} else {
		uint32_t ram_size;
		nrf5_get_ram_size(target, &ram_size);
		chip->ram_size_kb = ram_size / 1024;
	}

	/* The value stored in NRF5_FICR_CODEPAGESIZE is the number of bytes in one page of FLASH. */
	uint32_t flash_page_size;
	res = target_read_u32(chip->target, NRF5_FICR_CODEPAGESIZE,
				&flash_page_size);
	if (res != ERROR_OK) {
		LOG_ERROR("Couldn't read code page size");
		return res;
	}

	/* Note the register name is misleading,
	 * NRF5_FICR_CODESIZE is the number of pages in flash memory, not the number of bytes! */
	uint32_t num_sectors;
	res = target_read_u32(chip->target, NRF5_FICR_CODESIZE, &num_sectors);
	if (res != ERROR_OK) {
		LOG_ERROR("Couldn't read code memory size");
		return res;
	}

	chip->flash_size_kb = num_sectors * flash_page_size / 1024;

	if (!chip->bank[0].probed && !chip->bank[1].probed) {
		char buf[80];
		nrf5_info(bank, buf, sizeof(buf));
		if (!chip->spec && !chip->ficr_info_valid) {
			LOG_INFO("Unknown device: %s", buf);
		} else {
			LOG_INFO("%s", buf);
		}
	}

	free(bank->sectors);

	if (bank->base == NRF5_FLASH_BASE) {
		/* Sanity check */
		if (chip->spec && chip->flash_size_kb != chip->spec->flash_size_kb)
			LOG_WARNING("Chip's reported Flash capacity does not match expected one");
		if (chip->ficr_info_valid && chip->flash_size_kb != chip->ficr_info.flash)
			LOG_WARNING("Chip's reported Flash capacity does not match FICR INFO.FLASH");

		bank->num_sectors = num_sectors;
		bank->size = num_sectors * flash_page_size;

=======
	if (chip->spec && chip->ficr_info_valid) {
		/* check if HWID table gives the same part as FICR INFO */
		if (chip->ficr_info.part != strtoul(chip->spec->part, NULL, 16))
			LOG_WARNING("HWID 0x%04" PRIx32 " mismatch: FICR INFO.PART %"
						PRIx32, chip->hwid, chip->ficr_info.part);
	}

	if (chip->ficr_info_valid) {
		chip->ram_size_kb = chip->ficr_info.ram;
	} else {
		uint32_t ram_size;
		nrf5_get_ram_size(target, &ram_size);
		chip->ram_size_kb = ram_size / 1024;
	}

	/* The value stored in NRF5_FICR_CODEPAGESIZE is the number of bytes in one page of FLASH. */
	uint32_t flash_page_size;
	res = target_read_u32(chip->target, NRF5_FICR_CODEPAGESIZE,
				&flash_page_size);
	if (res != ERROR_OK) {
		LOG_ERROR("Couldn't read code page size");
		return res;
	}

	/* Note the register name is misleading,
	 * NRF5_FICR_CODESIZE is the number of pages in flash memory, not the number of bytes! */
	uint32_t num_sectors;
	res = target_read_u32(chip->target, NRF5_FICR_CODESIZE, &num_sectors);
	if (res != ERROR_OK) {
		LOG_ERROR("Couldn't read code memory size");
		return res;
	}

	chip->flash_size_kb = num_sectors * flash_page_size / 1024;

	if (!chip->bank[0].probed && !chip->bank[1].probed) {
		char chip_type_str[256];
		if (get_nrf5_chip_type_str(chip, chip_type_str, sizeof(chip_type_str)) != ERROR_OK)
			return ERROR_FAIL;
		const bool device_is_unknown = (!chip->spec && !chip->ficr_info_valid);
		LOG_INFO("%s%s %ukB Flash, %ukB RAM",
				device_is_unknown ? "Unknown device: " : "",
				chip_type_str,
				chip->flash_size_kb,
				chip->ram_size_kb);
	}

	free(bank->sectors);

	if (bank->base == NRF5_FLASH_BASE) {
		/* Sanity check */
		if (chip->spec && chip->flash_size_kb != chip->spec->flash_size_kb)
			LOG_WARNING("Chip's reported Flash capacity does not match expected one");
		if (chip->ficr_info_valid && chip->flash_size_kb != chip->ficr_info.flash)
			LOG_WARNING("Chip's reported Flash capacity does not match FICR INFO.FLASH");

		bank->num_sectors = num_sectors;
		bank->size = num_sectors * flash_page_size;

>>>>>>> 25488359
		bank->sectors = alloc_block_array(0, flash_page_size, num_sectors);
		if (!bank->sectors)
			return ERROR_FAIL;

		chip->bank[0].probed = true;

	} else {
		bank->num_sectors = 1;
		bank->size = flash_page_size;

		bank->sectors = alloc_block_array(0, flash_page_size, num_sectors);
		if (!bank->sectors)
			return ERROR_FAIL;

		bank->sectors[0].is_protected = 0;

		chip->bank[1].probed = true;
	}

	return ERROR_OK;
}

static int nrf5_auto_probe(struct flash_bank *bank)
{
	if (nrf5_bank_is_probed(bank))
		return ERROR_OK;

	return nrf5_probe(bank);
}

static int nrf5_erase_all(struct nrf5_info *chip)
{
	LOG_DEBUG("Erasing all non-volatile memory");
	return nrf5_nvmc_generic_erase(chip,
					NRF5_NVMC_ERASEALL,
					0x00000001);
}

static int nrf5_erase_page(struct flash_bank *bank,
							struct nrf5_info *chip,
							struct flash_sector *sector)
{
	int res;

	LOG_DEBUG("Erasing page at 0x%"PRIx32, sector->offset);

	if (bank->base == NRF5_UICR_BASE) {
		if (chip->features & NRF5_FEATURE_SERIES_51) {
			uint32_t ppfc;
			res = target_read_u32(chip->target, NRF51_FICR_PPFC,
				      &ppfc);
			if (res != ERROR_OK) {
				LOG_ERROR("Couldn't read PPFC register");
				return res;
			}

			if ((ppfc & 0xFF) == 0xFF) {
				/* We can't erase the UICR.  Double-check to
				   see if it's already erased before complaining. */
				default_flash_blank_check(bank);
				if (sector->is_erased == 1)
					return ERROR_OK;

				LOG_ERROR("The chip was not pre-programmed with SoftDevice stack and UICR cannot be erased separately. Please issue mass erase before trying to write to this region");
				return ERROR_FAIL;
			}
		}

		res = nrf5_nvmc_generic_erase(chip,
					       NRF5_NVMC_ERASEUICR,
					       0x00000001);


	} else {
		res = nrf5_nvmc_generic_erase(chip,
					       NRF5_NVMC_ERASEPAGE,
					       sector->offset);
	}

	return res;
}

/* Start a low level flash write for the specified region */
static int nrf5_ll_flash_write(struct nrf5_info *chip, uint32_t address, const uint8_t *buffer, uint32_t bytes)
{
	struct target *target = chip->target;
	uint32_t buffer_size = 8192;
	struct working_area *write_algorithm;
	struct working_area *source;
	struct reg_param reg_params[6];
	struct armv7m_algorithm armv7m_info;
	int retval = ERROR_OK;

	static const uint8_t nrf5_flash_write_code[] = {
#include "../../../contrib/loaders/flash/nrf5/nrf5.inc"
	};

	LOG_DEBUG("Writing buffer to flash address=0x%"PRIx32" bytes=0x%"PRIx32, address, bytes);
	assert(bytes % 4 == 0);

	/* allocate working area with flash programming code */
	if (target_alloc_working_area(target, sizeof(nrf5_flash_write_code),
			&write_algorithm) != ERROR_OK) {
		LOG_WARNING("no working area available, falling back to slow memory writes");

		for (; bytes > 0; bytes -= 4) {
			retval = target_write_memory(target, address, 4, 1, buffer);
			if (retval != ERROR_OK)
				return retval;

			retval = nrf5_wait_for_nvmc(chip);
			if (retval != ERROR_OK)
				return retval;

			address += 4;
			buffer += 4;
		}

		return ERROR_OK;
	}

	retval = target_write_buffer(target, write_algorithm->address,
				sizeof(nrf5_flash_write_code),
				nrf5_flash_write_code);
	if (retval != ERROR_OK)
		return retval;

	/* memory buffer */
	while (target_alloc_working_area(target, buffer_size, &source) != ERROR_OK) {
		buffer_size /= 2;
		buffer_size &= ~3UL; /* Make sure it's 4 byte aligned */
		if (buffer_size <= 256) {
			/* free working area, write algorithm already allocated */
			target_free_working_area(target, write_algorithm);

			LOG_WARNING("No large enough working area available, can't do block memory writes");
			return ERROR_TARGET_RESOURCE_NOT_AVAILABLE;
		}
	}

	armv7m_info.common_magic = ARMV7M_COMMON_MAGIC;
	armv7m_info.core_mode = ARM_MODE_THREAD;

	init_reg_param(&reg_params[0], "r0", 32, PARAM_IN_OUT);	/* byte count */
	init_reg_param(&reg_params[1], "r1", 32, PARAM_OUT);	/* buffer start */
	init_reg_param(&reg_params[2], "r2", 32, PARAM_OUT);	/* buffer end */
	init_reg_param(&reg_params[3], "r3", 32, PARAM_IN_OUT);	/* target address */
	init_reg_param(&reg_params[4], "r6", 32, PARAM_OUT);	/* watchdog refresh value */
	init_reg_param(&reg_params[5], "r7", 32, PARAM_OUT);	/* watchdog refresh register address */

	buf_set_u32(reg_params[0].value, 0, 32, bytes);
	buf_set_u32(reg_params[1].value, 0, 32, source->address);
	buf_set_u32(reg_params[2].value, 0, 32, source->address + source->size);
	buf_set_u32(reg_params[3].value, 0, 32, address);
	buf_set_u32(reg_params[4].value, 0, 32, WATCHDOG_REFRESH_VALUE);
	buf_set_u32(reg_params[5].value, 0, 32, WATCHDOG_REFRESH_REGISTER);

	retval = target_run_flash_async_algorithm(target, buffer, bytes/4, 4,
			0, NULL,
			ARRAY_SIZE(reg_params), reg_params,
			source->address, source->size,
			write_algorithm->address, write_algorithm->address + sizeof(nrf5_flash_write_code) - 2,
			&armv7m_info);

	target_free_working_area(target, source);
	target_free_working_area(target, write_algorithm);

	destroy_reg_param(&reg_params[0]);
	destroy_reg_param(&reg_params[1]);
	destroy_reg_param(&reg_params[2]);
	destroy_reg_param(&reg_params[3]);
	destroy_reg_param(&reg_params[4]);
	destroy_reg_param(&reg_params[5]);

	return retval;
}

static int nrf5_write(struct flash_bank *bank, const uint8_t *buffer,
					uint32_t offset, uint32_t count)
{
	struct nrf5_info *chip;
<<<<<<< HEAD

	int res = nrf5_get_probed_chip_if_halted(bank, &chip);
	if (res != ERROR_OK)
		return res;

	assert(offset % 4 == 0);
	assert(count % 4 == 0);

	/* UICR CLENR0 based protection used on nRF51 is somewhat clumsy:
	 * RM reads: Code running from code region 1 will not be able to write
	 * to code region 0.
	 * Unfortunately the flash loader running from RAM can write to both
	 * code regions whithout any hint the protection is violated.
	 *
	 * Update protection state and check if any flash sector to be written
	 * is protected. */
	if (chip->features & NRF5_FEATURE_SERIES_51) {

		res = nrf5_protect_check_clenr0(bank);
		if (res != ERROR_OK)
			return res;

=======

	int res = nrf5_get_probed_chip_if_halted(bank, &chip);
	if (res != ERROR_OK)
		return res;

	assert(offset % 4 == 0);
	assert(count % 4 == 0);

	/* UICR CLENR0 based protection used on nRF51 is somewhat clumsy:
	 * RM reads: Code running from code region 1 will not be able to write
	 * to code region 0.
	 * Unfortunately the flash loader running from RAM can write to both
	 * code regions without any hint the protection is violated.
	 *
	 * Update protection state and check if any flash sector to be written
	 * is protected. */
	if (chip->features & NRF5_FEATURE_SERIES_51) {

		res = nrf5_protect_check_clenr0(bank);
		if (res != ERROR_OK)
			return res;

>>>>>>> 25488359
		for (unsigned int sector = 0; sector < bank->num_sectors; sector++) {
			struct flash_sector *bs = &bank->sectors[sector];

			/* Start offset in or before this sector? */
			/* End offset in or behind this sector? */
			if ((offset < (bs->offset + bs->size))
					&& ((offset + count - 1) >= bs->offset)
					&& bs->is_protected == 1) {
				LOG_ERROR("Write refused, sector %d is protected", sector);
				return ERROR_FLASH_PROTECTED;
			}
		}
	}

	res = nrf5_nvmc_write_enable(chip);
	if (res != ERROR_OK)
		goto error;

	res = nrf5_ll_flash_write(chip, bank->base + offset, buffer, count);
	if (res != ERROR_OK)
		goto error;

	return nrf5_nvmc_read_only(chip);

error:
	nrf5_nvmc_read_only(chip);
	LOG_ERROR("Failed to write to nrf5 flash");
	return res;
}

static int nrf5_erase(struct flash_bank *bank, unsigned int first,
		unsigned int last)
{
	int res;
	struct nrf5_info *chip;

	res = nrf5_get_probed_chip_if_halted(bank, &chip);
	if (res != ERROR_OK)
		return res;

	/* UICR CLENR0 based protection used on nRF51 prevents erase
	 * absolutely silently. NVMC has no flag to indicate the protection
	 * was violated.
	 *
	 * Update protection state and check if any flash sector to be erased
	 * is protected. */
	if (chip->features & NRF5_FEATURE_SERIES_51) {
<<<<<<< HEAD

		res = nrf5_protect_check_clenr0(bank);
		if (res != ERROR_OK)
			return res;
	}

=======

		res = nrf5_protect_check_clenr0(bank);
		if (res != ERROR_OK)
			return res;
	}

>>>>>>> 25488359
	/* For each sector to be erased */
	for (unsigned int s = first; s <= last && res == ERROR_OK; s++) {

		if (chip->features & NRF5_FEATURE_SERIES_51
				&& bank->sectors[s].is_protected == 1) {
			LOG_ERROR("Flash sector %d is protected", s);
			return ERROR_FLASH_PROTECTED;
		}

		res = nrf5_erase_page(bank, chip, &bank->sectors[s]);
		if (res != ERROR_OK) {
			LOG_ERROR("Error erasing sector %d", s);
			return res;
		}
	}

	return ERROR_OK;
}

static void nrf5_free_driver_priv(struct flash_bank *bank)
{
	struct nrf5_bank *nbank = bank->driver_priv;
	struct nrf5_info *chip = nbank->chip;
	if (!chip)
		return;

	chip->refcount--;
	if (chip->refcount == 0) {
		free(chip);
		bank->driver_priv = NULL;
	}
}

static struct nrf5_info *nrf5_get_chip(struct target *target)
{
	struct flash_bank *bank_iter;

	/* iterate over nrf5 banks of same target */
	for (bank_iter = flash_bank_list(); bank_iter; bank_iter = bank_iter->next) {
		if (bank_iter->driver != &nrf5_flash && bank_iter->driver != &nrf51_flash)
			continue;

		if (bank_iter->target != target)
			continue;

		struct nrf5_bank *nbank = bank_iter->driver_priv;
		if (!nbank)
			continue;

		if (nbank->chip)
			return nbank->chip;
	}
	return NULL;
}

FLASH_BANK_COMMAND_HANDLER(nrf5_flash_bank_command)
{
	struct nrf5_info *chip;
	struct nrf5_bank *nbank = NULL;

	switch (bank->base) {
	case NRF5_FLASH_BASE:
	case NRF5_UICR_BASE:
		break;
	default:
		LOG_ERROR("Invalid bank address " TARGET_ADDR_FMT, bank->base);
		return ERROR_FAIL;
	}

	chip = nrf5_get_chip(bank->target);
	if (!chip) {
		/* Create a new chip */
		chip = calloc(1, sizeof(*chip));
		if (!chip)
			return ERROR_FAIL;

		chip->target = bank->target;
	}

	switch (bank->base) {
	case NRF5_FLASH_BASE:
		nbank = &chip->bank[0];
		break;
	case NRF5_UICR_BASE:
		nbank = &chip->bank[1];
		break;
	}
	assert(nbank);

	chip->refcount++;
	nbank->chip = chip;
	nbank->probed = false;
	bank->driver_priv = nbank;
	bank->write_start_alignment = bank->write_end_alignment = 4;

	return ERROR_OK;
}

COMMAND_HANDLER(nrf5_handle_mass_erase_command)
{
	int res;
	struct flash_bank *bank = NULL;
	struct target *target = get_current_target(CMD_CTX);

	res = get_flash_bank_by_addr(target, NRF5_FLASH_BASE, true, &bank);
	if (res != ERROR_OK)
		return res;

	assert(bank);

	struct nrf5_info *chip;

	res = nrf5_get_probed_chip_if_halted(bank, &chip);
	if (res != ERROR_OK)
		return res;

	if (chip->features & NRF5_FEATURE_SERIES_51) {
		uint32_t ppfc;
		res = target_read_u32(target, NRF51_FICR_PPFC,
			      &ppfc);
		if (res != ERROR_OK) {
			LOG_ERROR("Couldn't read PPFC register");
			return res;
		}

		if ((ppfc & 0xFF) == 0x00) {
			LOG_ERROR("Code region 0 size was pre-programmed at the factory, "
				  "mass erase command won't work.");
			return ERROR_FAIL;
		}
	}

	res = nrf5_erase_all(chip);
	if (res == ERROR_OK) {
		LOG_INFO("Mass erase completed.");
		if (chip->features & NRF5_FEATURE_SERIES_51)
			LOG_INFO("A reset or power cycle is required if the flash was protected before.");

	} else {
		LOG_ERROR("Failed to erase the chip");
	}

	return res;
}

COMMAND_HANDLER(nrf5_handle_info_command)
{
	int res;
	struct flash_bank *bank = NULL;
	struct target *target = get_current_target(CMD_CTX);

	res = get_flash_bank_by_addr(target, NRF5_FLASH_BASE, true, &bank);
	if (res != ERROR_OK)
		return res;

<<<<<<< HEAD
	assert(bank != NULL);
=======
	assert(bank);
>>>>>>> 25488359

	struct nrf5_info *chip;

	res = nrf5_get_probed_chip_if_halted(bank, &chip);
	if (res != ERROR_OK)
		return res;

	static struct {
		const uint32_t address;
		uint32_t value;
	} ficr[] = {
		{ .address = NRF5_FICR_CODEPAGESIZE	},
		{ .address = NRF5_FICR_CODESIZE	},
		{ .address = NRF51_FICR_CLENR0		},
		{ .address = NRF51_FICR_PPFC		},
		{ .address = NRF51_FICR_NUMRAMBLOCK	},
		{ .address = NRF51_FICR_SIZERAMBLOCK0	},
		{ .address = NRF51_FICR_SIZERAMBLOCK1	},
		{ .address = NRF51_FICR_SIZERAMBLOCK2	},
		{ .address = NRF51_FICR_SIZERAMBLOCK3	},
		{ .address = NRF5_FICR_CONFIGID	},
		{ .address = NRF5_FICR_DEVICEID0	},
		{ .address = NRF5_FICR_DEVICEID1	},
		{ .address = NRF5_FICR_ER0		},
		{ .address = NRF5_FICR_ER1		},
		{ .address = NRF5_FICR_ER2		},
		{ .address = NRF5_FICR_ER3		},
		{ .address = NRF5_FICR_IR0		},
		{ .address = NRF5_FICR_IR1		},
		{ .address = NRF5_FICR_IR2		},
		{ .address = NRF5_FICR_IR3		},
		{ .address = NRF5_FICR_DEVICEADDRTYPE	},
		{ .address = NRF5_FICR_DEVICEADDR0	},
		{ .address = NRF5_FICR_DEVICEADDR1	},
		{ .address = NRF51_FICR_OVERRIDEN	},
		{ .address = NRF51_FICR_NRF_1MBIT0	},
		{ .address = NRF51_FICR_NRF_1MBIT1	},
		{ .address = NRF51_FICR_NRF_1MBIT2	},
		{ .address = NRF51_FICR_NRF_1MBIT3	},
		{ .address = NRF51_FICR_NRF_1MBIT4	},
		{ .address = NRF51_FICR_BLE_1MBIT0	},
		{ .address = NRF51_FICR_BLE_1MBIT1	},
		{ .address = NRF51_FICR_BLE_1MBIT2	},
		{ .address = NRF51_FICR_BLE_1MBIT3	},
		{ .address = NRF51_FICR_BLE_1MBIT4	},
	}, uicr[] = {
		{ .address = NRF51_UICR_CLENR0,		},
		{ .address = NRF51_UICR_RBPCONF		},
		{ .address = NRF51_UICR_XTALFREQ	},
		{ .address = NRF51_UICR_FWID		},
	};

	for (size_t i = 0; i < ARRAY_SIZE(ficr); i++) {
		res = target_read_u32(chip->target, ficr[i].address,
				      &ficr[i].value);
		if (res != ERROR_OK) {
			LOG_ERROR("Couldn't read %" PRIx32, ficr[i].address);
			return res;
		}
	}

	for (size_t i = 0; i < ARRAY_SIZE(uicr); i++) {
		res = target_read_u32(chip->target, uicr[i].address,
				      &uicr[i].value);
		if (res != ERROR_OK) {
			LOG_ERROR("Couldn't read %" PRIx32, uicr[i].address);
			return res;
		}
	}

	command_print(CMD,
		 "\n[factory information control block]\n\n"
		 "code page size: %"PRIu32"B\n"
		 "code memory size: %"PRIu32"kB\n"
		 "code region 0 size: %"PRIu32"kB\n"
		 "pre-programmed code: %s\n"
		 "number of ram blocks: %"PRIu32"\n"
		 "ram block 0 size: %"PRIu32"B\n"
		 "ram block 1 size: %"PRIu32"B\n"
		 "ram block 2 size: %"PRIu32"B\n"
		 "ram block 3 size: %"PRIu32 "B\n"
		 "config id: %" PRIx32 "\n"
		 "device id: 0x%"PRIx32"%08"PRIx32"\n"
		 "encryption root: 0x%08"PRIx32"%08"PRIx32"%08"PRIx32"%08"PRIx32"\n"
		 "identity root: 0x%08"PRIx32"%08"PRIx32"%08"PRIx32"%08"PRIx32"\n"
		 "device address type: 0x%"PRIx32"\n"
		 "device address: 0x%"PRIx32"%08"PRIx32"\n"
		 "override enable: %"PRIx32"\n"
		 "NRF_1MBIT values: %"PRIx32" %"PRIx32" %"PRIx32" %"PRIx32" %"PRIx32"\n"
		 "BLE_1MBIT values: %"PRIx32" %"PRIx32" %"PRIx32" %"PRIx32" %"PRIx32"\n"
		 "\n[user information control block]\n\n"
		 "code region 0 size: %"PRIu32"kB\n"
		 "read back protection configuration: %"PRIx32"\n"
		 "reset value for XTALFREQ: %"PRIx32"\n"
		 "firmware id: 0x%04"PRIx32,
		 ficr[0].value,
		 (ficr[1].value * ficr[0].value) / 1024,
		 (ficr[2].value == 0xFFFFFFFF) ? 0 : ficr[2].value / 1024,
		 ((ficr[3].value & 0xFF) == 0x00) ? "present" : "not present",
		 ficr[4].value,
		 ficr[5].value,
		 (ficr[6].value == 0xFFFFFFFF) ? 0 : ficr[6].value,
		 (ficr[7].value == 0xFFFFFFFF) ? 0 : ficr[7].value,
		 (ficr[8].value == 0xFFFFFFFF) ? 0 : ficr[8].value,
		 ficr[9].value,
		 ficr[10].value, ficr[11].value,
		 ficr[12].value, ficr[13].value, ficr[14].value, ficr[15].value,
		 ficr[16].value, ficr[17].value, ficr[18].value, ficr[19].value,
		 ficr[20].value,
		 ficr[21].value, ficr[22].value,
		 ficr[23].value,
		 ficr[24].value, ficr[25].value, ficr[26].value, ficr[27].value, ficr[28].value,
		 ficr[29].value, ficr[30].value, ficr[31].value, ficr[32].value, ficr[33].value,
		 (uicr[0].value == 0xFFFFFFFF) ? 0 : uicr[0].value / 1024,
		 uicr[1].value & 0xFFFF,
		 uicr[2].value & 0xFF,
		 uicr[3].value & 0xFFFF);

	return ERROR_OK;
}

static const struct command_registration nrf5_exec_command_handlers[] = {
	{
		.name		= "mass_erase",
		.handler	= nrf5_handle_mass_erase_command,
		.mode		= COMMAND_EXEC,
		.help		= "Erase all flash contents of the chip.",
		.usage		= "",
	},
	{
		.name		= "info",
		.handler	= nrf5_handle_info_command,
		.mode		= COMMAND_EXEC,
		.help		= "Show FICR and UICR info.",
		.usage		= "",
	},
	COMMAND_REGISTRATION_DONE
};

static const struct command_registration nrf5_command_handlers[] = {
	{
		.name	= "nrf5",
		.mode	= COMMAND_ANY,
		.help	= "nrf5 flash command group",
		.usage	= "",
		.chain	= nrf5_exec_command_handlers,
	},
	{
		.name	= "nrf51",
		.mode	= COMMAND_ANY,
		.help	= "nrf51 flash command group",
		.usage	= "",
		.chain	= nrf5_exec_command_handlers,
	},
	COMMAND_REGISTRATION_DONE
};

const struct flash_driver nrf5_flash = {
	.name			= "nrf5",
	.commands		= nrf5_command_handlers,
	.flash_bank_command	= nrf5_flash_bank_command,
	.info			= nrf5_info,
	.erase			= nrf5_erase,
	.protect		= nrf5_protect,
	.write			= nrf5_write,
	.read			= default_flash_read,
	.probe			= nrf5_probe,
	.auto_probe		= nrf5_auto_probe,
	.erase_check		= default_flash_blank_check,
	.protect_check		= nrf5_protect_check,
	.free_driver_priv	= nrf5_free_driver_priv,
};

/* We need to retain the flash-driver name as well as the commands
 * for backwards compatibility */
const struct flash_driver nrf51_flash = {
	.name			= "nrf51",
	.commands		= nrf5_command_handlers,
	.flash_bank_command	= nrf5_flash_bank_command,
	.info			= nrf5_info,
	.erase			= nrf5_erase,
	.protect		= nrf5_protect,
	.write			= nrf5_write,
	.read			= default_flash_read,
	.probe			= nrf5_probe,
	.auto_probe		= nrf5_auto_probe,
	.erase_check		= default_flash_blank_check,
	.protect_check		= nrf5_protect_check,
	.free_driver_priv	= nrf5_free_driver_priv,
};<|MERGE_RESOLUTION|>--- conflicted
+++ resolved
@@ -277,7 +277,6 @@
 struct nrf5_device_package {
 	uint32_t package;
 	const char *code;
-<<<<<<< HEAD
 };
 
 /* Newer devices have FICR INFO.PACKAGE.
@@ -291,23 +290,7 @@
 
 const struct flash_driver nrf5_flash, nrf51_flash;
 
-static int nrf5_bank_is_probed(struct flash_bank *bank)
-=======
-};
-
-/* Newer devices have FICR INFO.PACKAGE.
- * This table converts its value to two character code */
-static const struct nrf5_device_package nrf5_packages_table[] = {
-	{ 0x2000, "QF" },
-	{ 0x2001, "CH" },
-	{ 0x2002, "CI" },
-	{ 0x2005, "CK" },
-};
-
-const struct flash_driver nrf5_flash, nrf51_flash;
-
 static bool nrf5_bank_is_probed(const struct flash_bank *bank)
->>>>>>> 25488359
 {
 	struct nrf5_bank *nbank = bank->driver_priv;
 
@@ -492,11 +475,7 @@
 	struct nrf5_bank *nbank = bank->driver_priv;
 	struct nrf5_info *chip = nbank->chip;
 
-<<<<<<< HEAD
-	assert(chip != NULL);
-=======
 	assert(chip);
->>>>>>> 25488359
 
 	static uint32_t nrf5_bprot_offsets[4] = { 0x600, 0x604, 0x610, 0x614 };
 	uint32_t bprot_reg = 0;
@@ -527,11 +506,7 @@
 	struct nrf5_bank *nbank = bank->driver_priv;
 	struct nrf5_info *chip = nbank->chip;
 
-<<<<<<< HEAD
-	assert(chip != NULL);
-=======
 	assert(chip);
->>>>>>> 25488359
 
 	if (chip->features & NRF5_FEATURE_BPROT)
 		return nrf5_protect_check_bprot(bank);
@@ -578,35 +553,6 @@
 	if (!set || clenr0 != 0xFFFFFFFF) {
 		LOG_ERROR("You need to perform chip erase before changing the protection settings");
 		return ERROR_FAIL;
-<<<<<<< HEAD
-	}
-
-	res = nrf5_nvmc_write_enable(chip);
-	if (res != ERROR_OK)
-		goto error;
-
-	clenr0 = bank->sectors[last].offset + bank->sectors[last].size;
-	res = target_write_u32(chip->target, NRF51_UICR_CLENR0, clenr0);
-
-	int res2 = nrf5_wait_for_nvmc(chip);
-
-	if (res == ERROR_OK)
-		res = res2;
-
-	if (res == ERROR_OK)
-		LOG_INFO("A reset or power cycle is required for the new protection settings to take effect.");
-	else
-		LOG_ERROR("Couldn't write code region 0 size to UICR");
-
-error:
-	nrf5_nvmc_read_only(chip);
-
-	return res;
-}
-
-static int nrf5_protect(struct flash_bank *bank, int set, unsigned int first,
-		unsigned int last)
-=======
 	}
 
 	res = nrf5_nvmc_write_enable(chip);
@@ -818,7 +764,6 @@
 }
 
 static int nrf5_probe(struct flash_bank *bank)
->>>>>>> 25488359
 {
 	int res;
 	struct nrf5_info *chip;
@@ -868,170 +813,12 @@
 {
 	struct nrf5_bank *nbank = bank->driver_priv;
 	struct nrf5_info *chip = nbank->chip;
-<<<<<<< HEAD
-	int res;
-
-	if (chip->spec) {
-		res = snprintf(buf, buf_size,
-				"nRF%s-%s(build code: %s)",
-				chip->spec->part, chip->spec->variant, chip->spec->build_code);
-
-	} else if (chip->ficr_info_valid) {
-		char variant[5];
-		nrf5_info_variant_to_str(chip->ficr_info.variant, variant);
-		res = snprintf(buf, buf_size,
-				"nRF%" PRIx32 "-%s%.2s(build code: %s)",
-				chip->ficr_info.part,
-				nrf5_decode_info_package(chip->ficr_info.package),
-				variant, &variant[2]);
-
-	} else {
-		res = snprintf(buf, buf_size, "nRF51xxx (HWID 0x%04" PRIx16 ")",
-				chip->hwid);
-	}
-	if (res <= 0)
-		return ERROR_FAIL;
-
-	snprintf(buf + res, buf_size - res, " %ukB Flash, %ukB RAM",
-				chip->flash_size_kb, chip->ram_size_kb);
-	return ERROR_OK;
-}
-
-static int nrf5_read_ficr_info(struct nrf5_info *chip)
-{
-	int res;
-	struct target *target = chip->target;
-
-	chip->ficr_info_valid = false;
-
-	res = target_read_u32(target, NRF5_FICR_INFO_PART, &chip->ficr_info.part);
-=======
-	struct target *target = chip->target;
-
-	uint32_t configid;
-	res = target_read_u32(target, NRF5_FICR_CONFIGID, &configid);
->>>>>>> 25488359
-	if (res != ERROR_OK) {
-		LOG_DEBUG("Couldn't read FICR INFO.PART register");
-		return res;
-	}
-
-<<<<<<< HEAD
-	uint32_t series = chip->ficr_info.part & 0xfffff000;
-	switch (series) {
-	case 0x51000:
-		chip->features = NRF5_FEATURE_SERIES_51;
-		break;
-
-	case 0x52000:
-		chip->features = NRF5_FEATURE_SERIES_52;
-
-		switch (chip->ficr_info.part) {
-		case 0x52810:
-		case 0x52832:
-			chip->features |= NRF5_FEATURE_BPROT;
-			break;
-
-		case 0x52840:
-			chip->features |= NRF5_FEATURE_ACL_PROT;
-=======
-	/* HWID is stored in the lower two bytes of the CONFIGID register */
-	chip->hwid = configid & 0xFFFF;
-
-	/* guess a nRF51 series if the device has no FICR INFO and we don't know HWID */
-	chip->features = NRF5_FEATURE_SERIES_51;
-
-	/* Don't bail out on error for the case that some old engineering
-	 * sample has FICR INFO registers unreadable. We can proceed anyway. */
-	(void)nrf5_read_ficr_info(chip);
-
-	chip->spec = NULL;
-	for (size_t i = 0; i < ARRAY_SIZE(nrf5_known_devices_table); i++) {
-		if (chip->hwid == nrf5_known_devices_table[i].hwid) {
-			chip->spec = &nrf5_known_devices_table[i];
-			chip->features = chip->spec->features;
->>>>>>> 25488359
-			break;
-		}
-		break;
-
-	default:
-		LOG_DEBUG("FICR INFO likely not implemented. Invalid PART value 0x%08"
-				PRIx32, chip->ficr_info.part);
-		return ERROR_TARGET_RESOURCE_NOT_AVAILABLE;
-	}
-
-<<<<<<< HEAD
-	/* Now we know the device has FICR INFO filled by something relevant:
-	 * Although it is not documented, the tested nRF51 rev 3 devices
-	 * have FICR INFO.PART, RAM and FLASH of the same format as nRF52.
-	 * VARIANT and PACKAGE coding is unknown for a nRF51 device.
-	 * nRF52 devices have FICR INFO documented and always filled. */
-
-	res = target_read_u32(target, NRF5_FICR_INFO_VARIANT, &chip->ficr_info.variant);
-	if (res != ERROR_OK)
-		return res;
-
-	res = target_read_u32(target, NRF5_FICR_INFO_PACKAGE, &chip->ficr_info.package);
-	if (res != ERROR_OK)
-		return res;
-
-	res = target_read_u32(target, NRF5_FICR_INFO_RAM, &chip->ficr_info.ram);
-	if (res != ERROR_OK)
-		return res;
-
-	res = target_read_u32(target, NRF5_FICR_INFO_FLASH, &chip->ficr_info.flash);
-	if (res != ERROR_OK)
-		return res;
-
-	chip->ficr_info_valid = true;
-	return ERROR_OK;
-}
-
-static int nrf5_get_ram_size(struct target *target, uint32_t *ram_size)
-{
-	int res;
-
-	*ram_size = 0;
-
-	uint32_t numramblock;
-	res = target_read_u32(target, NRF51_FICR_NUMRAMBLOCK, &numramblock);
-	if (res != ERROR_OK) {
-		LOG_DEBUG("Couldn't read FICR NUMRAMBLOCK register");
-		return res;
-	}
-
-	if (numramblock < 1 || numramblock > 4) {
-		LOG_DEBUG("FICR NUMRAMBLOCK strange value %" PRIx32, numramblock);
-		return ERROR_TARGET_RESOURCE_NOT_AVAILABLE;
-	}
-
-	for (unsigned int i = 0; i < numramblock; i++) {
-		uint32_t sizeramblock;
-		res = target_read_u32(target, NRF51_FICR_SIZERAMBLOCK0 + sizeof(uint32_t)*i, &sizeramblock);
-		if (res != ERROR_OK) {
-			LOG_DEBUG("Couldn't read FICR NUMRAMBLOCK register");
-			return res;
-		}
-		if (sizeramblock < 1024 || sizeramblock > 65536)
-			LOG_DEBUG("FICR SIZERAMBLOCK strange value %" PRIx32, sizeramblock);
-		else
-			*ram_size += sizeramblock;
-	}
-	return res;
-}
-
-static int nrf5_probe(struct flash_bank *bank)
-{
-	int res;
-	struct nrf5_bank *nbank = bank->driver_priv;
-	struct nrf5_info *chip = nbank->chip;
 	struct target *target = chip->target;
 
 	uint32_t configid;
 	res = target_read_u32(target, NRF5_FICR_CONFIGID, &configid);
 	if (res != ERROR_OK) {
-		LOG_ERROR("Couldn't read CONFIGID register");
+		LOG_DEBUG("Couldn't read FICR INFO.PART register");
 		return res;
 	}
 
@@ -1052,66 +839,14 @@
 			chip->features = chip->spec->features;
 			break;
 		}
-	}
-
-	if (chip->spec && chip->ficr_info_valid) {
-		/* check if HWID table gives the same part as FICR INFO */
-		if (chip->ficr_info.part != strtoul(chip->spec->part, NULL, 16))
-			LOG_WARNING("HWID 0x%04" PRIx32 " mismatch: FICR INFO.PART %"
-						PRIx32, chip->hwid, chip->ficr_info.part);
-	}
-
-	if (chip->ficr_info_valid) {
-		chip->ram_size_kb = chip->ficr_info.ram;
-	} else {
-		uint32_t ram_size;
-		nrf5_get_ram_size(target, &ram_size);
-		chip->ram_size_kb = ram_size / 1024;
-	}
-
-	/* The value stored in NRF5_FICR_CODEPAGESIZE is the number of bytes in one page of FLASH. */
-	uint32_t flash_page_size;
-	res = target_read_u32(chip->target, NRF5_FICR_CODEPAGESIZE,
-				&flash_page_size);
-	if (res != ERROR_OK) {
-		LOG_ERROR("Couldn't read code page size");
-		return res;
-	}
-
-	/* Note the register name is misleading,
-	 * NRF5_FICR_CODESIZE is the number of pages in flash memory, not the number of bytes! */
-	uint32_t num_sectors;
-	res = target_read_u32(chip->target, NRF5_FICR_CODESIZE, &num_sectors);
-	if (res != ERROR_OK) {
-		LOG_ERROR("Couldn't read code memory size");
-		return res;
-	}
-
-	chip->flash_size_kb = num_sectors * flash_page_size / 1024;
-
-	if (!chip->bank[0].probed && !chip->bank[1].probed) {
-		char buf[80];
-		nrf5_info(bank, buf, sizeof(buf));
-		if (!chip->spec && !chip->ficr_info_valid) {
-			LOG_INFO("Unknown device: %s", buf);
-		} else {
-			LOG_INFO("%s", buf);
-		}
-	}
-
-	free(bank->sectors);
-
-	if (bank->base == NRF5_FLASH_BASE) {
-		/* Sanity check */
-		if (chip->spec && chip->flash_size_kb != chip->spec->flash_size_kb)
-			LOG_WARNING("Chip's reported Flash capacity does not match expected one");
-		if (chip->ficr_info_valid && chip->flash_size_kb != chip->ficr_info.flash)
-			LOG_WARNING("Chip's reported Flash capacity does not match FICR INFO.FLASH");
-
-		bank->num_sectors = num_sectors;
-		bank->size = num_sectors * flash_page_size;
-
-=======
+		break;
+
+	default:
+		LOG_DEBUG("FICR INFO likely not implemented. Invalid PART value 0x%08"
+				PRIx32, chip->ficr_info.part);
+		return ERROR_TARGET_RESOURCE_NOT_AVAILABLE;
+	}
+
 	if (chip->spec && chip->ficr_info_valid) {
 		/* check if HWID table gives the same part as FICR INFO */
 		if (chip->ficr_info.part != strtoul(chip->spec->part, NULL, 16))
@@ -1171,7 +906,6 @@
 		bank->num_sectors = num_sectors;
 		bank->size = num_sectors * flash_page_size;
 
->>>>>>> 25488359
 		bank->sectors = alloc_block_array(0, flash_page_size, num_sectors);
 		if (!bank->sectors)
 			return ERROR_FAIL;
@@ -1353,30 +1087,6 @@
 					uint32_t offset, uint32_t count)
 {
 	struct nrf5_info *chip;
-<<<<<<< HEAD
-
-	int res = nrf5_get_probed_chip_if_halted(bank, &chip);
-	if (res != ERROR_OK)
-		return res;
-
-	assert(offset % 4 == 0);
-	assert(count % 4 == 0);
-
-	/* UICR CLENR0 based protection used on nRF51 is somewhat clumsy:
-	 * RM reads: Code running from code region 1 will not be able to write
-	 * to code region 0.
-	 * Unfortunately the flash loader running from RAM can write to both
-	 * code regions whithout any hint the protection is violated.
-	 *
-	 * Update protection state and check if any flash sector to be written
-	 * is protected. */
-	if (chip->features & NRF5_FEATURE_SERIES_51) {
-
-		res = nrf5_protect_check_clenr0(bank);
-		if (res != ERROR_OK)
-			return res;
-
-=======
 
 	int res = nrf5_get_probed_chip_if_halted(bank, &chip);
 	if (res != ERROR_OK)
@@ -1399,7 +1109,6 @@
 		if (res != ERROR_OK)
 			return res;
 
->>>>>>> 25488359
 		for (unsigned int sector = 0; sector < bank->num_sectors; sector++) {
 			struct flash_sector *bs = &bank->sectors[sector];
 
@@ -1447,21 +1156,12 @@
 	 * Update protection state and check if any flash sector to be erased
 	 * is protected. */
 	if (chip->features & NRF5_FEATURE_SERIES_51) {
-<<<<<<< HEAD
 
 		res = nrf5_protect_check_clenr0(bank);
 		if (res != ERROR_OK)
 			return res;
 	}
 
-=======
-
-		res = nrf5_protect_check_clenr0(bank);
-		if (res != ERROR_OK)
-			return res;
-	}
-
->>>>>>> 25488359
 	/* For each sector to be erased */
 	for (unsigned int s = first; s <= last && res == ERROR_OK; s++) {
 
@@ -1617,11 +1317,7 @@
 	if (res != ERROR_OK)
 		return res;
 
-<<<<<<< HEAD
-	assert(bank != NULL);
-=======
 	assert(bank);
->>>>>>> 25488359
 
 	struct nrf5_info *chip;
 
