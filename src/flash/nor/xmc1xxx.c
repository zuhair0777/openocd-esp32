--- conflicted
+++ resolved
@@ -141,12 +141,6 @@
 		goto err_run;
 	}
 
-<<<<<<< HEAD
-	for (unsigned int sector = first; sector <= last; sector++)
-		bank->sectors[sector].is_erased = 1;
-
-=======
->>>>>>> 25488359
 err_run:
 	for (i = 0; i < ARRAY_SIZE(reg_params); i++)
 		destroy_reg_param(&reg_params[i]);
@@ -265,11 +259,7 @@
 			offset);
 		return ERROR_FLASH_DST_BREAKS_ALIGNMENT;
 	}
-<<<<<<< HEAD
-	if (byte_count & (NVM_BLOCK_SIZE - 1)) {
-=======
 	if (!IS_ALIGNED(byte_count, NVM_BLOCK_SIZE)) {
->>>>>>> 25488359
 		LOG_WARNING("length %" PRIu32 " is not block aligned, rounding up",
 			byte_count);
 	}
@@ -437,12 +427,8 @@
 	}
 	LOG_DEBUG("ID[7] = %08" PRIX32, chipid[7]);
 
-<<<<<<< HEAD
-	snprintf(buf, buf_size, "XMC%" PRIx32 "00 %" PRIX32 " flash %" PRIu32 "KB ROM %" PRIu32 "KB SRAM %" PRIu32 "KB",
-=======
 	command_print_sameline(cmd,
 			"XMC%" PRIx32 "00 %" PRIX32 " flash %" PRIu32 "KB ROM %" PRIu32 "KB SRAM %" PRIu32 "KB",
->>>>>>> 25488359
 			(chipid[0] >> 12) & 0xff,
 			0xAA + (chipid[7] >> 28) - 1,
 			(((chipid[6] >> 12) & 0x3f) - 1) * 4,
