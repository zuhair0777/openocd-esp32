/*
 * XMC1000 flash driver
 *
 * Copyright (c) 2016 Andreas Färber
 *
 * License: GPL-2.0+
 */

#ifdef HAVE_CONFIG_H
#include "config.h"
#endif

#include "imp.h"
#include <helper/binarybuffer.h>
#include <target/algorithm.h>
#include <target/armv7m.h>

#define FLASH_BASE	0x10000000
#define PAU_BASE	0x40000000
#define SCU_BASE	0x40010000
#define NVM_BASE	0x40050000

#define FLASH_CS0	(FLASH_BASE + 0xf00)

#define PAU_FLSIZE	(PAU_BASE + 0x404)

#define SCU_IDCHIP	(SCU_BASE + 0x004)

#define NVMSTATUS	(NVM_BASE + 0x00)
#define NVMPROG		(NVM_BASE + 0x04)
#define NVMCONF		(NVM_BASE + 0x08)

#define NVMSTATUS_BUSY		(1 << 0)
#define NVMSTATUS_VERR_MASK	(0x3 << 2)

#define NVMPROG_ACTION_OPTYPE_IDLE_VERIFY	(0 << 0)
#define NVMPROG_ACTION_OPTYPE_WRITE		(1 << 0)
#define NVMPROG_ACTION_OPTYPE_PAGE_ERASE	(2 << 0)

#define NVMPROG_ACTION_ONE_SHOT_ONCE		(1 << 4)
#define NVMPROG_ACTION_ONE_SHOT_CONTINUOUS	(2 << 4)

#define NVMPROG_ACTION_VERIFY_EACH		(1 << 6)
#define NVMPROG_ACTION_VERIFY_NO		(2 << 6)
#define NVMPROG_ACTION_VERIFY_ARRAY		(3 << 6)

#define NVMPROG_ACTION_IDLE	0x00
#define NVMPROG_ACTION_MASK	0xff

#define NVM_WORD_SIZE 4
#define NVM_BLOCK_SIZE (4 * NVM_WORD_SIZE)
#define NVM_PAGE_SIZE (16 * NVM_BLOCK_SIZE)

struct xmc1xxx_flash_bank {
	bool probed;
};

static int xmc1xxx_nvm_set_idle(struct target *target)
{
	return target_write_u16(target, NVMPROG, NVMPROG_ACTION_IDLE);
}

static int xmc1xxx_nvm_check_idle(struct target *target)
{
	uint16_t val;
	int retval;

	retval = target_read_u16(target, NVMPROG, &val);
	if (retval != ERROR_OK)
		return retval;
	if ((val & NVMPROG_ACTION_MASK) != NVMPROG_ACTION_IDLE) {
		LOG_WARNING("NVMPROG.ACTION");
		retval = xmc1xxx_nvm_set_idle(target);
	}

	return retval;
}

static int xmc1xxx_erase(struct flash_bank *bank, int first, int last)
{
	struct target *target = bank->target;
	struct working_area *workarea;
	struct reg_param reg_params[3];
	struct armv7m_algorithm armv7m_algo;
	unsigned i;
	int retval, sector;
	const uint8_t erase_code[] = {
#include "../../../contrib/loaders/flash/xmc1xxx/erase.inc"
	};

	LOG_DEBUG("Infineon XMC1000 erase sectors %d to %d", first, last);

	if (bank->target->state != TARGET_HALTED) {
		LOG_WARNING("Cannot communicate... target not halted.");
		return ERROR_TARGET_NOT_HALTED;
	}

	retval = xmc1xxx_nvm_check_idle(target);
	if (retval != ERROR_OK)
		return retval;

	retval = target_alloc_working_area(target, sizeof(erase_code),
			&workarea);
	if (retval != ERROR_OK) {
		LOG_ERROR("No working area available.");
		retval = ERROR_TARGET_RESOURCE_NOT_AVAILABLE;
		goto err_alloc_code;
	}
	retval = target_write_buffer(target, workarea->address,
			sizeof(erase_code), erase_code);
	if (retval != ERROR_OK)
		goto err_write_code;

	armv7m_algo.common_magic = ARMV7M_COMMON_MAGIC;
	armv7m_algo.core_mode = ARM_MODE_THREAD;

	init_reg_param(&reg_params[0], "r0", 32, PARAM_OUT);
	init_reg_param(&reg_params[1], "r1", 32, PARAM_OUT);
	init_reg_param(&reg_params[2], "r2", 32, PARAM_OUT);

	buf_set_u32(reg_params[0].value, 0, 32, NVM_BASE);
	buf_set_u32(reg_params[1].value, 0, 32, bank->base +
		bank->sectors[first].offset);
	buf_set_u32(reg_params[2].value, 0, 32, bank->base +
		bank->sectors[last].offset + bank->sectors[last].size);

	retval = target_run_algorithm(target,
			0, NULL,
			ARRAY_SIZE(reg_params), reg_params,
			workarea->address, 0,
			1000, &armv7m_algo);
	if (retval != ERROR_OK) {
		LOG_ERROR("Error executing flash sector erase "
			"programming algorithm");
		retval = xmc1xxx_nvm_set_idle(target);
		if (retval != ERROR_OK)
			LOG_WARNING("Couldn't restore NVMPROG.ACTION");
		retval = ERROR_FLASH_OPERATION_FAILED;
		goto err_run;
	}

	for (sector = first; sector <= last; sector++)
		bank->sectors[sector].is_erased = 1;

err_run:
	for (i = 0; i < ARRAY_SIZE(reg_params); i++)
		destroy_reg_param(&reg_params[i]);

err_write_code:
	target_free_working_area(target, workarea);

err_alloc_code:
	return retval;
}

static int xmc1xxx_erase_check(struct flash_bank *bank)
{
	struct target *target = bank->target;
	struct working_area *workarea;
	struct reg_param reg_params[3];
	struct armv7m_algorithm armv7m_algo;
	uint16_t val;
	unsigned i;
	int retval, sector;
	const uint8_t erase_check_code[] = {
#include "../../../contrib/loaders/flash/xmc1xxx/erase_check.inc"
	};

	if (bank->target->state != TARGET_HALTED) {
		LOG_WARNING("Cannot communicate... target not halted.");
		return ERROR_TARGET_NOT_HALTED;
	}

	retval = target_alloc_working_area(target, sizeof(erase_check_code),
			&workarea);
	if (retval != ERROR_OK) {
		LOG_ERROR("No working area available.");
		retval = ERROR_TARGET_RESOURCE_NOT_AVAILABLE;
		goto err_alloc_code;
	}
	retval = target_write_buffer(target, workarea->address,
			sizeof(erase_check_code), erase_check_code);
	if (retval != ERROR_OK)
		goto err_write_code;

	armv7m_algo.common_magic = ARMV7M_COMMON_MAGIC;
	armv7m_algo.core_mode = ARM_MODE_THREAD;

	init_reg_param(&reg_params[0], "r0", 32, PARAM_OUT);
	init_reg_param(&reg_params[1], "r1", 32, PARAM_OUT);
	init_reg_param(&reg_params[2], "r2", 32, PARAM_OUT);

	buf_set_u32(reg_params[0].value, 0, 32, NVM_BASE);

	for (sector = 0; sector < bank->num_sectors; sector++) {
		uint32_t start = bank->base + bank->sectors[sector].offset;
		buf_set_u32(reg_params[1].value, 0, 32, start);
		buf_set_u32(reg_params[2].value, 0, 32, start + bank->sectors[sector].size);

		retval = xmc1xxx_nvm_check_idle(target);
		if (retval != ERROR_OK)
			goto err_nvmprog;

		LOG_DEBUG("Erase-checking 0x%08" PRIx32, start);
		retval = target_run_algorithm(target,
				0, NULL,
				ARRAY_SIZE(reg_params), reg_params,
				workarea->address, 0,
				1000, &armv7m_algo);
		if (retval != ERROR_OK) {
			LOG_ERROR("Error executing flash sector erase check "
				"programming algorithm");
			retval = xmc1xxx_nvm_set_idle(target);
			if (retval != ERROR_OK)
				LOG_WARNING("Couldn't restore NVMPROG.ACTION");
			retval = ERROR_FLASH_OPERATION_FAILED;
			goto err_run;
		}

		retval = target_read_u16(target, NVMSTATUS, &val);
		if (retval != ERROR_OK) {
			LOG_ERROR("Couldn't read NVMSTATUS");
			goto err_nvmstatus;
		}
		bank->sectors[sector].is_erased = (val & NVMSTATUS_VERR_MASK) ? 0 : 1;
	}

err_nvmstatus:
err_run:
err_nvmprog:
	for (i = 0; i < ARRAY_SIZE(reg_params); i++)
		destroy_reg_param(&reg_params[i]);

err_write_code:
	target_free_working_area(target, workarea);

err_alloc_code:
	return retval;
}

static int xmc1xxx_write(struct flash_bank *bank, const uint8_t *buffer,
		uint32_t offset, uint32_t byte_count)
{
	struct target *target = bank->target;
	struct working_area *code_workarea, *data_workarea;
	struct reg_param reg_params[4];
	struct armv7m_algorithm armv7m_algo;
	uint32_t block_count = DIV_ROUND_UP(byte_count, NVM_BLOCK_SIZE);
	unsigned i;
	int retval;
	const uint8_t write_code[] = {
#include "../../../contrib/loaders/flash/xmc1xxx/write.inc"
	};

	LOG_DEBUG("Infineon XMC1000 write at 0x%08" PRIx32 " (%" PRId32 " bytes)",
		offset, byte_count);

	if (offset & (NVM_BLOCK_SIZE - 1)) {
		LOG_ERROR("offset 0x%" PRIx32 " breaks required block alignment",
			offset);
		return ERROR_FLASH_DST_BREAKS_ALIGNMENT;
	}
	if (byte_count & (NVM_BLOCK_SIZE - 1)) {
		LOG_WARNING("length %" PRId32 " is not block aligned, rounding up",
			byte_count);
	}

	if (target->state != TARGET_HALTED) {
		LOG_WARNING("Cannot communicate... target not halted.");
		return ERROR_TARGET_NOT_HALTED;
	}

	retval = target_alloc_working_area(target, sizeof(write_code),
			&code_workarea);
	if (retval != ERROR_OK) {
		LOG_ERROR("No working area available for write code.");
		retval = ERROR_TARGET_RESOURCE_NOT_AVAILABLE;
		goto err_alloc_code;
	}
	retval = target_write_buffer(target, code_workarea->address,
			sizeof(write_code), write_code);
	if (retval != ERROR_OK)
		goto err_write_code;

	retval = target_alloc_working_area(target, MAX(NVM_BLOCK_SIZE,
		MIN(block_count * NVM_BLOCK_SIZE, target_get_working_area_avail(target))),
		&data_workarea);
	if (retval != ERROR_OK) {
		LOG_ERROR("No working area available for write data.");
		retval = ERROR_TARGET_RESOURCE_NOT_AVAILABLE;
		goto err_alloc_data;
	}

	armv7m_algo.common_magic = ARMV7M_COMMON_MAGIC;
	armv7m_algo.core_mode = ARM_MODE_THREAD;

	init_reg_param(&reg_params[0], "r0", 32, PARAM_OUT);
	init_reg_param(&reg_params[1], "r1", 32, PARAM_OUT);
	init_reg_param(&reg_params[2], "r2", 32, PARAM_OUT);
	init_reg_param(&reg_params[3], "r3", 32, PARAM_OUT);

	buf_set_u32(reg_params[0].value, 0, 32, NVM_BASE);

	while (byte_count > 0) {
		uint32_t blocks = MIN(block_count, data_workarea->size / NVM_BLOCK_SIZE);
		uint32_t addr = bank->base + offset;

<<<<<<< HEAD
		LOG_DEBUG("copying %" PRId32 " bytes to SRAM 0x%08" TARGET_PRIxADDR,
=======
		LOG_DEBUG("copying %" PRId32 " bytes to SRAM " TARGET_ADDR_FMT,
>>>>>>> 9de7d9c8
			MIN(blocks * NVM_BLOCK_SIZE, byte_count),
			data_workarea->address);

		retval = target_write_buffer(target, data_workarea->address,
			MIN(blocks * NVM_BLOCK_SIZE, byte_count), buffer);
		if (retval != ERROR_OK) {
			LOG_ERROR("Error writing data buffer");
			retval = ERROR_FLASH_OPERATION_FAILED;
			goto err_write_data;
		}
		if (byte_count < blocks * NVM_BLOCK_SIZE) {
			retval = target_write_memory(target,
				data_workarea->address + byte_count, 1,
				blocks * NVM_BLOCK_SIZE - byte_count,
				&bank->default_padded_value);
			if (retval != ERROR_OK) {
				LOG_ERROR("Error writing data padding");
				retval = ERROR_FLASH_OPERATION_FAILED;
				goto err_write_pad;
			}
		}

		LOG_DEBUG("writing 0x%08" PRIx32 "-0x%08" PRIx32 " (%" PRId32 "x)",
			addr, addr + blocks * NVM_BLOCK_SIZE - 1, blocks);

		retval = xmc1xxx_nvm_check_idle(target);
		if (retval != ERROR_OK)
			goto err_nvmprog;

		buf_set_u32(reg_params[1].value, 0, 32, addr);
		buf_set_u32(reg_params[2].value, 0, 32, data_workarea->address);
		buf_set_u32(reg_params[3].value, 0, 32, blocks);

		retval = target_run_algorithm(target,
				0, NULL,
				ARRAY_SIZE(reg_params), reg_params,
				code_workarea->address, 0,
				5 * 60 * 1000, &armv7m_algo);
		if (retval != ERROR_OK) {
			LOG_ERROR("Error executing flash write "
				"programming algorithm");
			retval = xmc1xxx_nvm_set_idle(target);
			if (retval != ERROR_OK)
				LOG_WARNING("Couldn't restore NVMPROG.ACTION");
			retval = ERROR_FLASH_OPERATION_FAILED;
			goto err_run;
		}

		block_count -= blocks;
		offset += blocks * NVM_BLOCK_SIZE;
		buffer += blocks * NVM_BLOCK_SIZE;
		byte_count -= MIN(blocks * NVM_BLOCK_SIZE, byte_count);
	}

err_run:
err_nvmprog:
err_write_pad:
err_write_data:
	for (i = 0; i < ARRAY_SIZE(reg_params); i++)
		destroy_reg_param(&reg_params[i]);

	target_free_working_area(target, data_workarea);
err_alloc_data:
err_write_code:
	target_free_working_area(target, code_workarea);

err_alloc_code:
	return retval;
}

static int xmc1xxx_protect_check(struct flash_bank *bank)
{
	uint32_t nvmconf;
	int i, num_protected, retval;

	if (bank->target->state != TARGET_HALTED) {
		LOG_WARNING("Cannot communicate... target not halted.");
		return ERROR_TARGET_NOT_HALTED;
	}

	retval = target_read_u32(bank->target, NVMCONF, &nvmconf);
	if (retval != ERROR_OK) {
		LOG_ERROR("Cannot read NVMCONF register.");
		return retval;
	}
	LOG_DEBUG("NVMCONF = %08" PRIx32, nvmconf);

	num_protected = (nvmconf >> 4) & 0xff;

	for (i = 0; i < bank->num_sectors; i++)
		bank->sectors[i].is_protected = (i < num_protected) ? 1 : 0;

	return ERROR_OK;
}

static int xmc1xxx_get_info_command(struct flash_bank *bank, char *buf, int buf_size)
{
	uint32_t chipid[8];
	int i, retval;

	if (bank->target->state != TARGET_HALTED) {
		LOG_WARNING("Cannot communicate... target not halted.");
		return ERROR_TARGET_NOT_HALTED;
	}

	/* Obtain the 8-word Chip Identification Number */
	for (i = 0; i < 7; i++) {
		retval = target_read_u32(bank->target, FLASH_CS0 + i * 4, &chipid[i]);
		if (retval != ERROR_OK) {
			LOG_ERROR("Cannot read CS0 register %i.", i);
			return retval;
		}
		LOG_DEBUG("ID[%d] = %08" PRIX32, i, chipid[i]);
	}
	retval = target_read_u32(bank->target, SCU_BASE + 0x000, &chipid[7]);
	if (retval != ERROR_OK) {
		LOG_ERROR("Cannot read DBGROMID register.");
		return retval;
	}
	LOG_DEBUG("ID[7] = %08" PRIX32, chipid[7]);

	snprintf(buf, buf_size, "XMC%" PRIx32 "00 %X flash %uKB ROM %uKB SRAM %uKB",
			(chipid[0] >> 12) & 0xff,
			0xAA + (chipid[7] >> 28) - 1,
			(((chipid[6] >> 12) & 0x3f) - 1) * 4,
			(((chipid[4] >> 8) & 0x3f) * 256) / 1024,
			(((chipid[5] >> 8) & 0x1f) * 256 * 4) / 1024);

	return ERROR_OK;
}

static int xmc1xxx_probe(struct flash_bank *bank)
{
	struct xmc1xxx_flash_bank *xmc_bank = bank->driver_priv;
	uint32_t flash_addr = bank->base;
	uint32_t idchip, flsize;
	int i, retval;

	if (xmc_bank->probed)
		return ERROR_OK;

	if (bank->target->state != TARGET_HALTED) {
		LOG_WARNING("Cannot communicate... target not halted.");
		return ERROR_TARGET_NOT_HALTED;
	}

	retval = target_read_u32(bank->target, SCU_IDCHIP, &idchip);
	if (retval != ERROR_OK) {
		LOG_ERROR("Cannot read IDCHIP register.");
		return retval;
	}

	if ((idchip & 0xffff0000) != 0x10000) {
		LOG_ERROR("IDCHIP register does not match XMC1xxx.");
		return ERROR_FAIL;
	}

	LOG_DEBUG("IDCHIP = %08" PRIx32, idchip);

	retval = target_read_u32(bank->target, PAU_FLSIZE, &flsize);
	if (retval != ERROR_OK) {
		LOG_ERROR("Cannot read FLSIZE register.");
		return retval;
	}

	bank->num_sectors = 1 + ((flsize >> 12) & 0x3f) - 1;
	bank->size = bank->num_sectors * 4 * 1024;
	bank->sectors = calloc(bank->num_sectors,
			       sizeof(struct flash_sector));
	for (i = 0; i < bank->num_sectors; i++) {
		if (i == 0) {
			bank->sectors[i].size = 0x200;
			bank->sectors[i].offset = 0xE00;
			flash_addr += 0x1000;
		} else {
			bank->sectors[i].size = 4 * 1024;
			bank->sectors[i].offset = flash_addr - bank->base;
			flash_addr += bank->sectors[i].size;
		}
		bank->sectors[i].is_erased = -1;
		bank->sectors[i].is_protected = -1;
	}

	xmc_bank->probed = true;

	return ERROR_OK;
}

static int xmc1xxx_auto_probe(struct flash_bank *bank)
{
	struct xmc1xxx_flash_bank *xmc_bank = bank->driver_priv;

	if (xmc_bank->probed)
		return ERROR_OK;

	return xmc1xxx_probe(bank);
}

FLASH_BANK_COMMAND_HANDLER(xmc1xxx_flash_bank_command)
{
	struct xmc1xxx_flash_bank *xmc_bank;

	xmc_bank = malloc(sizeof(struct xmc1xxx_flash_bank));
	if (!xmc_bank)
		return ERROR_FLASH_OPERATION_FAILED;

	xmc_bank->probed = false;

	bank->driver_priv = xmc_bank;

	return ERROR_OK;
}

static const struct command_registration xmc1xxx_exec_command_handlers[] = {
	COMMAND_REGISTRATION_DONE
};

static const struct command_registration xmc1xxx_command_handlers[] = {
	{
		.name = "xmc1xxx",
		.mode = COMMAND_ANY,
		.help = "xmc1xxx flash command group",
		.usage = "",
		.chain = xmc1xxx_exec_command_handlers,
	},
	COMMAND_REGISTRATION_DONE
};

const struct flash_driver xmc1xxx_flash = {
	.name = "xmc1xxx",
	.commands = xmc1xxx_command_handlers,
	.flash_bank_command = xmc1xxx_flash_bank_command,
	.info = xmc1xxx_get_info_command,
	.probe = xmc1xxx_probe,
	.auto_probe = xmc1xxx_auto_probe,
	.protect_check = xmc1xxx_protect_check,
	.read = default_flash_read,
	.erase = xmc1xxx_erase,
	.erase_check = xmc1xxx_erase_check,
	.write = xmc1xxx_write,
	.free_driver_priv = default_flash_free_driver_priv,
};<|MERGE_RESOLUTION|>--- conflicted
+++ resolved
@@ -305,11 +305,7 @@
 		uint32_t blocks = MIN(block_count, data_workarea->size / NVM_BLOCK_SIZE);
 		uint32_t addr = bank->base + offset;
 
-<<<<<<< HEAD
-		LOG_DEBUG("copying %" PRId32 " bytes to SRAM 0x%08" TARGET_PRIxADDR,
-=======
 		LOG_DEBUG("copying %" PRId32 " bytes to SRAM " TARGET_ADDR_FMT,
->>>>>>> 9de7d9c8
 			MIN(blocks * NVM_BLOCK_SIZE, byte_count),
 			data_workarea->address);
 
