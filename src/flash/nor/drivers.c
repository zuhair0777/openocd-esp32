/***************************************************************************
 *   Copyright (C) 2009 Zachary T Welch <zw@superlucidity.net>             *
 *                                                                         *
 *   This program is free software; you can redistribute it and/or modify  *
 *   it under the terms of the GNU General Public License as published by  *
 *   the Free Software Foundation; either version 2 of the License, or     *
 *   (at your option) any later version.                                   *
 *                                                                         *
 *   This program is distributed in the hope that it will be useful,       *
 *   but WITHOUT ANY WARRANTY; without even the implied warranty of        *
 *   MERCHANTABILITY or FITNESS FOR A PARTICULAR PURPOSE.  See the         *
 *   GNU General Public License for more details.                          *
 *                                                                         *
 *   You should have received a copy of the GNU General Public License     *
 *   along with this program.  If not, see <http://www.gnu.org/licenses/>. *
 ***************************************************************************/

#ifdef HAVE_CONFIG_H
#include "config.h"
#endif
#include "imp.h"

<<<<<<< HEAD
extern struct flash_driver aduc702x_flash;
extern struct flash_driver aducm360_flash;
extern struct flash_driver ambiqmicro_flash;
extern struct flash_driver at91sam3_flash;
extern struct flash_driver at91sam4_flash;
extern struct flash_driver at91sam4l_flash;
extern struct flash_driver at91sam7_flash;
extern struct flash_driver at91samd_flash;
extern struct flash_driver ath79_flash;
extern struct flash_driver atsamv_flash;
extern struct flash_driver avr_flash;
extern struct flash_driver bluenrgx_flash;
extern struct flash_driver cc3220sf_flash;
extern struct flash_driver cc26xx_flash;
extern struct flash_driver cfi_flash;
extern struct flash_driver dsp5680xx_flash;
extern struct flash_driver efm32_flash;
extern struct flash_driver em357_flash;
extern struct flash_driver esirisc_flash;
extern struct flash_driver esp32_flash;
extern struct flash_driver esp32_s2_flash;
extern struct flash_driver faux_flash;
extern struct flash_driver fm3_flash;
extern struct flash_driver fm4_flash;
extern struct flash_driver fespi_flash;
extern struct flash_driver jtagspi_flash;
extern struct flash_driver kinetis_flash;
extern struct flash_driver kinetis_ke_flash;
extern struct flash_driver lpc2000_flash;
extern struct flash_driver lpc288x_flash;
extern struct flash_driver lpc2900_flash;
extern struct flash_driver lpcspifi_flash;
extern struct flash_driver max32xxx_flash;
extern struct flash_driver mdr_flash;
extern struct flash_driver mrvlqspi_flash;
extern struct flash_driver msp432_flash;
extern struct flash_driver niietcm4_flash;
extern struct flash_driver nrf5_flash;
extern struct flash_driver nrf51_flash;
extern struct flash_driver numicro_flash;
extern struct flash_driver ocl_flash;
extern struct flash_driver pic32mx_flash;
extern struct flash_driver psoc4_flash;
extern struct flash_driver psoc5lp_flash;
extern struct flash_driver psoc5lp_eeprom_flash;
extern struct flash_driver psoc5lp_nvl_flash;
extern struct flash_driver psoc6_flash;
extern struct flash_driver sim3x_flash;
extern struct flash_driver stellaris_flash;
extern struct flash_driver stm32f1x_flash;
extern struct flash_driver stm32f2x_flash;
extern struct flash_driver stm32lx_flash;
extern struct flash_driver stm32l4x_flash;
extern struct flash_driver stm32h7x_flash;
extern struct flash_driver stmsmi_flash;
extern struct flash_driver str7x_flash;
extern struct flash_driver str9x_flash;
extern struct flash_driver str9xpec_flash;
extern struct flash_driver tms470_flash;
extern struct flash_driver virtual_flash;
extern struct flash_driver w600_flash;
extern struct flash_driver xcf_flash;
extern struct flash_driver xmc1xxx_flash;
extern struct flash_driver xmc4xxx_flash;
=======
extern const struct flash_driver aduc702x_flash;
extern const struct flash_driver aducm360_flash;
extern const struct flash_driver ambiqmicro_flash;
extern const struct flash_driver at91sam3_flash;
extern const struct flash_driver at91sam4_flash;
extern const struct flash_driver at91sam4l_flash;
extern const struct flash_driver at91sam7_flash;
extern const struct flash_driver at91samd_flash;
extern const struct flash_driver ath79_flash;
extern const struct flash_driver atsame5_flash;
extern const struct flash_driver atsamv_flash;
extern const struct flash_driver avr_flash;
extern const struct flash_driver bluenrgx_flash;
extern const struct flash_driver cc3220sf_flash;
extern const struct flash_driver cc26xx_flash;
extern const struct flash_driver cfi_flash;
extern const struct flash_driver dsp5680xx_flash;
extern const struct flash_driver efm32_flash;
extern const struct flash_driver em357_flash;
extern const struct flash_driver esirisc_flash;
extern const struct flash_driver faux_flash;
extern const struct flash_driver fm3_flash;
extern const struct flash_driver fm4_flash;
extern const struct flash_driver fespi_flash;
extern const struct flash_driver jtagspi_flash;
extern const struct flash_driver kinetis_flash;
extern const struct flash_driver kinetis_ke_flash;
extern const struct flash_driver lpc2000_flash;
extern const struct flash_driver lpc288x_flash;
extern const struct flash_driver lpc2900_flash;
extern const struct flash_driver lpcspifi_flash;
extern const struct flash_driver max32xxx_flash;
extern const struct flash_driver mdr_flash;
extern const struct flash_driver mrvlqspi_flash;
extern const struct flash_driver msp432_flash;
extern const struct flash_driver niietcm4_flash;
extern const struct flash_driver nrf5_flash;
extern const struct flash_driver nrf51_flash;
extern const struct flash_driver numicro_flash;
extern const struct flash_driver ocl_flash;
extern const struct flash_driver pic32mx_flash;
extern const struct flash_driver psoc4_flash;
extern const struct flash_driver psoc5lp_flash;
extern const struct flash_driver psoc5lp_eeprom_flash;
extern const struct flash_driver psoc5lp_nvl_flash;
extern const struct flash_driver psoc6_flash;
extern const struct flash_driver sim3x_flash;
extern const struct flash_driver stellaris_flash;
extern const struct flash_driver stm32f1x_flash;
extern const struct flash_driver stm32f2x_flash;
extern const struct flash_driver stm32lx_flash;
extern const struct flash_driver stm32l4x_flash;
extern const struct flash_driver stm32h7x_flash;
extern const struct flash_driver stmsmi_flash;
extern const struct flash_driver str7x_flash;
extern const struct flash_driver str9x_flash;
extern const struct flash_driver str9xpec_flash;
extern const struct flash_driver swm050_flash;
extern const struct flash_driver tms470_flash;
extern const struct flash_driver virtual_flash;
extern const struct flash_driver w600_flash;
extern const struct flash_driver xcf_flash;
extern const struct flash_driver xmc1xxx_flash;
extern const struct flash_driver xmc4xxx_flash;
>>>>>>> 9de7d9c8

/**
 * The list of built-in flash drivers.
 * @todo Make this dynamically extendable with loadable modules.
 */
static const struct flash_driver * const flash_drivers[] = {
	&aduc702x_flash,
	&aducm360_flash,
	&ambiqmicro_flash,
	&at91sam3_flash,
	&at91sam4_flash,
	&at91sam4l_flash,
	&at91sam7_flash,
	&at91samd_flash,
	&ath79_flash,
<<<<<<< HEAD
=======
	&atsame5_flash,
>>>>>>> 9de7d9c8
	&atsamv_flash,
	&avr_flash,
	&bluenrgx_flash,
	&cc3220sf_flash,
	&cc26xx_flash,
	&cfi_flash,
	&dsp5680xx_flash,
	&efm32_flash,
	&em357_flash,
	&esirisc_flash,
<<<<<<< HEAD
	&esp32_flash,
	&esp32_s2_flash,
=======
>>>>>>> 9de7d9c8
	&faux_flash,
	&fm3_flash,
	&fm4_flash,
	&fespi_flash,
	&jtagspi_flash,
	&kinetis_flash,
	&kinetis_ke_flash,
	&lpc2000_flash,
	&lpc288x_flash,
	&lpc2900_flash,
	&lpcspifi_flash,
	&max32xxx_flash,
	&mdr_flash,
	&mrvlqspi_flash,
	&msp432_flash,
	&niietcm4_flash,
	&nrf5_flash,
	&nrf51_flash,
	&numicro_flash,
	&ocl_flash,
	&pic32mx_flash,
	&psoc4_flash,
	&psoc5lp_flash,
	&psoc5lp_eeprom_flash,
	&psoc5lp_nvl_flash,
	&psoc6_flash,
	&sim3x_flash,
	&stellaris_flash,
	&stm32f1x_flash,
	&stm32f2x_flash,
	&stm32lx_flash,
	&stm32l4x_flash,
	&stm32h7x_flash,
	&stmsmi_flash,
	&str7x_flash,
	&str9x_flash,
	&str9xpec_flash,
	&swm050_flash,
	&tms470_flash,
	&virtual_flash,
	&xcf_flash,
	&xmc1xxx_flash,
	&xmc4xxx_flash,
<<<<<<< HEAD
	&esp32_flash,
=======
>>>>>>> 9de7d9c8
	&w600_flash,
	NULL,
};

const struct flash_driver *flash_driver_find_by_name(const char *name)
{
	for (unsigned i = 0; flash_drivers[i]; i++) {
		if (strcmp(name, flash_drivers[i]->name) == 0)
			return flash_drivers[i];
	}
	return NULL;
}<|MERGE_RESOLUTION|>--- conflicted
+++ resolved
@@ -20,72 +20,6 @@
 #endif
 #include "imp.h"
 
-<<<<<<< HEAD
-extern struct flash_driver aduc702x_flash;
-extern struct flash_driver aducm360_flash;
-extern struct flash_driver ambiqmicro_flash;
-extern struct flash_driver at91sam3_flash;
-extern struct flash_driver at91sam4_flash;
-extern struct flash_driver at91sam4l_flash;
-extern struct flash_driver at91sam7_flash;
-extern struct flash_driver at91samd_flash;
-extern struct flash_driver ath79_flash;
-extern struct flash_driver atsamv_flash;
-extern struct flash_driver avr_flash;
-extern struct flash_driver bluenrgx_flash;
-extern struct flash_driver cc3220sf_flash;
-extern struct flash_driver cc26xx_flash;
-extern struct flash_driver cfi_flash;
-extern struct flash_driver dsp5680xx_flash;
-extern struct flash_driver efm32_flash;
-extern struct flash_driver em357_flash;
-extern struct flash_driver esirisc_flash;
-extern struct flash_driver esp32_flash;
-extern struct flash_driver esp32_s2_flash;
-extern struct flash_driver faux_flash;
-extern struct flash_driver fm3_flash;
-extern struct flash_driver fm4_flash;
-extern struct flash_driver fespi_flash;
-extern struct flash_driver jtagspi_flash;
-extern struct flash_driver kinetis_flash;
-extern struct flash_driver kinetis_ke_flash;
-extern struct flash_driver lpc2000_flash;
-extern struct flash_driver lpc288x_flash;
-extern struct flash_driver lpc2900_flash;
-extern struct flash_driver lpcspifi_flash;
-extern struct flash_driver max32xxx_flash;
-extern struct flash_driver mdr_flash;
-extern struct flash_driver mrvlqspi_flash;
-extern struct flash_driver msp432_flash;
-extern struct flash_driver niietcm4_flash;
-extern struct flash_driver nrf5_flash;
-extern struct flash_driver nrf51_flash;
-extern struct flash_driver numicro_flash;
-extern struct flash_driver ocl_flash;
-extern struct flash_driver pic32mx_flash;
-extern struct flash_driver psoc4_flash;
-extern struct flash_driver psoc5lp_flash;
-extern struct flash_driver psoc5lp_eeprom_flash;
-extern struct flash_driver psoc5lp_nvl_flash;
-extern struct flash_driver psoc6_flash;
-extern struct flash_driver sim3x_flash;
-extern struct flash_driver stellaris_flash;
-extern struct flash_driver stm32f1x_flash;
-extern struct flash_driver stm32f2x_flash;
-extern struct flash_driver stm32lx_flash;
-extern struct flash_driver stm32l4x_flash;
-extern struct flash_driver stm32h7x_flash;
-extern struct flash_driver stmsmi_flash;
-extern struct flash_driver str7x_flash;
-extern struct flash_driver str9x_flash;
-extern struct flash_driver str9xpec_flash;
-extern struct flash_driver tms470_flash;
-extern struct flash_driver virtual_flash;
-extern struct flash_driver w600_flash;
-extern struct flash_driver xcf_flash;
-extern struct flash_driver xmc1xxx_flash;
-extern struct flash_driver xmc4xxx_flash;
-=======
 extern const struct flash_driver aduc702x_flash;
 extern const struct flash_driver aducm360_flash;
 extern const struct flash_driver ambiqmicro_flash;
@@ -106,6 +40,8 @@
 extern const struct flash_driver efm32_flash;
 extern const struct flash_driver em357_flash;
 extern const struct flash_driver esirisc_flash;
+extern const struct flash_driver esp32_flash;
+extern const struct flash_driver esp32_s2_flash;
 extern const struct flash_driver faux_flash;
 extern const struct flash_driver fm3_flash;
 extern const struct flash_driver fm4_flash;
@@ -150,7 +86,6 @@
 extern const struct flash_driver xcf_flash;
 extern const struct flash_driver xmc1xxx_flash;
 extern const struct flash_driver xmc4xxx_flash;
->>>>>>> 9de7d9c8
 
 /**
  * The list of built-in flash drivers.
@@ -166,10 +101,7 @@
 	&at91sam7_flash,
 	&at91samd_flash,
 	&ath79_flash,
-<<<<<<< HEAD
-=======
 	&atsame5_flash,
->>>>>>> 9de7d9c8
 	&atsamv_flash,
 	&avr_flash,
 	&bluenrgx_flash,
@@ -180,11 +112,8 @@
 	&efm32_flash,
 	&em357_flash,
 	&esirisc_flash,
-<<<<<<< HEAD
 	&esp32_flash,
 	&esp32_s2_flash,
-=======
->>>>>>> 9de7d9c8
 	&faux_flash,
 	&fm3_flash,
 	&fm4_flash,
@@ -228,10 +157,6 @@
 	&xcf_flash,
 	&xmc1xxx_flash,
 	&xmc4xxx_flash,
-<<<<<<< HEAD
-	&esp32_flash,
-=======
->>>>>>> 9de7d9c8
 	&w600_flash,
 	NULL,
 };
