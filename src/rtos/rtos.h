--- conflicted
+++ resolved
@@ -83,9 +83,7 @@
 	int (*clean)(struct target *target);
 	char * (*ps_command)(struct target *target);
 	int (*set_reg)(struct rtos *rtos, uint32_t reg_num, uint8_t *reg_value);
-<<<<<<< HEAD
 	int (*post_reset_cleanup)(struct target *target);
-=======
 	/**
 	 * Possibly work around an annoying gdb behaviour: when the current thread
 	 * is changed in gdb, it assumes that the target can follow and also make
@@ -93,7 +91,6 @@
 	 * target running a multi-threading OS. If an RTOS can do this, override
 	 * needs_fake_step(). */
 	bool (*needs_fake_step)(struct target *target, int64_t thread_id);
->>>>>>> 4af410c5
 };
 
 struct stack_register_offset {
