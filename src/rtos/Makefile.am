noinst_LTLIBRARIES += %D%/librtos.la
%C%_librtos_la_SOURCES = \
	%D%/rtos.c \
	%D%/rtos_standard_stackings.c \
	%D%/rtos_ecos_stackings.c  \
	%D%/rtos_chibios_stackings.c \
	%D%/rtos_embkernel_stackings.c \
	%D%/rtos_mqx_stackings.c \
	%D%/rtos_ucos_iii_stackings.c \
<<<<<<< HEAD
    %D%/rtos_freertos_stackings.c \
=======
>>>>>>> 9de7d9c8
	%D%/FreeRTOS.c \
	%D%/ThreadX.c \
	%D%/eCos.c \
	%D%/linux.c \
	%D%/ChibiOS.c \
<<<<<<< HEAD
=======
	%D%/chromium-ec.c \
>>>>>>> 9de7d9c8
	%D%/embKernel.c \
	%D%/mqx.c \
	%D%/uCOS-III.c \
	%D%/nuttx.c \
<<<<<<< HEAD
	%D%/rtos.h \
	%D%/rtos_standard_stackings.h \
	%D%/rtos_ecos_stackings.h \
    %D%/rtos_freertos_stackings.h \
=======
	%D%/hwthread.c \
	%D%/rtos.h \
	%D%/rtos_standard_stackings.h \
	%D%/rtos_ecos_stackings.h \
>>>>>>> 9de7d9c8
	%D%/linux_header.h \
	%D%/rtos_chibios_stackings.h \
	%D%/rtos_embkernel_stackings.h \
	%D%/rtos_mqx_stackings.h \
	%D%/rtos_ucos_iii_stackings.h \
	%D%/nuttx_header.h

%C%_librtos_la_CFLAGS = $(AM_CFLAGS)

if IS_MINGW
# FD_* macros are sloppy with their signs on MinGW32 platform
%C%_librtos_la_CFLAGS += -Wno-sign-compare
endif<|MERGE_RESOLUTION|>--- conflicted
+++ resolved
@@ -7,34 +7,22 @@
 	%D%/rtos_embkernel_stackings.c \
 	%D%/rtos_mqx_stackings.c \
 	%D%/rtos_ucos_iii_stackings.c \
-<<<<<<< HEAD
     %D%/rtos_freertos_stackings.c \
-=======
->>>>>>> 9de7d9c8
 	%D%/FreeRTOS.c \
 	%D%/ThreadX.c \
 	%D%/eCos.c \
 	%D%/linux.c \
 	%D%/ChibiOS.c \
-<<<<<<< HEAD
-=======
 	%D%/chromium-ec.c \
->>>>>>> 9de7d9c8
 	%D%/embKernel.c \
 	%D%/mqx.c \
 	%D%/uCOS-III.c \
 	%D%/nuttx.c \
-<<<<<<< HEAD
+	%D%/hwthread.c \
 	%D%/rtos.h \
 	%D%/rtos_standard_stackings.h \
 	%D%/rtos_ecos_stackings.h \
     %D%/rtos_freertos_stackings.h \
-=======
-	%D%/hwthread.c \
-	%D%/rtos.h \
-	%D%/rtos_standard_stackings.h \
-	%D%/rtos_ecos_stackings.h \
->>>>>>> 9de7d9c8
 	%D%/linux_header.h \
 	%D%/rtos_chibios_stackings.h \
 	%D%/rtos_embkernel_stackings.h \
