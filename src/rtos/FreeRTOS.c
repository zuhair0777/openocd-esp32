/***************************************************************************
 *   Copyright (C) 2011 by Broadcom Corporation                            *
 *   Evan Hunter - ehunter@broadcom.com                                    *
 *                                                                         *
 *   This program is free software; you can redistribute it and/or modify  *
 *   it under the terms of the GNU General Public License as published by  *
 *   the Free Software Foundation; either version 2 of the License, or     *
 *   (at your option) any later version.                                   *
 *                                                                         *
 *   This program is distributed in the hope that it will be useful,       *
 *   but WITHOUT ANY WARRANTY; without even the implied warranty of        *
 *   MERCHANTABILITY or FITNESS FOR A PARTICULAR PURPOSE.  See the         *
 *   GNU General Public License for more details.                          *
 *                                                                         *
 *   You should have received a copy of the GNU General Public License     *
 *   along with this program.  If not, see <http://www.gnu.org/licenses/>. *
 ***************************************************************************/

/*Espressif ToDo: Merge this with the upstream code. As is, it probably breaks the arm stuff. */

#ifdef HAVE_CONFIG_H
#include "config.h"
#endif

#include <helper/time_support.h>
#include <jtag/jtag.h>
#include "target/target.h"
#include "target/target_type.h"
#include "rtos.h"
#include "helper/log.h"
#include "helper/types.h"
#include "rtos_standard_stackings.h"
#include "rtos_freertos_stackings.h"
#include "target/armv7m.h"
#include "target/cortex_m.h"
#include "target/smp.h"
#include "target/register.h"
#include "server/gdb_server.h"

<<<<<<< HEAD
#define FREERTOS_MAX_PRIORITIES 63
#define FREERTOS_MAX_TASKS_NUM  512
=======
#define FREERTOS_MAX_PRIORITIES	63
>>>>>>> 25488359

/* FIXME: none of the _width parameters are actually observed properly!
 * you WILL need to edit more if you actually attempt to target a 8/16/64
 * bit target!
 */

<<<<<<< HEAD
/* FIXME: none of the _width parameters are actually observed properly!
 * you WILL need to edit more if you actually attempt to target a 8/16/64
 * bit target!
 */

struct FreeRTOS_params {
=======
struct freertos_params {
>>>>>>> 25488359
	const char *target_name;
	const unsigned char thread_count_width;
	const unsigned char pointer_width;
	const unsigned char list_next_offset;	/* offset of `xListEnd.pxPrevious` in List_t */
	const unsigned char list_end_offset;	/* offset of `xListEnd` in List_t */
	const unsigned char list_width;
	const unsigned char list_elem_next_offset;	/* offset of `pxPrevious` in ListItem_t */
	const unsigned char list_elem_content_offset;
	const unsigned char thread_stack_offset;
	const unsigned char thread_name_offset;
	const unsigned char thread_counter_width;
	const struct rtos_register_stacking *stacking_info_cm3;
	const struct rtos_register_stacking *stacking_info_cm4f;
	const struct rtos_register_stacking *stacking_info_cm4f_fpu;
	const struct rtos_register_stacking * (*stacking_info_pick_fn)(struct rtos *rtos,
		int64_t thread_id, int64_t stack_addr);
};

static const struct freertos_params freertos_params_list[] = {
	{
<<<<<<< HEAD
		"cortex_m",				/* target_name */
		4,						/* thread_count_width; */
		4,						/* pointer_width; */
		16,						/* list_next_offset; */
		8,						/* list_end_offset; */
		20,						/* list_width; */
		8,						/* list_elem_next_offset; */
		12,						/* list_elem_content_offset */
		0,						/* thread_stack_offset; */
		52,						/* thread_name_offset; */
		4,						/* thread_counter_width */
		&rtos_standard_Cortex_M3_stacking,	/* stacking_info */
		&rtos_standard_Cortex_M4F_stacking,
		&rtos_standard_Cortex_M4F_FPU_stacking,
		NULL,					/* fn to pick stacking_info */
	},
	{
		"hla_target",			/* target_name */
		4,						/* thread_count_width; */
		4,						/* pointer_width; */
		16,						/* list_next_offset; */
		8,						/* list_end_offset; */
		20,						/* list_width; */
		8,						/* list_elem_next_offset; */
		12,						/* list_elem_content_offset */
		0,						/* thread_stack_offset; */
		52,						/* thread_name_offset; */
		4,						/* thread_counter_width */
		&rtos_standard_Cortex_M3_stacking,	/* stacking_info */
		&rtos_standard_Cortex_M4F_stacking,
		&rtos_standard_Cortex_M4F_FPU_stacking,
		NULL,					/* fn to pick stacking_info */
	},
	{
		"nds32_v3",				/* target_name */
		4,						/* thread_count_width; */
		4,						/* pointer_width; */
		16,						/* list_next_offset; */
		8,						/* list_end_offset; */
		20,						/* list_width; */
		8,						/* list_elem_next_offset; */
		12,						/* list_elem_content_offset */
		0,						/* thread_stack_offset; */
		52,						/* thread_name_offset; */
		4,						/* thread_counter_width */
		&rtos_standard_NDS32_N1068_stacking,	/* stacking_info */
		&rtos_standard_Cortex_M4F_stacking,
		&rtos_standard_Cortex_M4F_FPU_stacking,
		NULL,					/* fn to pick stacking_info */
	},
	{
		"esp32",				/* target_name */
		4,						/* thread_count_width; */
		4,						/* pointer_width; */
		16,						/* list_next_offset; */
		8,						/* list_end_offset; */
		20,						/* list_width; */
		8,						/* list_elem_next_offset; */
		12,						/* list_elem_content_offset */
		0,						/* thread_stack_offset; */
		56,						/* thread_name_offset; */
		4,						/* thread_counter_width */
		NULL,					/* stacking_info */
		NULL,
		NULL,
		rtos_freertos_esp32_pick_stacking_info,	/* fn to pick stacking_info */
	},
	{
		"esp32s2",				/* target_name */
		4,						/* thread_count_width; */
		4,						/* pointer_width; */
		16,						/* list_next_offset; */
		8,						/* list_end_offset; */
		20,						/* list_width; */
		8,						/* list_elem_next_offset; */
		12,						/* list_elem_content_offset */
		0,						/* thread_stack_offset; */
		52,						/* thread_name_offset; */
		4,						/* thread_counter_width */
		NULL,					/* stacking_info */
		NULL,
		NULL,
		rtos_freertos_esp32_s2_pick_stacking_info,	/* fn to pick stacking_info */
	},
	{
		"esp32s3",				/* target_name */
		4,						/* thread_count_width; */
		4,						/* pointer_width; */
		16,						/* list_next_offset; */
		8,						/* list_end_offset; */
		20,						/* list_width; */
		8,						/* list_elem_next_offset; */
		12,						/* list_elem_content_offset */
		0,						/* thread_stack_offset; */
		56,						/* thread_name_offset; */
		4,						/* thread_counter_width */
		NULL,					/* stacking_info */
		NULL,
		NULL,
		rtos_freertos_esp32_s3_pick_stacking_info,	/* fn to pick stacking_info */
	},
	{
		"esp32c3",				/* target_name */
		4,						/* thread_count_width; */
		4,						/* pointer_width; */
		16,						/* list_next_offset; */
		8,						/* list_end_offset; */
		20,						/* list_width; */
		8,						/* list_elem_next_offset; */
		12,						/* list_elem_content_offset */
		0,						/* thread_stack_offset; */
		52,						/* thread_name_offset; */
		4,						/* thread_counter_width */
		NULL,					/* stacking_info */
		NULL,
		NULL,
		rtos_freertos_riscv_pick_stacking_info,	/* fn to pick stacking_info */
	},
};

#define FREERTOS_NUM_PARAMS ((int)(sizeof(FreeRTOS_params_list)/sizeof(struct FreeRTOS_params)))

struct current_thread {
	int64_t threadid;
	int32_t core_id;
	struct current_thread *next;
};

struct FreeRTOS_data {
	const struct FreeRTOS_params *params;
	uint32_t nr_cpus;
	uint8_t *curr_threads_handles_buff;
	uint32_t thread_counter;/* equivalent to uxTaskNumber */
};

static bool FreeRTOS_detect_rtos(struct target *target);
static int FreeRTOS_create(struct target *target);
static int FreeRTOS_update_threads(struct rtos *rtos);
static int FreeRTOS_get_thread_reg_list(struct rtos *rtos, int64_t thread_id,
	struct rtos_reg **reg_list, int *num_regs);
static int FreeRTOS_get_thread_reg(struct rtos *rtos, int64_t thread_id,
	uint32_t reg_num, struct rtos_reg *reg);
static int FreeRTOS_get_symbol_list_to_lookup(symbol_table_elem_t *symbol_list[]);
static int FreeRTOS_post_reset_cleanup(struct target *target);
static int FreeRTOS_clean(struct target *target);
static int FreeRTOS_smp_init(struct target *target);
=======
	"cortex_m",			/* target_name */
	4,						/* thread_count_width; */
	4,						/* pointer_width; */
	16,						/* list_next_offset; */
	20,						/* list_width; */
	8,						/* list_elem_next_offset; */
	12,						/* list_elem_content_offset */
	0,						/* thread_stack_offset; */
	52,						/* thread_name_offset; */
	&rtos_standard_cortex_m3_stacking,	/* stacking_info */
	&rtos_standard_cortex_m4f_stacking,
	&rtos_standard_cortex_m4f_fpu_stacking,
	},
	{
	"hla_target",			/* target_name */
	4,						/* thread_count_width; */
	4,						/* pointer_width; */
	16,						/* list_next_offset; */
	20,						/* list_width; */
	8,						/* list_elem_next_offset; */
	12,						/* list_elem_content_offset */
	0,						/* thread_stack_offset; */
	52,						/* thread_name_offset; */
	&rtos_standard_cortex_m3_stacking,	/* stacking_info */
	&rtos_standard_cortex_m4f_stacking,
	&rtos_standard_cortex_m4f_fpu_stacking,
	},
	{
	"nds32_v3",			/* target_name */
	4,						/* thread_count_width; */
	4,						/* pointer_width; */
	16,						/* list_next_offset; */
	20,						/* list_width; */
	8,						/* list_elem_next_offset; */
	12,						/* list_elem_content_offset */
	0,						/* thread_stack_offset; */
	52,						/* thread_name_offset; */
	&rtos_standard_nds32_n1068_stacking,	/* stacking_info */
	&rtos_standard_cortex_m4f_stacking,
	&rtos_standard_cortex_m4f_fpu_stacking,
	},
};

static bool freertos_detect_rtos(struct target *target);
static int freertos_create(struct target *target);
static int freertos_update_threads(struct rtos *rtos);
static int freertos_get_thread_reg_list(struct rtos *rtos, int64_t thread_id,
		struct rtos_reg **reg_list, int *num_regs);
static int freertos_get_symbol_list_to_lookup(struct symbol_table_elem *symbol_list[]);
>>>>>>> 25488359

struct rtos_type freertos_rtos = {
	.name = "FreeRTOS",
<<<<<<< HEAD
	.detect_rtos = FreeRTOS_detect_rtos,
	.create = FreeRTOS_create,
	.smp_init = FreeRTOS_smp_init,
	.update_threads = FreeRTOS_update_threads,
	.get_thread_reg_list = FreeRTOS_get_thread_reg_list,	/* get general thread registers */
	/* We need this API to handle 'p' packets to retrieve non-general (privileged) registers properly in SMP mode.
	        The problem is that without this API rtos code will call `target_get_gdb_reg_list_noread()` on the target/core
	        currently exposed to GDB (gdb_service->target) which can be inconsistent with current thread (actually running on another core).
	        So privileged regiser value for wrong core will be returned. */
	.get_thread_reg = FreeRTOS_get_thread_reg,	/* get any thread register */
	.get_symbol_list_to_lookup = FreeRTOS_get_symbol_list_to_lookup,
	.clean = FreeRTOS_clean,
	.post_reset_cleanup = FreeRTOS_post_reset_cleanup,
};

enum FreeRTOS_symbol_values {
	FreeRTOS_VAL_pxCurrentTCB = 0,
	FreeRTOS_VAL_pxReadyTasksLists = 1,
	FreeRTOS_VAL_xDelayedTaskList1 = 2,
	FreeRTOS_VAL_xDelayedTaskList2 = 3,
	FreeRTOS_VAL_pxDelayedTaskList = 4,
	FreeRTOS_VAL_pxOverflowDelayedTaskList = 5,
	FreeRTOS_VAL_xPendingReadyList = 6,
	FreeRTOS_VAL_xTasksWaitingTermination = 7,
	FreeRTOS_VAL_xSuspendedTaskList = 8,
	FreeRTOS_VAL_uxCurrentNumberOfTasks = 9,
	FreeRTOS_VAL_uxTopUsedPriority = 10,
	FreeRTOS_VAL_port_interruptNesting = 11,
	FreeRTOS_VAL_uxTaskNumber = 12,
=======

	.detect_rtos = freertos_detect_rtos,
	.create = freertos_create,
	.update_threads = freertos_update_threads,
	.get_thread_reg_list = freertos_get_thread_reg_list,
	.get_symbol_list_to_lookup = freertos_get_symbol_list_to_lookup,
};

enum freertos_symbol_values {
	FREERTOS_VAL_PX_CURRENT_TCB = 0,
	FREERTOS_VAL_PX_READY_TASKS_LISTS = 1,
	FREERTOS_VAL_X_DELAYED_TASK_LIST1 = 2,
	FREERTOS_VAL_X_DELAYED_TASK_LIST2 = 3,
	FREERTOS_VAL_PX_DELAYED_TASK_LIST = 4,
	FREERTOS_VAL_PX_OVERFLOW_DELAYED_TASK_LIST = 5,
	FREERTOS_VAL_X_PENDING_READY_LIST = 6,
	FREERTOS_VAL_X_TASKS_WAITING_TERMINATION = 7,
	FREERTOS_VAL_X_SUSPENDED_TASK_LIST = 8,
	FREERTOS_VAL_UX_CURRENT_NUMBER_OF_TASKS = 9,
	FREERTOS_VAL_UX_TOP_USED_PRIORITY = 10,
>>>>>>> 25488359
};

struct symbols {
	const char *name;
	bool optional;
};

static const struct symbols freertos_symbol_list[] = {
	{ "pxCurrentTCB", false },
	{ "pxReadyTasksLists", false },
	{ "xDelayedTaskList1", false },
	{ "xDelayedTaskList2", false },
	{ "pxDelayedTaskList", false },
	{ "pxOverflowDelayedTaskList", false },
	{ "xPendingReadyList", false },
	{ "xTasksWaitingTermination", true },	/* Only if INCLUDE_vTaskDelete */
	{ "xSuspendedTaskList", true },	/* Only if INCLUDE_vTaskSuspend */
	{ "uxCurrentNumberOfTasks", false },
	{ "uxTopUsedPriority", true },	/* Unavailable since v7.5.3 */
	{ "port_interruptNesting", true },
	{ "uxTaskNumber", false },
	{ NULL, false }
};

static const char *const STATE_RUNNING_STR = "State: Running @CPU%d";

static int FreeRTOS_smp_init(struct target *target)
{
	/* keep only target->rtos */
	struct rtos *rtos = target->rtos;
	struct FreeRTOS_data *rtos_data = (struct FreeRTOS_data *)rtos->rtos_specific_params;
	struct target_list *head = target->head;

	/* use one of rtos instance for both target */
	while (head != (struct target_list *)NULL) {
		if (head->target->rtos != rtos) {
			struct FreeRTOS_data *smp_rtos_data =
				(struct FreeRTOS_data *)head->target->rtos->rtos_specific_params;
			/*  remap smp target on rtos  */
			free(head->target->rtos);
			head->target->rtos = rtos;
			free(smp_rtos_data);
			rtos_data->nr_cpus++;
		}
		head = head->next;
	}

	if (rtos_data->curr_threads_handles_buff)
		free(rtos_data->curr_threads_handles_buff);

	rtos_data->curr_threads_handles_buff = calloc(rtos_data->nr_cpus,
		rtos_data->params->pointer_width);

	if (rtos_data->curr_threads_handles_buff == NULL) {
		LOG_ERROR("Failed to allocate current threads handles buffer!");
		return JIM_ERR;
	}

	return ERROR_OK;
}

static int target_buffer_get_uint(struct target *target, uint8_t width, uint8_t *buff,
	uint64_t *val)
{
	switch (width) {
		case 8:
			*val = target_buffer_get_u64(target, buff);
			break;
		case 4:
			*val = target_buffer_get_u32(target, buff);
			break;
		case 2:
			*val = target_buffer_get_u16(target, buff);
			break;
		case 1:
			*val = *buff;
			break;
		default:
			LOG_ERROR("Unsupported target integer of width %u!", width);
			return ERROR_FAIL;
	}
	return ERROR_OK;
}

static int target_buffer_read_uint(struct target *target, target_addr_t address,
	uint8_t width, uint64_t *val)
{
	int retval = ERROR_FAIL;

	switch (width) {
		case 8:
			retval = target_read_u64(target, address, val);
			break;
		case 4:
		{
			uint32_t v32 = 0;
			retval = target_read_u32(target, address, &v32);
			*val = v32;
			break;
		}
		case 2:
		{
			uint16_t v16 = 0;
			retval = target_read_u16(target, address, &v16);
			*val = v16;
			break;
		}
		case 1:
		{
			uint8_t v8 = 0;
			retval = target_read_u8(target, address, &v8);
			*val = v8;
			break;
		}
		default:
			LOG_ERROR("Unsupported target integer of width %u!", width);
			break;
	}

	return retval;
}

static int target_buffer_write_uint(struct target *target, target_addr_t address,
	uint8_t width, uint64_t val)
{
	int retval = ERROR_FAIL;

	switch (width) {
		case 8:
			retval = target_write_u64(target, address, val);
			break;
		case 4:
			retval = target_write_u32(target, address, (uint32_t)val);
			break;
		case 2:
			retval = target_write_u16(target, address, (uint16_t)val);
			break;
		case 1:
			retval = target_write_u8(target, address, (uint8_t)val);
			break;
		default:
			LOG_ERROR("Unsupported target integer of width %u!", width);
			break;
	}

	return retval;
}

static inline threadid_t FreeRTOS_current_threadid_from_target(struct target *target)
{
	struct FreeRTOS_data *rtos_data =
		(struct FreeRTOS_data *)target->rtos->rtos_specific_params;
	uint64_t tid = 0;

	int retval = target_buffer_get_uint(target, rtos_data->params->pointer_width,
		&rtos_data->curr_threads_handles_buff[target->coreid *
			rtos_data->params->pointer_width], &tid);
	if (retval != ERROR_OK)
		return 0;
	LOG_DEBUG("Curr thread 0x%x on target [%s]", (uint32_t)tid, target_name(target));
	return tid;
}

static int FreeRTOS_find_target_from_threadid(struct target *target,
	int64_t thread_id,
	struct target **p_target)
{
	struct target_list *head;

	LOG_DEBUG("Find target for thr 0x%x", (uint32_t)thread_id);

	if (target->smp) {
		/* Find the thread with that thread_id */
		foreach_smp_target(head, target->head) {
			struct target *current_target = head->target;
			if (thread_id == FreeRTOS_current_threadid_from_target(current_target)) {
				*p_target = current_target;
				LOG_DEBUG("target found : %s", current_target->cmd_name);
				return ERROR_OK;
			}
		}
		return ERROR_FAIL;
	}

<<<<<<< HEAD
	*p_target = target;
	return ERROR_OK;
}

static int FreeRTOS_target_for_threadid(struct connection *connection,
	int64_t thread_id,
	struct target **p_target)
{
	struct target *target = get_target_from_connection(connection);

	if (FreeRTOS_find_target_from_threadid(target, thread_id, p_target) != ERROR_OK)
		*p_target = target;

	LOG_DEBUG("target found : %s", (*p_target)->cmd_name);

	return ERROR_OK;
}

static bool FreeRTOS_halt_reason_priority_higher(enum target_debug_reason old,
	enum target_debug_reason new)
{
	const uint8_t debug_reason_prios[DBG_REASON_NUM] = {
		1,	/* DBG_REASON_DBGRQ, */
		3,	/* DBG_REASON_BREAKPOINT, */
		2,	/* DBG_REASON_WATCHPOINT, */
		3,	/* DBG_REASON_WPTANDBKPT, */
		4,	/* DBG_REASON_SINGLESTEP, */
		0,	/* DBG_REASON_NOTHALTED, */
		0,	/* DBG_REASON_EXIT, */
		5,	/* DBG_REASON_EXC_CATCH, */
		0,	/* DBG_REASON_UNDEFINED, */
	};
	return debug_reason_prios[new] > debug_reason_prios[old];
}

static threadid_t FreeRTOS_smp_get_current_thread(struct rtos *rtos)
{
	enum target_debug_reason current_reason = DBG_REASON_UNDEFINED;
	struct target_list *head;
	threadid_t current_thread = 0;

	/* loop over all cores */
	foreach_smp_target(head, rtos->target->head) {
		struct target *current_target = head->target;
		if (!target_was_examined(current_target))
			continue;

		if (current_target->state != TARGET_HALTED)
			continue;

		threadid_t tid = FreeRTOS_current_threadid_from_target(current_target);

		LOG_DEBUG("FreeRTOS_current_threadid_from_target 0x%" PRIx64 " @ core %d",
			tid,
			current_target->coreid);

		/* find an interesting core to set as current */
		if (FreeRTOS_halt_reason_priority_higher(current_reason,
				current_target->debug_reason)) {
			current_reason = current_target->debug_reason;
			current_thread = tid;
		} else if (current_reason == current_target->debug_reason &&
			tid == rtos->current_threadid) {
			/* prefer the thread selected by GDB */
			current_thread = tid;
		}
	}

	if (current_thread != 0)
		return current_thread;

	return FreeRTOS_current_threadid_from_target(rtos->target);
}

static int FreeRTOS_update_extra_details(struct target *target)
{
	if (target->smp) {
		struct rtos *rtos = target->rtos;
		for (int i = 0; i < (int)rtos->thread_count; i++) {
			if (rtos->thread_details[i].exists) {
				if (rtos->thread_details[i].extra_info_str) {
					free(rtos->thread_details[i].extra_info_str);
					rtos->thread_details[i].extra_info_str = NULL;
				}

				struct target *current_target = NULL;
				int retval = FreeRTOS_find_target_from_threadid(target,
					rtos->thread_details[i].threadid,
					&current_target);
				if (retval != ERROR_OK)
					continue;

				retval = asprintf(&rtos->thread_details[i].extra_info_str,
					STATE_RUNNING_STR,
					current_target->coreid);
				if (retval == -1) {
					LOG_ERROR("Failed to alloc mem for thread extra info!");
					return ERROR_FAIL;
				}
			}
		}
	}

	return ERROR_OK;
}

static int FreeRTOS_get_tasks_details(struct target *target,
	const symbol_address_t *task_lists, int num_lists,
	uint64_t current_num_of_tasks, uint32_t *tasks_found)
{
	int retval = ERROR_FAIL;
	struct rtos *rtos = target->rtos;
	struct FreeRTOS_data *rtos_data = (struct FreeRTOS_data *)rtos->rtos_specific_params;
	uint32_t index = *tasks_found;

	for (int i = 0; i < num_lists; i++) {

		if (task_lists[i] == 0)
			continue;

		/* Read the number of tasks in this list */
		int64_t list_task_count = 0;
		retval = target_buffer_read_uint(target,
			task_lists[i],
			rtos_data->params->thread_count_width,
			(uint64_t *)&list_task_count);

		if (retval != ERROR_OK) {
			LOG_ERROR("Error reading number of threads in FreeRTOS thread list!");
			return retval;
		}

		LOG_DEBUG(
			"FreeRTOS: Read thread count for list %d at 0x%" PRIx64 ", value %" PRId64,
			i,
			task_lists[i],
			list_task_count);
		if (list_task_count == 0)
			continue;

		/* Read the location of first list item */
		uint64_t list_elem_ptr = 0;
		retval = target_buffer_read_uint(target,
			task_lists[i] + rtos_data->params->list_next_offset,
			rtos_data->params->pointer_width,
			&list_elem_ptr);

		if (retval != ERROR_OK) {
			LOG_ERROR(
				"Error reading first thread item location in FreeRTOS thread list!");
			continue;
		}

		LOG_DEBUG(
			"FreeRTOS: Read first item for list %d at 0x%" PRIx64 ", value 0x%" PRIx64,
			i,
			task_lists[i] + rtos_data->params->list_next_offset,
			list_elem_ptr);

		uint64_t list_end_ptr = task_lists[i] + rtos_data->params->list_end_offset;
		LOG_DEBUG("FreeRTOS: End list element at 0x%" PRIx64, list_end_ptr);

		while ((list_task_count > 0) && (list_elem_ptr != 0) &&
			(list_elem_ptr != list_end_ptr) &&
			(index < current_num_of_tasks)) {

			/* Get the location of the thread structure. */
			retval = target_buffer_read_uint(target,
				list_elem_ptr + rtos_data->params->list_elem_content_offset,
				rtos_data->params->pointer_width,
				(uint64_t *)&rtos->thread_details[index].threadid);

			if (retval != ERROR_OK) {
				LOG_WARNING(
					"Error reading thread list item object in FreeRTOS thread list!");
				break;	/* stop list processing */
			}

			LOG_DEBUG(
				"FreeRTOS: Read Thread ID at 0x%" PRIx64 ", value 0x%" PRIx64 " %i",
				list_elem_ptr + rtos_data->params->list_elem_content_offset,
				rtos->thread_details[index].threadid,
				(unsigned int) rtos->thread_details[index].threadid);

			/* get thread name */
			#define FREERTOS_THREAD_NAME_STR_SIZE (64)
			char tmp_str[FREERTOS_THREAD_NAME_STR_SIZE] = {0};

			/* Read the thread name */
			retval = target_read_buffer(
				target,
				rtos->thread_details[index].threadid +
				rtos_data->params->thread_name_offset,
				FREERTOS_THREAD_NAME_STR_SIZE,
				(uint8_t *)&tmp_str);

			if (retval != ERROR_OK)
				LOG_WARNING("Error reading FreeRTOS thread 0x%" PRIx64 " name!",
					rtos->thread_details[index].threadid);
			else {
				LOG_DEBUG(
					"FreeRTOS: Read Thread Name at 0x%" PRIx64 ", value \"%s\"",
					rtos->thread_details[index].threadid +
					rtos_data->params->thread_name_offset,
					tmp_str);

				if (tmp_str[0] == '\x00')
					strcpy(tmp_str, "No Name");

				rtos->thread_details[index].thread_name_str = strdup(tmp_str);
				if (rtos->thread_details[index].thread_name_str == NULL) {
					LOG_ERROR("Failed to alloc mem for thread name!");
					/* Sever error. Smth went wrong on host */
					return ERROR_FAIL;
				}
				rtos->thread_details[index].exists = true;

				if (target->smp) {
					struct target *current_target;
					retval = FreeRTOS_find_target_from_threadid(target,
						rtos->thread_details[index].threadid,
						&current_target);
					if (retval == ERROR_OK) {
						retval = asprintf(
							&rtos->thread_details[index].extra_info_str,
							STATE_RUNNING_STR,
							current_target->coreid);
						if (retval == -1) {
							LOG_ERROR(
								"Failed to alloc mem for thread extra info!");
							free(
								rtos->thread_details[index].
								thread_name_str);
							/* Sever error. Smth went wrong on host */
							return ERROR_FAIL;
						}
					}
				}
				/* save info only for those threads which data can be accessed
				 *successfully */
				index++;
			}
			list_task_count--;

			uint64_t cur_list_elem_ptr = list_elem_ptr;
			list_elem_ptr = 0;
			retval = target_buffer_read_uint(target,
				cur_list_elem_ptr + rtos_data->params->list_elem_next_offset,
				rtos_data->params->pointer_width,
				&list_elem_ptr);

			if (retval != ERROR_OK) {
				LOG_WARNING(
					"Error reading next thread item location in FreeRTOS thread list!");
				break;	/* stop list processing */
			}

			LOG_DEBUG(
				"FreeRTOS: Read next thread location at 0x%" PRIx64 ", value 0x%"
				PRIx64,
				cur_list_elem_ptr + rtos_data->params->list_elem_next_offset,
				list_elem_ptr);
		}

		if (list_elem_ptr == list_end_ptr)
			LOG_DEBUG("FreeRTOS: Reached the end of list %d", i);
	}

	*tasks_found = index;
	return ERROR_OK;
}
static int FreeRTOS_update_threads(struct rtos *rtos)
{
	int retval = ERROR_FAIL;
	uint32_t tasks_found = 0;
	struct FreeRTOS_data *rtos_data = NULL;
	uint64_t thread_list_size = 0;
	struct target_list *head = NULL;
	struct target *target = NULL;

	LOG_DEBUG("FreeRTOS_update_threads");

	if (rtos->rtos_specific_params == NULL)
		return ERROR_FAIL;

	rtos_data = (struct FreeRTOS_data *)rtos->rtos_specific_params;

	if (rtos->symbols == NULL) {
		LOG_WARNING("No symbols for FreeRTOS!");
		return ERROR_FAIL;
	}

	if (rtos->symbols[FreeRTOS_VAL_uxCurrentNumberOfTasks].address == 0) {
		LOG_ERROR("Don't have the number of threads in FreeRTOS!");
		return ERROR_FAIL;
	}

	if (rtos->symbols[FreeRTOS_VAL_uxTopUsedPriority].address == 0) {
		LOG_ERROR(
			"FreeRTOS: uxTopUsedPriority is not defined, consult the OpenOCD manual for a work-around!");
		return ERROR_FAIL;
	}

	/* It does not matter which target is halted. Take the first */
	if (rtos->target->smp) {
		/* find target in HALTED state */
		foreach_smp_target(head, rtos->target->head) {
			target = head->target;
			if (target_was_examined(target) && target->state == TARGET_HALTED)
				break;
		}
		if (head == NULL) {
			LOG_ERROR("Failed to find HALTED core!");
			return ERROR_FAIL;
		}
	} else
		target = rtos->target;

	if (target->state != TARGET_HALTED)
		LOG_WARNING("Target [%s] not HALTED!", target->cmd_name);

	retval = target_buffer_read_uint(target,
		rtos->symbols[FreeRTOS_VAL_uxCurrentNumberOfTasks].address,
		rtos_data->params->thread_count_width,
		&thread_list_size);
=======
static int freertos_update_threads(struct rtos *rtos)
{
	int retval;
	unsigned int tasks_found = 0;
	const struct freertos_params *param;

	if (!rtos->rtos_specific_params)
		return -1;

	param = (const struct freertos_params *) rtos->rtos_specific_params;

	if (!rtos->symbols) {
		LOG_ERROR("No symbols for FreeRTOS");
		return -3;
	}

	if (rtos->symbols[FREERTOS_VAL_UX_CURRENT_NUMBER_OF_TASKS].address == 0) {
		LOG_ERROR("Don't have the number of threads in FreeRTOS");
		return -2;
	}

	uint32_t thread_list_size = 0;
	retval = target_read_u32(rtos->target,
			rtos->symbols[FREERTOS_VAL_UX_CURRENT_NUMBER_OF_TASKS].address,
			&thread_list_size);
	LOG_DEBUG("FreeRTOS: Read uxCurrentNumberOfTasks at 0x%" PRIx64 ", value %" PRIu32,
										rtos->symbols[FREERTOS_VAL_UX_CURRENT_NUMBER_OF_TASKS].address,
										thread_list_size);
>>>>>>> 25488359

	if (retval != ERROR_OK) {
		LOG_ERROR("Could not read FreeRTOS thread count from target!");
		return retval;
	}

	LOG_DEBUG("Read uxCurrentNumberOfTasks at 0x%" PRIx64 ", value %" PRIu64,
		rtos->symbols[FreeRTOS_VAL_uxCurrentNumberOfTasks].address,
		thread_list_size);

	if (thread_list_size > FREERTOS_MAX_TASKS_NUM) {
		LOG_ERROR("Too large number of threads %" PRIu64 "!", thread_list_size);
		return ERROR_FAIL;
	}

	/* Read uxTaskNumber to detect the task lists changes */
	int64_t uxTaskNumber = 0;
	retval = target_buffer_read_uint(target,
		rtos->symbols[FreeRTOS_VAL_uxTaskNumber].address,
		rtos_data->params->thread_counter_width,
		(uint64_t *)&uxTaskNumber);

<<<<<<< HEAD
=======
	/* read the current thread */
	uint32_t pointer_casts_are_bad;
	retval = target_read_u32(rtos->target,
			rtos->symbols[FREERTOS_VAL_PX_CURRENT_TCB].address,
			&pointer_casts_are_bad);
>>>>>>> 25488359
	if (retval != ERROR_OK) {
		LOG_ERROR("Could not read FreeRTOS uxTaskNumber from target!");
		return retval;
	}
<<<<<<< HEAD
=======
	rtos->current_thread = pointer_casts_are_bad;
	LOG_DEBUG("FreeRTOS: Read pxCurrentTCB at 0x%" PRIx64 ", value 0x%" PRIx64,
										rtos->symbols[FREERTOS_VAL_PX_CURRENT_TCB].address,
										rtos->current_thread);
>>>>>>> 25488359

	LOG_DEBUG("Read uxTaskNumber at 0x%" PRIx64 ", value %" PRIu64,
		rtos->symbols[FreeRTOS_VAL_uxTaskNumber].address,
		uxTaskNumber);

	if (uxTaskNumber < rtos_data->thread_counter) {
		LOG_ERROR("FreeRTOS uxTaskNumber seems to be corrupted!");
		return ERROR_FAIL;
	}

	/* read the current threads */
	retval = target_read_buffer(target,
		rtos->symbols[FreeRTOS_VAL_pxCurrentTCB].address,
		rtos_data->params->pointer_width * rtos_data->nr_cpus,
		rtos_data->curr_threads_handles_buff);

	if (retval != ERROR_OK) {
		LOG_ERROR("Could not read FreeRTOS current threads!");
		return retval;
	}

	rtos->current_thread = FreeRTOS_smp_get_current_thread(rtos);

	LOG_DEBUG("FreeRTOS: Read pxCurrentTCB at 0x%" PRIx64 ", value 0x%" PRIx64,
		rtos->symbols[FreeRTOS_VAL_pxCurrentTCB].address,
		rtos->current_thread);

	if (rtos->thread_count != 0 && uxTaskNumber == rtos_data->thread_counter) {
		/* There is no new added or deleted RTOS task. Just update the state of the current
		 * task */
		return FreeRTOS_update_extra_details(target);
	}

	threadid_t temp = rtos->current_thread;
	rtos_free_threadlist(rtos);
	rtos->current_thread = temp;

	if ((thread_list_size == 0) || (rtos->current_thread == 0)) {
		/* Either : No RTOS threads - there is always at least the current execution though
		 * */
		/* OR     : No current thread - all threads suspended - show the current execution
		 * of idling */
		char tmp_str[] = "Current Execution";
		thread_list_size++;
		tasks_found++;
		rtos->thread_details = calloc(thread_list_size, sizeof(struct thread_detail));
		if (!rtos->thread_details) {
			LOG_ERROR("Error allocating memory for %" PRIu64 " threads",
				thread_list_size);
			return ERROR_FAIL;
		}
		rtos->thread_details->threadid = 0;
		rtos->thread_details->exists = true;
		rtos->thread_details->extra_info_str = NULL;
		rtos->thread_details->thread_name_str = strdup(tmp_str);
		rtos->current_thread = 0;

		if (thread_list_size == 1) {
			rtos->thread_count = 1;
			return ERROR_OK;
		}
	} else {

		/* create space for new thread details */
		rtos->thread_details = calloc(thread_list_size, sizeof(struct thread_detail));
		if (!rtos->thread_details) {
			LOG_ERROR("Error allocating memory for %" PRIu64 " threads",
				thread_list_size);
			return ERROR_FAIL;
		}
	}

<<<<<<< HEAD
	if (rtos->symbols[FreeRTOS_VAL_uxTopUsedPriority].address == 0) {
		LOG_ERROR(
			"FreeRTOS: uxTopUsedPriority is not defined, consult the OpenOCD manual for a work-around");
		return ERROR_FAIL;
	}

	/* Find out how many lists are needed to be read from pxReadyTasksLists, */
	uint32_t top_used_priority = 0;
	retval = target_read_u32(rtos->target,
		rtos->symbols[FreeRTOS_VAL_uxTopUsedPriority].address,
		&top_used_priority);
	if (retval != ERROR_OK)
		return retval;

	LOG_DEBUG("Read uxTopUsedPriority at 0x%" PRIx64 ", value %" PRId32,
		rtos->symbols[FreeRTOS_VAL_uxTopUsedPriority].address,
		top_used_priority);

	if (top_used_priority > FREERTOS_MAX_PRIORITIES) {
		LOG_ERROR(
			"FreeRTOS maximum used priority is unreasonably big, not proceeding: %"
			PRId32 "",
=======
	/* Find out how many lists are needed to be read from pxReadyTasksLists, */
	if (rtos->symbols[FREERTOS_VAL_UX_TOP_USED_PRIORITY].address == 0) {
		LOG_ERROR("FreeRTOS: uxTopUsedPriority is not defined, consult the OpenOCD manual for a work-around");
		return ERROR_FAIL;
	}
	uint32_t top_used_priority = 0;
	retval = target_read_u32(rtos->target,
			rtos->symbols[FREERTOS_VAL_UX_TOP_USED_PRIORITY].address,
			&top_used_priority);
	if (retval != ERROR_OK)
		return retval;
	LOG_DEBUG("FreeRTOS: Read uxTopUsedPriority at 0x%" PRIx64 ", value %" PRIu32,
										rtos->symbols[FREERTOS_VAL_UX_TOP_USED_PRIORITY].address,
										top_used_priority);
	if (top_used_priority > FREERTOS_MAX_PRIORITIES) {
		LOG_ERROR("FreeRTOS top used priority is unreasonably big, not proceeding: %" PRIu32,
>>>>>>> 25488359
			top_used_priority);
		return ERROR_FAIL;
	}

	/* uxTopUsedPriority was defined as configMAX_PRIORITIES - 1
	 * in old FreeRTOS versions (before V7.5.3)
	 * Use contrib/rtos-helpers/FreeRTOS-openocd.c to get compatible symbol
	 * in newer FreeRTOS versions.
	 * Here we restore the original configMAX_PRIORITIES value */
	unsigned int config_max_priorities = top_used_priority + 1;

	symbol_address_t *list_of_lists =
		malloc(sizeof(symbol_address_t) * (config_max_priorities + 5));
	if (!list_of_lists) {
		LOG_ERROR("Error allocating memory for %u priorities", config_max_priorities);
		return ERROR_FAIL;
	}

<<<<<<< HEAD
	/* TODO: check!!! num_lists < top_used_priority or num_lists < config_max_priorities */
	unsigned int num_lists;
	for (num_lists = 0; num_lists < config_max_priorities; num_lists++)
		list_of_lists[num_lists] = rtos->symbols[FreeRTOS_VAL_pxReadyTasksLists].address +
			num_lists * rtos_data->params->list_width;

	list_of_lists[num_lists++] = rtos->symbols[FreeRTOS_VAL_xDelayedTaskList1].address;
	list_of_lists[num_lists++] = rtos->symbols[FreeRTOS_VAL_xDelayedTaskList2].address;
	list_of_lists[num_lists++] = rtos->symbols[FreeRTOS_VAL_xPendingReadyList].address;
	/* TODO: For ESP32 there is 'xPendingReadyList' for every core. In SMP mode we need to detect the number of actually enabled cores and read all lists.
	        'rtos_data->nr_cpus' holds number of configured cores (including disabled ones).
	*/
	/*if (target->smp) {
	        for (int i = 1; i < rtos_data->nr_cpus; i++) {
	                list_of_lists[num_lists++] = rtos->symbols[FreeRTOS_VAL_xPendingReadyList].address +
	                i * rtos_data->params->list_width;
	        }
	}*/
	list_of_lists[num_lists++] = rtos->symbols[FreeRTOS_VAL_xSuspendedTaskList].address;
	list_of_lists[num_lists++] = rtos->symbols[FreeRTOS_VAL_xTasksWaitingTermination].address;

	if (FreeRTOS_get_tasks_details(target, list_of_lists, num_lists, thread_list_size,
			&tasks_found) != ERROR_OK) {
		free(list_of_lists);
		return ERROR_FAIL;
	}

	free(list_of_lists);
	rtos->thread_count = tasks_found;
	rtos_data->thread_counter = uxTaskNumber;
	LOG_DEBUG("Task Number updated to:%d", rtos_data->thread_counter);

	return ERROR_OK;
}
=======
	unsigned int num_lists;
	for (num_lists = 0; num_lists < config_max_priorities; num_lists++)
		list_of_lists[num_lists] = rtos->symbols[FREERTOS_VAL_PX_READY_TASKS_LISTS].address +
			num_lists * param->list_width;

	list_of_lists[num_lists++] = rtos->symbols[FREERTOS_VAL_X_DELAYED_TASK_LIST1].address;
	list_of_lists[num_lists++] = rtos->symbols[FREERTOS_VAL_X_DELAYED_TASK_LIST2].address;
	list_of_lists[num_lists++] = rtos->symbols[FREERTOS_VAL_X_PENDING_READY_LIST].address;
	list_of_lists[num_lists++] = rtos->symbols[FREERTOS_VAL_X_SUSPENDED_TASK_LIST].address;
	list_of_lists[num_lists++] = rtos->symbols[FREERTOS_VAL_X_TASKS_WAITING_TERMINATION].address;

	for (unsigned int i = 0; i < num_lists; i++) {
		if (list_of_lists[i] == 0)
			continue;

		/* Read the number of threads in this list */
		uint32_t list_thread_count = 0;
		retval = target_read_u32(rtos->target,
				list_of_lists[i],
				&list_thread_count);
		if (retval != ERROR_OK) {
			LOG_ERROR("Error reading number of threads in FreeRTOS thread list");
			free(list_of_lists);
			return retval;
		}
		LOG_DEBUG("FreeRTOS: Read thread count for list %u at 0x%" PRIx64 ", value %" PRIu32,
										i, list_of_lists[i], list_thread_count);

		if (list_thread_count == 0)
			continue;

		/* Read the location of first list item */
		uint32_t prev_list_elem_ptr = -1;
		uint32_t list_elem_ptr = 0;
		retval = target_read_u32(rtos->target,
				list_of_lists[i] + param->list_next_offset,
				&list_elem_ptr);
		if (retval != ERROR_OK) {
			LOG_ERROR("Error reading first thread item location in FreeRTOS thread list");
			free(list_of_lists);
			return retval;
		}
		LOG_DEBUG("FreeRTOS: Read first item for list %u at 0x%" PRIx64 ", value 0x%" PRIx32,
										i, list_of_lists[i] + param->list_next_offset, list_elem_ptr);

		while ((list_thread_count > 0) && (list_elem_ptr != 0) &&
				(list_elem_ptr != prev_list_elem_ptr) &&
				(tasks_found < thread_list_size)) {
			/* Get the location of the thread structure. */
			rtos->thread_details[tasks_found].threadid = 0;
			retval = target_read_u32(rtos->target,
					list_elem_ptr + param->list_elem_content_offset,
					&pointer_casts_are_bad);
			if (retval != ERROR_OK) {
				LOG_ERROR("Error reading thread list item object in FreeRTOS thread list");
				free(list_of_lists);
				return retval;
			}
			rtos->thread_details[tasks_found].threadid = pointer_casts_are_bad;
			LOG_DEBUG("FreeRTOS: Read Thread ID at 0x%" PRIx32 ", value 0x%" PRIx64,
										list_elem_ptr + param->list_elem_content_offset,
										rtos->thread_details[tasks_found].threadid);
>>>>>>> 25488359

static int FreeRTOS_get_current_thread_registers(struct rtos *rtos, int64_t thread_id,
	enum target_register_class reg_class, bool *is_curr_thread,
	struct rtos_reg **reg_list, int *num_regs)
{
	int retval;
	struct target *current_target = NULL;

	LOG_DEBUG("FreeRTOS_get_current_thread_registers thread_id=0x%x", (uint32_t)thread_id);

	*is_curr_thread = false;
	if (rtos->target->smp)
		FreeRTOS_find_target_from_threadid(rtos->target, thread_id, &current_target);
	else if (thread_id == rtos->current_thread)
		current_target = rtos->target;
	if (current_target == NULL)
		return ERROR_OK;
	*is_curr_thread = true;
	if (!target_was_examined(current_target))
		return ERROR_FAIL;

	/* registers for threads currently running on CPUs are not on task's stack and
	 * should retrieved from reg caches via target_get_gdb_reg_list */
	struct reg **gdb_reg_list;
	retval = target_get_gdb_reg_list(current_target, &gdb_reg_list, num_regs,
		reg_class);
	if (retval != ERROR_OK) {
		LOG_ERROR("target_get_gdb_reg_list failed %d", retval);
		return retval;
	}

<<<<<<< HEAD
	*reg_list = calloc(*num_regs, sizeof(struct rtos_reg));
	if (*reg_list == NULL) {
		LOG_ERROR("Failed to alloc mem for %d", *num_regs);
		free(gdb_reg_list);
		return ERROR_FAIL;
=======
			/* Read the thread name */
			retval = target_read_buffer(rtos->target,
					rtos->thread_details[tasks_found].threadid + param->thread_name_offset,
					FREERTOS_THREAD_NAME_STR_SIZE,
					(uint8_t *)&tmp_str);
			if (retval != ERROR_OK) {
				LOG_ERROR("Error reading first thread item location in FreeRTOS thread list");
				free(list_of_lists);
				return retval;
			}
			tmp_str[FREERTOS_THREAD_NAME_STR_SIZE-1] = '\x00';
			LOG_DEBUG("FreeRTOS: Read Thread Name at 0x%" PRIx64 ", value '%s'",
										rtos->thread_details[tasks_found].threadid + param->thread_name_offset,
										tmp_str);

			if (tmp_str[0] == '\x00')
				strcpy(tmp_str, "No Name");

			rtos->thread_details[tasks_found].thread_name_str =
				malloc(strlen(tmp_str)+1);
			strcpy(rtos->thread_details[tasks_found].thread_name_str, tmp_str);
			rtos->thread_details[tasks_found].exists = true;

			if (rtos->thread_details[tasks_found].threadid == rtos->current_thread) {
				char running_str[] = "State: Running";
				rtos->thread_details[tasks_found].extra_info_str = malloc(
						sizeof(running_str));
				strcpy(rtos->thread_details[tasks_found].extra_info_str,
					running_str);
			} else
				rtos->thread_details[tasks_found].extra_info_str = NULL;

			tasks_found++;
			list_thread_count--;

			prev_list_elem_ptr = list_elem_ptr;
			list_elem_ptr = 0;
			retval = target_read_u32(rtos->target,
					prev_list_elem_ptr + param->list_elem_next_offset,
					&list_elem_ptr);
			if (retval != ERROR_OK) {
				LOG_ERROR("Error reading next thread item location in FreeRTOS thread list");
				free(list_of_lists);
				return retval;
			}
			LOG_DEBUG("FreeRTOS: Read next thread location at 0x%" PRIx32 ", value 0x%" PRIx32,
										prev_list_elem_ptr + param->list_elem_next_offset,
										list_elem_ptr);
		}
>>>>>>> 25488359
	}

	for (int i = 0; i < *num_regs; i++) {
		(*reg_list)[i].number = gdb_reg_list[i]->number;
		(*reg_list)[i].size = gdb_reg_list[i]->size;
		memcpy((*reg_list)[i].value, gdb_reg_list[i]->value,
			((*reg_list)[i].size + 7) / 8);
	}
	free(gdb_reg_list);
	return ERROR_OK;
}

<<<<<<< HEAD
static int FreeRTOS_get_thread_registers_from_stack(struct rtos *rtos, int64_t thread_id,
	struct rtos_reg **reg_list, int *num_regs)
{
=======
static int freertos_get_thread_reg_list(struct rtos *rtos, int64_t thread_id,
		struct rtos_reg **reg_list, int *num_regs)
{
	int retval;
	const struct freertos_params *param;
>>>>>>> 25488359
	int64_t stack_ptr = 0;
	struct FreeRTOS_data *rtos_data = (struct FreeRTOS_data *)rtos->rtos_specific_params;

<<<<<<< HEAD
	if (rtos_data == NULL)
		return -1;

	/* Read the stack pointer */
	int retval = target_read_buffer(rtos->target,
		thread_id + rtos_data->params->thread_stack_offset,
		rtos_data->params->pointer_width,
		(uint8_t *)&stack_ptr);

=======
	if (!rtos)
		return -1;

	if (thread_id == 0)
		return -2;

	if (!rtos->rtos_specific_params)
		return -1;

	param = (const struct freertos_params *) rtos->rtos_specific_params;

	/* Read the stack pointer */
	uint32_t pointer_casts_are_bad;
	retval = target_read_u32(rtos->target,
			thread_id + param->thread_stack_offset,
			&pointer_casts_are_bad);
>>>>>>> 25488359
	if (retval != ERROR_OK) {
		LOG_ERROR("Error reading stack frame from FreeRTOS thread");
		return retval;
	}
<<<<<<< HEAD

	LOG_DEBUG("FreeRTOS: Read stack pointer at 0x%" PRIx64 ", value 0x%" PRIx64,
		thread_id + rtos_data->params->thread_stack_offset,
		stack_ptr);

	if (rtos_data->params->stacking_info_pick_fn) {
		retval = rtos_generic_stack_read(rtos->target,
			rtos_data->params->stacking_info_pick_fn(rtos, thread_id,
				thread_id + rtos_data->params->thread_stack_offset),
			stack_ptr, reg_list, num_regs);
		return retval;
	}
=======
	stack_ptr = pointer_casts_are_bad;
	LOG_DEBUG("FreeRTOS: Read stack pointer at 0x%" PRIx64 ", value 0x%" PRIx64,
										thread_id + param->thread_stack_offset,
										stack_ptr);
>>>>>>> 25488359

	/* Check for armv7m with *enabled* FPU, i.e. a Cortex-M4F */
	int cm4_fpu_enabled = 0;
	struct armv7m_common *armv7m_target = target_to_armv7m(rtos->target);
	if (is_armv7m(armv7m_target)) {
		if (armv7m_target->fp_feature == FPV4_SP) {
			/* Found ARM v7m target which includes a FPU */
			uint32_t cpacr;

			retval = target_read_u32(rtos->target, FPU_CPACR, &cpacr);
			if (retval != ERROR_OK) {
				LOG_ERROR("Could not read CPACR register to check FPU state");
				return -1;
			}

			/* Check if CP10 and CP11 are set to full access. */
			if (cpacr & 0x00F00000) {
				/* Found target with enabled FPU */
				cm4_fpu_enabled = 1;
			}
		}
	}

	if (cm4_fpu_enabled == 1) {
		/* Read the LR to decide between stacking with or without FPU */
<<<<<<< HEAD
		uint32_t LR_svc = 0;
		retval = target_read_buffer(rtos->target,
			stack_ptr + 0x20,
			rtos_data->params->pointer_width,
			(uint8_t *)&LR_svc);
=======
		uint32_t lr_svc = 0;
		retval = target_read_u32(rtos->target,
				stack_ptr + 0x20,
				&lr_svc);
>>>>>>> 25488359
		if (retval != ERROR_OK) {
			LOG_OUTPUT("Error reading stack frame from FreeRTOS thread");
			return retval;
		}
<<<<<<< HEAD
		if ((LR_svc & 0x10) == 0)
			return rtos_generic_stack_read(rtos->target,
				rtos_data->params->stacking_info_cm4f_fpu,
				stack_ptr,
				reg_list,
				num_regs);
=======
		if ((lr_svc & 0x10) == 0)
			return rtos_generic_stack_read(rtos->target, param->stacking_info_cm4f_fpu, stack_ptr, reg_list, num_regs);
>>>>>>> 25488359
		else
			return rtos_generic_stack_read(rtos->target,
				rtos_data->params->stacking_info_cm4f,
				stack_ptr,
				reg_list,
				num_regs);
	} else
		return rtos_generic_stack_read(rtos->target,
			rtos_data->params->stacking_info_cm3,
			stack_ptr,
			reg_list,
			num_regs);

	return -1;
}

<<<<<<< HEAD
static int FreeRTOS_get_thread_reg_list(struct rtos *rtos, int64_t thread_id,
	struct rtos_reg **reg_list, int *num_regs)
{
	int retval;
	bool is_curr_thread = false;

	if (rtos == NULL)
		return -1;
=======
static int freertos_get_symbol_list_to_lookup(struct symbol_table_elem *symbol_list[])
{
	unsigned int i;
	*symbol_list = calloc(
			ARRAY_SIZE(freertos_symbol_list), sizeof(struct symbol_table_elem));

	for (i = 0; i < ARRAY_SIZE(freertos_symbol_list); i++) {
		(*symbol_list)[i].symbol_name = freertos_symbol_list[i].name;
		(*symbol_list)[i].optional = freertos_symbol_list[i].optional;
	}
>>>>>>> 25488359

	if (thread_id == 0)
		return -2;

	LOG_DEBUG("FreeRTOS_get_thread_reg_list thread_id=0x%x", (uint32_t)thread_id);

<<<<<<< HEAD
	retval = FreeRTOS_get_current_thread_registers(rtos,
		thread_id,
		REG_CLASS_GENERAL,
		&is_curr_thread,
		reg_list,
		num_regs);
	if (retval != ERROR_OK)
		return retval;

	if (is_curr_thread)
		return ERROR_OK;

	return FreeRTOS_get_thread_registers_from_stack(rtos, thread_id, reg_list, num_regs);
}

static int FreeRTOS_get_thread_reg(struct rtos *rtos, int64_t thread_id,
	uint32_t reg_num, struct rtos_reg *reg)
{
	int retval;
	bool is_curr_thread = false;
	struct rtos_reg *reg_list;
	int num_regs;
=======
static int freertos_set_current_thread(struct rtos *rtos, threadid_t thread_id)
{
	return 0;
}

static int freertos_get_thread_ascii_info(struct rtos *rtos, threadid_t thread_id, char **info)
{
	int retval;
	const struct freertos_params *param;
>>>>>>> 25488359

	if (!rtos)
		return -1;

	if (thread_id == 0)
		return -2;

<<<<<<< HEAD
	LOG_DEBUG("FreeRTOS_get_thread_reg thread_id=0x%x", (uint32_t)thread_id);
=======
	if (!rtos->rtos_specific_params)
		return -3;

	param = (const struct freertos_params *) rtos->rtos_specific_params;

#define FREERTOS_THREAD_NAME_STR_SIZE (200)
	char tmp_str[FREERTOS_THREAD_NAME_STR_SIZE];
>>>>>>> 25488359

	retval = FreeRTOS_get_current_thread_registers(rtos,
		thread_id,
		REG_CLASS_ALL,
		&is_curr_thread,
		&reg_list,
		&num_regs);
	if (retval != ERROR_OK)
		return retval;

	if (!is_curr_thread) {
		/* All registers (general + privileged ones) can be accessed for the threads currently running on cores.
		        It is enough for now. For non-current threads this function can return general registers only. */
		retval = FreeRTOS_get_thread_reg_list(rtos, thread_id, &reg_list, &num_regs);
		if (retval != ERROR_OK)
			return retval;
	}
	for (int i = 0; i < num_regs; ++i) {
		if (reg_list[i].number == (uint32_t)reg_num) {
			memcpy(reg, &reg_list[i], sizeof(*reg));
			free(reg_list);
			return ERROR_OK;
		}
	}
	free(reg_list);

	LOG_WARNING("Can not get register %d for thread 0x%" PRIx64,
		reg_num,
		thread_id);
	return ERROR_FAIL;
}

static int FreeRTOS_get_symbol_list_to_lookup(symbol_table_elem_t *symbol_list[])
{
	unsigned int i;

	*symbol_list = calloc(ARRAY_SIZE(FreeRTOS_symbol_list), sizeof(symbol_table_elem_t));

	for (i = 0; i < ARRAY_SIZE(FreeRTOS_symbol_list); i++) {
		(*symbol_list)[i].symbol_name = FreeRTOS_symbol_list[i].name;
		(*symbol_list)[i].optional = FreeRTOS_symbol_list[i].optional;
	}

	return 0;
}

static int FreeRTOS_post_reset_cleanup(struct target *target)
{
	LOG_DEBUG("FreeRTOS_post_reset_cleanup");

	struct FreeRTOS_data *rtos_data =
		(struct FreeRTOS_data *)target->rtos->rtos_specific_params;

	if ((target->rtos->symbols != NULL) &&
		(target->rtos->symbols[FreeRTOS_VAL_uxCurrentNumberOfTasks].address != 0)) {
		int ret = target_buffer_write_uint(target,
			target->rtos->symbols[FreeRTOS_VAL_uxCurrentNumberOfTasks].address,
			rtos_data->params->thread_count_width,
			0);
		if (ret != ERROR_OK) {
			LOG_ERROR("Failed to clear uxCurrentNumberOfTasks!");
			return ret;
		}
		if (target->smp) {
			/* clear pxCurrentTCB for all cores */
			struct target_list *head;
			foreach_smp_target(head, target->head) {
				struct target *current_target = head->target;
				if (!target_was_examined(current_target))
					continue;
				ret = target_buffer_write_uint(
					target,
					target->rtos->symbols[FreeRTOS_VAL_pxCurrentTCB].address +
					current_target->coreid*rtos_data->params->pointer_width,
					rtos_data->params->pointer_width,
					0);
				if (ret != ERROR_OK) {
					LOG_ERROR("Failed to clear pxCurrentTCB for core %d!",
						current_target->coreid);
					return ret;
				}
			}
		} else {
			ret = target_buffer_write_uint(target,
				target->rtos->symbols[FreeRTOS_VAL_pxCurrentTCB].address,
				rtos_data->params->pointer_width,
				0);
			if (ret != ERROR_OK) {
				LOG_ERROR("Failed to clear pxCurrentTCB!");
				return ret;
			}
		}
		/* wipe out previous thread details if any */
		rtos_free_threadlist(target->rtos);
	}
	target->rtos->current_threadid = -1;
	rtos_data->thread_counter = 0;
	return ERROR_OK;
}

static int FreeRTOS_clean(struct target *target)
{
	struct FreeRTOS_data *rtos_data =
		(struct FreeRTOS_data *)target->rtos->rtos_specific_params;

	LOG_DEBUG("FreeRTOS_clean");
	/* if rtos_auto_detect is true FreeRTOS_create() will be called upon receiption of the first
	 * 'qSymbol', */
	/* so we can free resources
	 * if rtos_auto_detect is false FreeRTOS_create() is called only once upon target creation
	 * FreeRTOS_clean() is called every time GDB initiates new connection
	 * TODO: fix this in GDB server code */
	if (!target->rtos_auto_detect)
		return ERROR_OK;

	free(rtos_data->curr_threads_handles_buff);
	free(rtos_data);
	target->rtos->rtos_specific_params = NULL;
	return ERROR_OK;
}

static bool freertos_detect_rtos(struct target *target)
{
<<<<<<< HEAD
	if ((target->rtos->symbols != NULL) &&
		(target->rtos->symbols[FreeRTOS_VAL_pxReadyTasksLists].address != 0)) {
=======
	if ((target->rtos->symbols) &&
			(target->rtos->symbols[FREERTOS_VAL_PX_READY_TASKS_LISTS].address != 0)) {
>>>>>>> 25488359
		/* looks like FreeRTOS */
		return true;
	}
	return false;
}

static int freertos_create(struct target *target)
{
<<<<<<< HEAD
	LOG_DEBUG("FreeRTOS_create");

	int i = 0;
	while ((i < FREERTOS_NUM_PARAMS) &&
		(0 != strcmp(FreeRTOS_params_list[i].target_name, target->type->name))) {
		i++;
	}
	if (i >= FREERTOS_NUM_PARAMS) {
		LOG_ERROR("Could not find target in FreeRTOS compatibility list");
		return JIM_ERR;
	}

	if (!(FreeRTOS_params_list[i].pointer_width == 4 ||
			FreeRTOS_params_list[i].pointer_width == 8)) {
		LOG_ERROR("Unsupported OS pointer width %u!",
			FreeRTOS_params_list[i].pointer_width);
		return JIM_ERR;
	}

	struct FreeRTOS_data *rtos_data = calloc(1, sizeof(struct FreeRTOS_data));
	if (rtos_data == NULL) {
		LOG_ERROR("Failed to allocate OS data!");
		return JIM_ERR;
	}

	rtos_data->nr_cpus = 1;
	rtos_data->thread_counter = 0;
	rtos_data->params = &FreeRTOS_params_list[i];
	rtos_data->curr_threads_handles_buff = calloc(rtos_data->nr_cpus,
		rtos_data->params->pointer_width);
	if (rtos_data->curr_threads_handles_buff == NULL) {
		LOG_ERROR("Failed to allocate current threads handles buffer!");
		return JIM_ERR;
	}
	target->rtos->rtos_specific_params = rtos_data;
	target->rtos->thread_details = NULL;
	target->rtos->gdb_target_for_threadid = FreeRTOS_target_for_threadid;
	return JIM_OK;
=======
	for (unsigned int i = 0; i < ARRAY_SIZE(freertos_params_list); i++)
		if (strcmp(freertos_params_list[i].target_name, target->type->name) == 0) {
			target->rtos->rtos_specific_params = (void *)&freertos_params_list[i];
			return 0;
		}

	LOG_ERROR("Could not find target in FreeRTOS compatibility list");
	return -1;
>>>>>>> 25488359
}<|MERGE_RESOLUTION|>--- conflicted
+++ resolved
@@ -37,28 +37,14 @@
 #include "target/register.h"
 #include "server/gdb_server.h"
 
-<<<<<<< HEAD
-#define FREERTOS_MAX_PRIORITIES 63
-#define FREERTOS_MAX_TASKS_NUM  512
-=======
 #define FREERTOS_MAX_PRIORITIES	63
->>>>>>> 25488359
 
 /* FIXME: none of the _width parameters are actually observed properly!
  * you WILL need to edit more if you actually attempt to target a 8/16/64
  * bit target!
  */
 
-<<<<<<< HEAD
-/* FIXME: none of the _width parameters are actually observed properly!
- * you WILL need to edit more if you actually attempt to target a 8/16/64
- * bit target!
- */
-
-struct FreeRTOS_params {
-=======
 struct freertos_params {
->>>>>>> 25488359
 	const char *target_name;
 	const unsigned char thread_count_width;
 	const unsigned char pointer_width;
@@ -79,154 +65,6 @@
 
 static const struct freertos_params freertos_params_list[] = {
 	{
-<<<<<<< HEAD
-		"cortex_m",				/* target_name */
-		4,						/* thread_count_width; */
-		4,						/* pointer_width; */
-		16,						/* list_next_offset; */
-		8,						/* list_end_offset; */
-		20,						/* list_width; */
-		8,						/* list_elem_next_offset; */
-		12,						/* list_elem_content_offset */
-		0,						/* thread_stack_offset; */
-		52,						/* thread_name_offset; */
-		4,						/* thread_counter_width */
-		&rtos_standard_Cortex_M3_stacking,	/* stacking_info */
-		&rtos_standard_Cortex_M4F_stacking,
-		&rtos_standard_Cortex_M4F_FPU_stacking,
-		NULL,					/* fn to pick stacking_info */
-	},
-	{
-		"hla_target",			/* target_name */
-		4,						/* thread_count_width; */
-		4,						/* pointer_width; */
-		16,						/* list_next_offset; */
-		8,						/* list_end_offset; */
-		20,						/* list_width; */
-		8,						/* list_elem_next_offset; */
-		12,						/* list_elem_content_offset */
-		0,						/* thread_stack_offset; */
-		52,						/* thread_name_offset; */
-		4,						/* thread_counter_width */
-		&rtos_standard_Cortex_M3_stacking,	/* stacking_info */
-		&rtos_standard_Cortex_M4F_stacking,
-		&rtos_standard_Cortex_M4F_FPU_stacking,
-		NULL,					/* fn to pick stacking_info */
-	},
-	{
-		"nds32_v3",				/* target_name */
-		4,						/* thread_count_width; */
-		4,						/* pointer_width; */
-		16,						/* list_next_offset; */
-		8,						/* list_end_offset; */
-		20,						/* list_width; */
-		8,						/* list_elem_next_offset; */
-		12,						/* list_elem_content_offset */
-		0,						/* thread_stack_offset; */
-		52,						/* thread_name_offset; */
-		4,						/* thread_counter_width */
-		&rtos_standard_NDS32_N1068_stacking,	/* stacking_info */
-		&rtos_standard_Cortex_M4F_stacking,
-		&rtos_standard_Cortex_M4F_FPU_stacking,
-		NULL,					/* fn to pick stacking_info */
-	},
-	{
-		"esp32",				/* target_name */
-		4,						/* thread_count_width; */
-		4,						/* pointer_width; */
-		16,						/* list_next_offset; */
-		8,						/* list_end_offset; */
-		20,						/* list_width; */
-		8,						/* list_elem_next_offset; */
-		12,						/* list_elem_content_offset */
-		0,						/* thread_stack_offset; */
-		56,						/* thread_name_offset; */
-		4,						/* thread_counter_width */
-		NULL,					/* stacking_info */
-		NULL,
-		NULL,
-		rtos_freertos_esp32_pick_stacking_info,	/* fn to pick stacking_info */
-	},
-	{
-		"esp32s2",				/* target_name */
-		4,						/* thread_count_width; */
-		4,						/* pointer_width; */
-		16,						/* list_next_offset; */
-		8,						/* list_end_offset; */
-		20,						/* list_width; */
-		8,						/* list_elem_next_offset; */
-		12,						/* list_elem_content_offset */
-		0,						/* thread_stack_offset; */
-		52,						/* thread_name_offset; */
-		4,						/* thread_counter_width */
-		NULL,					/* stacking_info */
-		NULL,
-		NULL,
-		rtos_freertos_esp32_s2_pick_stacking_info,	/* fn to pick stacking_info */
-	},
-	{
-		"esp32s3",				/* target_name */
-		4,						/* thread_count_width; */
-		4,						/* pointer_width; */
-		16,						/* list_next_offset; */
-		8,						/* list_end_offset; */
-		20,						/* list_width; */
-		8,						/* list_elem_next_offset; */
-		12,						/* list_elem_content_offset */
-		0,						/* thread_stack_offset; */
-		56,						/* thread_name_offset; */
-		4,						/* thread_counter_width */
-		NULL,					/* stacking_info */
-		NULL,
-		NULL,
-		rtos_freertos_esp32_s3_pick_stacking_info,	/* fn to pick stacking_info */
-	},
-	{
-		"esp32c3",				/* target_name */
-		4,						/* thread_count_width; */
-		4,						/* pointer_width; */
-		16,						/* list_next_offset; */
-		8,						/* list_end_offset; */
-		20,						/* list_width; */
-		8,						/* list_elem_next_offset; */
-		12,						/* list_elem_content_offset */
-		0,						/* thread_stack_offset; */
-		52,						/* thread_name_offset; */
-		4,						/* thread_counter_width */
-		NULL,					/* stacking_info */
-		NULL,
-		NULL,
-		rtos_freertos_riscv_pick_stacking_info,	/* fn to pick stacking_info */
-	},
-};
-
-#define FREERTOS_NUM_PARAMS ((int)(sizeof(FreeRTOS_params_list)/sizeof(struct FreeRTOS_params)))
-
-struct current_thread {
-	int64_t threadid;
-	int32_t core_id;
-	struct current_thread *next;
-};
-
-struct FreeRTOS_data {
-	const struct FreeRTOS_params *params;
-	uint32_t nr_cpus;
-	uint8_t *curr_threads_handles_buff;
-	uint32_t thread_counter;/* equivalent to uxTaskNumber */
-};
-
-static bool FreeRTOS_detect_rtos(struct target *target);
-static int FreeRTOS_create(struct target *target);
-static int FreeRTOS_update_threads(struct rtos *rtos);
-static int FreeRTOS_get_thread_reg_list(struct rtos *rtos, int64_t thread_id,
-	struct rtos_reg **reg_list, int *num_regs);
-static int FreeRTOS_get_thread_reg(struct rtos *rtos, int64_t thread_id,
-	uint32_t reg_num, struct rtos_reg *reg);
-static int FreeRTOS_get_symbol_list_to_lookup(symbol_table_elem_t *symbol_list[]);
-static int FreeRTOS_post_reset_cleanup(struct target *target);
-static int FreeRTOS_clean(struct target *target);
-static int FreeRTOS_smp_init(struct target *target);
-=======
 	"cortex_m",			/* target_name */
 	4,						/* thread_count_width; */
 	4,						/* pointer_width; */
@@ -276,41 +114,9 @@
 static int freertos_get_thread_reg_list(struct rtos *rtos, int64_t thread_id,
 		struct rtos_reg **reg_list, int *num_regs);
 static int freertos_get_symbol_list_to_lookup(struct symbol_table_elem *symbol_list[]);
->>>>>>> 25488359
 
 struct rtos_type freertos_rtos = {
 	.name = "FreeRTOS",
-<<<<<<< HEAD
-	.detect_rtos = FreeRTOS_detect_rtos,
-	.create = FreeRTOS_create,
-	.smp_init = FreeRTOS_smp_init,
-	.update_threads = FreeRTOS_update_threads,
-	.get_thread_reg_list = FreeRTOS_get_thread_reg_list,	/* get general thread registers */
-	/* We need this API to handle 'p' packets to retrieve non-general (privileged) registers properly in SMP mode.
-	        The problem is that without this API rtos code will call `target_get_gdb_reg_list_noread()` on the target/core
-	        currently exposed to GDB (gdb_service->target) which can be inconsistent with current thread (actually running on another core).
-	        So privileged regiser value for wrong core will be returned. */
-	.get_thread_reg = FreeRTOS_get_thread_reg,	/* get any thread register */
-	.get_symbol_list_to_lookup = FreeRTOS_get_symbol_list_to_lookup,
-	.clean = FreeRTOS_clean,
-	.post_reset_cleanup = FreeRTOS_post_reset_cleanup,
-};
-
-enum FreeRTOS_symbol_values {
-	FreeRTOS_VAL_pxCurrentTCB = 0,
-	FreeRTOS_VAL_pxReadyTasksLists = 1,
-	FreeRTOS_VAL_xDelayedTaskList1 = 2,
-	FreeRTOS_VAL_xDelayedTaskList2 = 3,
-	FreeRTOS_VAL_pxDelayedTaskList = 4,
-	FreeRTOS_VAL_pxOverflowDelayedTaskList = 5,
-	FreeRTOS_VAL_xPendingReadyList = 6,
-	FreeRTOS_VAL_xTasksWaitingTermination = 7,
-	FreeRTOS_VAL_xSuspendedTaskList = 8,
-	FreeRTOS_VAL_uxCurrentNumberOfTasks = 9,
-	FreeRTOS_VAL_uxTopUsedPriority = 10,
-	FreeRTOS_VAL_port_interruptNesting = 11,
-	FreeRTOS_VAL_uxTaskNumber = 12,
-=======
 
 	.detect_rtos = freertos_detect_rtos,
 	.create = freertos_create,
@@ -331,7 +137,6 @@
 	FREERTOS_VAL_X_SUSPENDED_TASK_LIST = 8,
 	FREERTOS_VAL_UX_CURRENT_NUMBER_OF_TASKS = 9,
 	FREERTOS_VAL_UX_TOP_USED_PRIORITY = 10,
->>>>>>> 25488359
 };
 
 struct symbols {
@@ -516,333 +321,6 @@
 		return ERROR_FAIL;
 	}
 
-<<<<<<< HEAD
-	*p_target = target;
-	return ERROR_OK;
-}
-
-static int FreeRTOS_target_for_threadid(struct connection *connection,
-	int64_t thread_id,
-	struct target **p_target)
-{
-	struct target *target = get_target_from_connection(connection);
-
-	if (FreeRTOS_find_target_from_threadid(target, thread_id, p_target) != ERROR_OK)
-		*p_target = target;
-
-	LOG_DEBUG("target found : %s", (*p_target)->cmd_name);
-
-	return ERROR_OK;
-}
-
-static bool FreeRTOS_halt_reason_priority_higher(enum target_debug_reason old,
-	enum target_debug_reason new)
-{
-	const uint8_t debug_reason_prios[DBG_REASON_NUM] = {
-		1,	/* DBG_REASON_DBGRQ, */
-		3,	/* DBG_REASON_BREAKPOINT, */
-		2,	/* DBG_REASON_WATCHPOINT, */
-		3,	/* DBG_REASON_WPTANDBKPT, */
-		4,	/* DBG_REASON_SINGLESTEP, */
-		0,	/* DBG_REASON_NOTHALTED, */
-		0,	/* DBG_REASON_EXIT, */
-		5,	/* DBG_REASON_EXC_CATCH, */
-		0,	/* DBG_REASON_UNDEFINED, */
-	};
-	return debug_reason_prios[new] > debug_reason_prios[old];
-}
-
-static threadid_t FreeRTOS_smp_get_current_thread(struct rtos *rtos)
-{
-	enum target_debug_reason current_reason = DBG_REASON_UNDEFINED;
-	struct target_list *head;
-	threadid_t current_thread = 0;
-
-	/* loop over all cores */
-	foreach_smp_target(head, rtos->target->head) {
-		struct target *current_target = head->target;
-		if (!target_was_examined(current_target))
-			continue;
-
-		if (current_target->state != TARGET_HALTED)
-			continue;
-
-		threadid_t tid = FreeRTOS_current_threadid_from_target(current_target);
-
-		LOG_DEBUG("FreeRTOS_current_threadid_from_target 0x%" PRIx64 " @ core %d",
-			tid,
-			current_target->coreid);
-
-		/* find an interesting core to set as current */
-		if (FreeRTOS_halt_reason_priority_higher(current_reason,
-				current_target->debug_reason)) {
-			current_reason = current_target->debug_reason;
-			current_thread = tid;
-		} else if (current_reason == current_target->debug_reason &&
-			tid == rtos->current_threadid) {
-			/* prefer the thread selected by GDB */
-			current_thread = tid;
-		}
-	}
-
-	if (current_thread != 0)
-		return current_thread;
-
-	return FreeRTOS_current_threadid_from_target(rtos->target);
-}
-
-static int FreeRTOS_update_extra_details(struct target *target)
-{
-	if (target->smp) {
-		struct rtos *rtos = target->rtos;
-		for (int i = 0; i < (int)rtos->thread_count; i++) {
-			if (rtos->thread_details[i].exists) {
-				if (rtos->thread_details[i].extra_info_str) {
-					free(rtos->thread_details[i].extra_info_str);
-					rtos->thread_details[i].extra_info_str = NULL;
-				}
-
-				struct target *current_target = NULL;
-				int retval = FreeRTOS_find_target_from_threadid(target,
-					rtos->thread_details[i].threadid,
-					&current_target);
-				if (retval != ERROR_OK)
-					continue;
-
-				retval = asprintf(&rtos->thread_details[i].extra_info_str,
-					STATE_RUNNING_STR,
-					current_target->coreid);
-				if (retval == -1) {
-					LOG_ERROR("Failed to alloc mem for thread extra info!");
-					return ERROR_FAIL;
-				}
-			}
-		}
-	}
-
-	return ERROR_OK;
-}
-
-static int FreeRTOS_get_tasks_details(struct target *target,
-	const symbol_address_t *task_lists, int num_lists,
-	uint64_t current_num_of_tasks, uint32_t *tasks_found)
-{
-	int retval = ERROR_FAIL;
-	struct rtos *rtos = target->rtos;
-	struct FreeRTOS_data *rtos_data = (struct FreeRTOS_data *)rtos->rtos_specific_params;
-	uint32_t index = *tasks_found;
-
-	for (int i = 0; i < num_lists; i++) {
-
-		if (task_lists[i] == 0)
-			continue;
-
-		/* Read the number of tasks in this list */
-		int64_t list_task_count = 0;
-		retval = target_buffer_read_uint(target,
-			task_lists[i],
-			rtos_data->params->thread_count_width,
-			(uint64_t *)&list_task_count);
-
-		if (retval != ERROR_OK) {
-			LOG_ERROR("Error reading number of threads in FreeRTOS thread list!");
-			return retval;
-		}
-
-		LOG_DEBUG(
-			"FreeRTOS: Read thread count for list %d at 0x%" PRIx64 ", value %" PRId64,
-			i,
-			task_lists[i],
-			list_task_count);
-		if (list_task_count == 0)
-			continue;
-
-		/* Read the location of first list item */
-		uint64_t list_elem_ptr = 0;
-		retval = target_buffer_read_uint(target,
-			task_lists[i] + rtos_data->params->list_next_offset,
-			rtos_data->params->pointer_width,
-			&list_elem_ptr);
-
-		if (retval != ERROR_OK) {
-			LOG_ERROR(
-				"Error reading first thread item location in FreeRTOS thread list!");
-			continue;
-		}
-
-		LOG_DEBUG(
-			"FreeRTOS: Read first item for list %d at 0x%" PRIx64 ", value 0x%" PRIx64,
-			i,
-			task_lists[i] + rtos_data->params->list_next_offset,
-			list_elem_ptr);
-
-		uint64_t list_end_ptr = task_lists[i] + rtos_data->params->list_end_offset;
-		LOG_DEBUG("FreeRTOS: End list element at 0x%" PRIx64, list_end_ptr);
-
-		while ((list_task_count > 0) && (list_elem_ptr != 0) &&
-			(list_elem_ptr != list_end_ptr) &&
-			(index < current_num_of_tasks)) {
-
-			/* Get the location of the thread structure. */
-			retval = target_buffer_read_uint(target,
-				list_elem_ptr + rtos_data->params->list_elem_content_offset,
-				rtos_data->params->pointer_width,
-				(uint64_t *)&rtos->thread_details[index].threadid);
-
-			if (retval != ERROR_OK) {
-				LOG_WARNING(
-					"Error reading thread list item object in FreeRTOS thread list!");
-				break;	/* stop list processing */
-			}
-
-			LOG_DEBUG(
-				"FreeRTOS: Read Thread ID at 0x%" PRIx64 ", value 0x%" PRIx64 " %i",
-				list_elem_ptr + rtos_data->params->list_elem_content_offset,
-				rtos->thread_details[index].threadid,
-				(unsigned int) rtos->thread_details[index].threadid);
-
-			/* get thread name */
-			#define FREERTOS_THREAD_NAME_STR_SIZE (64)
-			char tmp_str[FREERTOS_THREAD_NAME_STR_SIZE] = {0};
-
-			/* Read the thread name */
-			retval = target_read_buffer(
-				target,
-				rtos->thread_details[index].threadid +
-				rtos_data->params->thread_name_offset,
-				FREERTOS_THREAD_NAME_STR_SIZE,
-				(uint8_t *)&tmp_str);
-
-			if (retval != ERROR_OK)
-				LOG_WARNING("Error reading FreeRTOS thread 0x%" PRIx64 " name!",
-					rtos->thread_details[index].threadid);
-			else {
-				LOG_DEBUG(
-					"FreeRTOS: Read Thread Name at 0x%" PRIx64 ", value \"%s\"",
-					rtos->thread_details[index].threadid +
-					rtos_data->params->thread_name_offset,
-					tmp_str);
-
-				if (tmp_str[0] == '\x00')
-					strcpy(tmp_str, "No Name");
-
-				rtos->thread_details[index].thread_name_str = strdup(tmp_str);
-				if (rtos->thread_details[index].thread_name_str == NULL) {
-					LOG_ERROR("Failed to alloc mem for thread name!");
-					/* Sever error. Smth went wrong on host */
-					return ERROR_FAIL;
-				}
-				rtos->thread_details[index].exists = true;
-
-				if (target->smp) {
-					struct target *current_target;
-					retval = FreeRTOS_find_target_from_threadid(target,
-						rtos->thread_details[index].threadid,
-						&current_target);
-					if (retval == ERROR_OK) {
-						retval = asprintf(
-							&rtos->thread_details[index].extra_info_str,
-							STATE_RUNNING_STR,
-							current_target->coreid);
-						if (retval == -1) {
-							LOG_ERROR(
-								"Failed to alloc mem for thread extra info!");
-							free(
-								rtos->thread_details[index].
-								thread_name_str);
-							/* Sever error. Smth went wrong on host */
-							return ERROR_FAIL;
-						}
-					}
-				}
-				/* save info only for those threads which data can be accessed
-				 *successfully */
-				index++;
-			}
-			list_task_count--;
-
-			uint64_t cur_list_elem_ptr = list_elem_ptr;
-			list_elem_ptr = 0;
-			retval = target_buffer_read_uint(target,
-				cur_list_elem_ptr + rtos_data->params->list_elem_next_offset,
-				rtos_data->params->pointer_width,
-				&list_elem_ptr);
-
-			if (retval != ERROR_OK) {
-				LOG_WARNING(
-					"Error reading next thread item location in FreeRTOS thread list!");
-				break;	/* stop list processing */
-			}
-
-			LOG_DEBUG(
-				"FreeRTOS: Read next thread location at 0x%" PRIx64 ", value 0x%"
-				PRIx64,
-				cur_list_elem_ptr + rtos_data->params->list_elem_next_offset,
-				list_elem_ptr);
-		}
-
-		if (list_elem_ptr == list_end_ptr)
-			LOG_DEBUG("FreeRTOS: Reached the end of list %d", i);
-	}
-
-	*tasks_found = index;
-	return ERROR_OK;
-}
-static int FreeRTOS_update_threads(struct rtos *rtos)
-{
-	int retval = ERROR_FAIL;
-	uint32_t tasks_found = 0;
-	struct FreeRTOS_data *rtos_data = NULL;
-	uint64_t thread_list_size = 0;
-	struct target_list *head = NULL;
-	struct target *target = NULL;
-
-	LOG_DEBUG("FreeRTOS_update_threads");
-
-	if (rtos->rtos_specific_params == NULL)
-		return ERROR_FAIL;
-
-	rtos_data = (struct FreeRTOS_data *)rtos->rtos_specific_params;
-
-	if (rtos->symbols == NULL) {
-		LOG_WARNING("No symbols for FreeRTOS!");
-		return ERROR_FAIL;
-	}
-
-	if (rtos->symbols[FreeRTOS_VAL_uxCurrentNumberOfTasks].address == 0) {
-		LOG_ERROR("Don't have the number of threads in FreeRTOS!");
-		return ERROR_FAIL;
-	}
-
-	if (rtos->symbols[FreeRTOS_VAL_uxTopUsedPriority].address == 0) {
-		LOG_ERROR(
-			"FreeRTOS: uxTopUsedPriority is not defined, consult the OpenOCD manual for a work-around!");
-		return ERROR_FAIL;
-	}
-
-	/* It does not matter which target is halted. Take the first */
-	if (rtos->target->smp) {
-		/* find target in HALTED state */
-		foreach_smp_target(head, rtos->target->head) {
-			target = head->target;
-			if (target_was_examined(target) && target->state == TARGET_HALTED)
-				break;
-		}
-		if (head == NULL) {
-			LOG_ERROR("Failed to find HALTED core!");
-			return ERROR_FAIL;
-		}
-	} else
-		target = rtos->target;
-
-	if (target->state != TARGET_HALTED)
-		LOG_WARNING("Target [%s] not HALTED!", target->cmd_name);
-
-	retval = target_buffer_read_uint(target,
-		rtos->symbols[FreeRTOS_VAL_uxCurrentNumberOfTasks].address,
-		rtos_data->params->thread_count_width,
-		&thread_list_size);
-=======
 static int freertos_update_threads(struct rtos *rtos)
 {
 	int retval;
@@ -871,7 +349,6 @@
 	LOG_DEBUG("FreeRTOS: Read uxCurrentNumberOfTasks at 0x%" PRIx64 ", value %" PRIu32,
 										rtos->symbols[FREERTOS_VAL_UX_CURRENT_NUMBER_OF_TASKS].address,
 										thread_list_size);
->>>>>>> 25488359
 
 	if (retval != ERROR_OK) {
 		LOG_ERROR("Could not read FreeRTOS thread count from target!");
@@ -894,25 +371,19 @@
 		rtos_data->params->thread_counter_width,
 		(uint64_t *)&uxTaskNumber);
 
-<<<<<<< HEAD
-=======
 	/* read the current thread */
 	uint32_t pointer_casts_are_bad;
 	retval = target_read_u32(rtos->target,
 			rtos->symbols[FREERTOS_VAL_PX_CURRENT_TCB].address,
 			&pointer_casts_are_bad);
->>>>>>> 25488359
 	if (retval != ERROR_OK) {
 		LOG_ERROR("Could not read FreeRTOS uxTaskNumber from target!");
 		return retval;
 	}
-<<<<<<< HEAD
-=======
 	rtos->current_thread = pointer_casts_are_bad;
 	LOG_DEBUG("FreeRTOS: Read pxCurrentTCB at 0x%" PRIx64 ", value 0x%" PRIx64,
 										rtos->symbols[FREERTOS_VAL_PX_CURRENT_TCB].address,
 										rtos->current_thread);
->>>>>>> 25488359
 
 	LOG_DEBUG("Read uxTaskNumber at 0x%" PRIx64 ", value %" PRIu64,
 		rtos->symbols[FreeRTOS_VAL_uxTaskNumber].address,
@@ -985,30 +456,6 @@
 		}
 	}
 
-<<<<<<< HEAD
-	if (rtos->symbols[FreeRTOS_VAL_uxTopUsedPriority].address == 0) {
-		LOG_ERROR(
-			"FreeRTOS: uxTopUsedPriority is not defined, consult the OpenOCD manual for a work-around");
-		return ERROR_FAIL;
-	}
-
-	/* Find out how many lists are needed to be read from pxReadyTasksLists, */
-	uint32_t top_used_priority = 0;
-	retval = target_read_u32(rtos->target,
-		rtos->symbols[FreeRTOS_VAL_uxTopUsedPriority].address,
-		&top_used_priority);
-	if (retval != ERROR_OK)
-		return retval;
-
-	LOG_DEBUG("Read uxTopUsedPriority at 0x%" PRIx64 ", value %" PRId32,
-		rtos->symbols[FreeRTOS_VAL_uxTopUsedPriority].address,
-		top_used_priority);
-
-	if (top_used_priority > FREERTOS_MAX_PRIORITIES) {
-		LOG_ERROR(
-			"FreeRTOS maximum used priority is unreasonably big, not proceeding: %"
-			PRId32 "",
-=======
 	/* Find out how many lists are needed to be read from pxReadyTasksLists, */
 	if (rtos->symbols[FREERTOS_VAL_UX_TOP_USED_PRIORITY].address == 0) {
 		LOG_ERROR("FreeRTOS: uxTopUsedPriority is not defined, consult the OpenOCD manual for a work-around");
@@ -1025,7 +472,6 @@
 										top_used_priority);
 	if (top_used_priority > FREERTOS_MAX_PRIORITIES) {
 		LOG_ERROR("FreeRTOS top used priority is unreasonably big, not proceeding: %" PRIu32,
->>>>>>> 25488359
 			top_used_priority);
 		return ERROR_FAIL;
 	}
@@ -1044,42 +490,6 @@
 		return ERROR_FAIL;
 	}
 
-<<<<<<< HEAD
-	/* TODO: check!!! num_lists < top_used_priority or num_lists < config_max_priorities */
-	unsigned int num_lists;
-	for (num_lists = 0; num_lists < config_max_priorities; num_lists++)
-		list_of_lists[num_lists] = rtos->symbols[FreeRTOS_VAL_pxReadyTasksLists].address +
-			num_lists * rtos_data->params->list_width;
-
-	list_of_lists[num_lists++] = rtos->symbols[FreeRTOS_VAL_xDelayedTaskList1].address;
-	list_of_lists[num_lists++] = rtos->symbols[FreeRTOS_VAL_xDelayedTaskList2].address;
-	list_of_lists[num_lists++] = rtos->symbols[FreeRTOS_VAL_xPendingReadyList].address;
-	/* TODO: For ESP32 there is 'xPendingReadyList' for every core. In SMP mode we need to detect the number of actually enabled cores and read all lists.
-	        'rtos_data->nr_cpus' holds number of configured cores (including disabled ones).
-	*/
-	/*if (target->smp) {
-	        for (int i = 1; i < rtos_data->nr_cpus; i++) {
-	                list_of_lists[num_lists++] = rtos->symbols[FreeRTOS_VAL_xPendingReadyList].address +
-	                i * rtos_data->params->list_width;
-	        }
-	}*/
-	list_of_lists[num_lists++] = rtos->symbols[FreeRTOS_VAL_xSuspendedTaskList].address;
-	list_of_lists[num_lists++] = rtos->symbols[FreeRTOS_VAL_xTasksWaitingTermination].address;
-
-	if (FreeRTOS_get_tasks_details(target, list_of_lists, num_lists, thread_list_size,
-			&tasks_found) != ERROR_OK) {
-		free(list_of_lists);
-		return ERROR_FAIL;
-	}
-
-	free(list_of_lists);
-	rtos->thread_count = tasks_found;
-	rtos_data->thread_counter = uxTaskNumber;
-	LOG_DEBUG("Task Number updated to:%d", rtos_data->thread_counter);
-
-	return ERROR_OK;
-}
-=======
 	unsigned int num_lists;
 	for (num_lists = 0; num_lists < config_max_priorities; num_lists++)
 		list_of_lists[num_lists] = rtos->symbols[FREERTOS_VAL_PX_READY_TASKS_LISTS].address +
@@ -1142,7 +552,6 @@
 			LOG_DEBUG("FreeRTOS: Read Thread ID at 0x%" PRIx32 ", value 0x%" PRIx64,
 										list_elem_ptr + param->list_elem_content_offset,
 										rtos->thread_details[tasks_found].threadid);
->>>>>>> 25488359
 
 static int FreeRTOS_get_current_thread_registers(struct rtos *rtos, int64_t thread_id,
 	enum target_register_class reg_class, bool *is_curr_thread,
@@ -1174,13 +583,6 @@
 		return retval;
 	}
 
-<<<<<<< HEAD
-	*reg_list = calloc(*num_regs, sizeof(struct rtos_reg));
-	if (*reg_list == NULL) {
-		LOG_ERROR("Failed to alloc mem for %d", *num_regs);
-		free(gdb_reg_list);
-		return ERROR_FAIL;
-=======
 			/* Read the thread name */
 			retval = target_read_buffer(rtos->target,
 					rtos->thread_details[tasks_found].threadid + param->thread_name_offset,
@@ -1230,7 +632,6 @@
 										prev_list_elem_ptr + param->list_elem_next_offset,
 										list_elem_ptr);
 		}
->>>>>>> 25488359
 	}
 
 	for (int i = 0; i < *num_regs; i++) {
@@ -1243,31 +644,14 @@
 	return ERROR_OK;
 }
 
-<<<<<<< HEAD
-static int FreeRTOS_get_thread_registers_from_stack(struct rtos *rtos, int64_t thread_id,
-	struct rtos_reg **reg_list, int *num_regs)
-{
-=======
 static int freertos_get_thread_reg_list(struct rtos *rtos, int64_t thread_id,
 		struct rtos_reg **reg_list, int *num_regs)
 {
 	int retval;
 	const struct freertos_params *param;
->>>>>>> 25488359
 	int64_t stack_ptr = 0;
 	struct FreeRTOS_data *rtos_data = (struct FreeRTOS_data *)rtos->rtos_specific_params;
 
-<<<<<<< HEAD
-	if (rtos_data == NULL)
-		return -1;
-
-	/* Read the stack pointer */
-	int retval = target_read_buffer(rtos->target,
-		thread_id + rtos_data->params->thread_stack_offset,
-		rtos_data->params->pointer_width,
-		(uint8_t *)&stack_ptr);
-
-=======
 	if (!rtos)
 		return -1;
 
@@ -1284,30 +668,14 @@
 	retval = target_read_u32(rtos->target,
 			thread_id + param->thread_stack_offset,
 			&pointer_casts_are_bad);
->>>>>>> 25488359
 	if (retval != ERROR_OK) {
 		LOG_ERROR("Error reading stack frame from FreeRTOS thread");
 		return retval;
 	}
-<<<<<<< HEAD
-
-	LOG_DEBUG("FreeRTOS: Read stack pointer at 0x%" PRIx64 ", value 0x%" PRIx64,
-		thread_id + rtos_data->params->thread_stack_offset,
-		stack_ptr);
-
-	if (rtos_data->params->stacking_info_pick_fn) {
-		retval = rtos_generic_stack_read(rtos->target,
-			rtos_data->params->stacking_info_pick_fn(rtos, thread_id,
-				thread_id + rtos_data->params->thread_stack_offset),
-			stack_ptr, reg_list, num_regs);
-		return retval;
-	}
-=======
 	stack_ptr = pointer_casts_are_bad;
 	LOG_DEBUG("FreeRTOS: Read stack pointer at 0x%" PRIx64 ", value 0x%" PRIx64,
 										thread_id + param->thread_stack_offset,
 										stack_ptr);
->>>>>>> 25488359
 
 	/* Check for armv7m with *enabled* FPU, i.e. a Cortex-M4F */
 	int cm4_fpu_enabled = 0;
@@ -1333,33 +701,16 @@
 
 	if (cm4_fpu_enabled == 1) {
 		/* Read the LR to decide between stacking with or without FPU */
-<<<<<<< HEAD
-		uint32_t LR_svc = 0;
-		retval = target_read_buffer(rtos->target,
-			stack_ptr + 0x20,
-			rtos_data->params->pointer_width,
-			(uint8_t *)&LR_svc);
-=======
 		uint32_t lr_svc = 0;
 		retval = target_read_u32(rtos->target,
 				stack_ptr + 0x20,
 				&lr_svc);
->>>>>>> 25488359
 		if (retval != ERROR_OK) {
 			LOG_OUTPUT("Error reading stack frame from FreeRTOS thread");
 			return retval;
 		}
-<<<<<<< HEAD
-		if ((LR_svc & 0x10) == 0)
-			return rtos_generic_stack_read(rtos->target,
-				rtos_data->params->stacking_info_cm4f_fpu,
-				stack_ptr,
-				reg_list,
-				num_regs);
-=======
 		if ((lr_svc & 0x10) == 0)
 			return rtos_generic_stack_read(rtos->target, param->stacking_info_cm4f_fpu, stack_ptr, reg_list, num_regs);
->>>>>>> 25488359
 		else
 			return rtos_generic_stack_read(rtos->target,
 				rtos_data->params->stacking_info_cm4f,
@@ -1376,16 +727,6 @@
 	return -1;
 }
 
-<<<<<<< HEAD
-static int FreeRTOS_get_thread_reg_list(struct rtos *rtos, int64_t thread_id,
-	struct rtos_reg **reg_list, int *num_regs)
-{
-	int retval;
-	bool is_curr_thread = false;
-
-	if (rtos == NULL)
-		return -1;
-=======
 static int freertos_get_symbol_list_to_lookup(struct symbol_table_elem *symbol_list[])
 {
 	unsigned int i;
@@ -1396,37 +737,12 @@
 		(*symbol_list)[i].symbol_name = freertos_symbol_list[i].name;
 		(*symbol_list)[i].optional = freertos_symbol_list[i].optional;
 	}
->>>>>>> 25488359
 
 	if (thread_id == 0)
 		return -2;
 
 	LOG_DEBUG("FreeRTOS_get_thread_reg_list thread_id=0x%x", (uint32_t)thread_id);
 
-<<<<<<< HEAD
-	retval = FreeRTOS_get_current_thread_registers(rtos,
-		thread_id,
-		REG_CLASS_GENERAL,
-		&is_curr_thread,
-		reg_list,
-		num_regs);
-	if (retval != ERROR_OK)
-		return retval;
-
-	if (is_curr_thread)
-		return ERROR_OK;
-
-	return FreeRTOS_get_thread_registers_from_stack(rtos, thread_id, reg_list, num_regs);
-}
-
-static int FreeRTOS_get_thread_reg(struct rtos *rtos, int64_t thread_id,
-	uint32_t reg_num, struct rtos_reg *reg)
-{
-	int retval;
-	bool is_curr_thread = false;
-	struct rtos_reg *reg_list;
-	int num_regs;
-=======
 static int freertos_set_current_thread(struct rtos *rtos, threadid_t thread_id)
 {
 	return 0;
@@ -1436,7 +752,6 @@
 {
 	int retval;
 	const struct freertos_params *param;
->>>>>>> 25488359
 
 	if (!rtos)
 		return -1;
@@ -1444,9 +759,6 @@
 	if (thread_id == 0)
 		return -2;
 
-<<<<<<< HEAD
-	LOG_DEBUG("FreeRTOS_get_thread_reg thread_id=0x%x", (uint32_t)thread_id);
-=======
 	if (!rtos->rtos_specific_params)
 		return -3;
 
@@ -1454,7 +766,6 @@
 
 #define FREERTOS_THREAD_NAME_STR_SIZE (200)
 	char tmp_str[FREERTOS_THREAD_NAME_STR_SIZE];
->>>>>>> 25488359
 
 	retval = FreeRTOS_get_current_thread_registers(rtos,
 		thread_id,
@@ -1578,13 +889,8 @@
 
 static bool freertos_detect_rtos(struct target *target)
 {
-<<<<<<< HEAD
-	if ((target->rtos->symbols != NULL) &&
-		(target->rtos->symbols[FreeRTOS_VAL_pxReadyTasksLists].address != 0)) {
-=======
 	if ((target->rtos->symbols) &&
 			(target->rtos->symbols[FREERTOS_VAL_PX_READY_TASKS_LISTS].address != 0)) {
->>>>>>> 25488359
 		/* looks like FreeRTOS */
 		return true;
 	}
@@ -1593,46 +899,6 @@
 
 static int freertos_create(struct target *target)
 {
-<<<<<<< HEAD
-	LOG_DEBUG("FreeRTOS_create");
-
-	int i = 0;
-	while ((i < FREERTOS_NUM_PARAMS) &&
-		(0 != strcmp(FreeRTOS_params_list[i].target_name, target->type->name))) {
-		i++;
-	}
-	if (i >= FREERTOS_NUM_PARAMS) {
-		LOG_ERROR("Could not find target in FreeRTOS compatibility list");
-		return JIM_ERR;
-	}
-
-	if (!(FreeRTOS_params_list[i].pointer_width == 4 ||
-			FreeRTOS_params_list[i].pointer_width == 8)) {
-		LOG_ERROR("Unsupported OS pointer width %u!",
-			FreeRTOS_params_list[i].pointer_width);
-		return JIM_ERR;
-	}
-
-	struct FreeRTOS_data *rtos_data = calloc(1, sizeof(struct FreeRTOS_data));
-	if (rtos_data == NULL) {
-		LOG_ERROR("Failed to allocate OS data!");
-		return JIM_ERR;
-	}
-
-	rtos_data->nr_cpus = 1;
-	rtos_data->thread_counter = 0;
-	rtos_data->params = &FreeRTOS_params_list[i];
-	rtos_data->curr_threads_handles_buff = calloc(rtos_data->nr_cpus,
-		rtos_data->params->pointer_width);
-	if (rtos_data->curr_threads_handles_buff == NULL) {
-		LOG_ERROR("Failed to allocate current threads handles buffer!");
-		return JIM_ERR;
-	}
-	target->rtos->rtos_specific_params = rtos_data;
-	target->rtos->thread_details = NULL;
-	target->rtos->gdb_target_for_threadid = FreeRTOS_target_for_threadid;
-	return JIM_OK;
-=======
 	for (unsigned int i = 0; i < ARRAY_SIZE(freertos_params_list); i++)
 		if (strcmp(freertos_params_list[i].target_name, target->type->name) == 0) {
 			target->rtos->rtos_specific_params = (void *)&freertos_params_list[i];
@@ -1641,5 +907,4 @@
 
 	LOG_ERROR("Could not find target in FreeRTOS compatibility list");
 	return -1;
->>>>>>> 25488359
 }