/***************************************************************************
 *   Copyright (C) 2011 by Broadcom Corporation                            *
 *   Evan Hunter - ehunter@broadcom.com                                    *
 *                                                                         *
 *   This program is free software; you can redistribute it and/or modify  *
 *   it under the terms of the GNU General Public License as published by  *
 *   the Free Software Foundation; either version 2 of the License, or     *
 *   (at your option) any later version.                                   *
 *                                                                         *
 *   This program is distributed in the hope that it will be useful,       *
 *   but WITHOUT ANY WARRANTY; without even the implied warranty of        *
 *   MERCHANTABILITY or FITNESS FOR A PARTICULAR PURPOSE.  See the         *
 *   GNU General Public License for more details.                          *
 *                                                                         *
 *   You should have received a copy of the GNU General Public License     *
 *   along with this program.  If not, see <http://www.gnu.org/licenses/>. *
 ***************************************************************************/

#ifdef HAVE_CONFIG_H
#include "config.h"
#endif

#include "rtos.h"
#include "target/target.h"
#include "target/target_type.h"
#include "helper/log.h"
#include "helper/binarybuffer.h"
#include "server/gdb_server.h"

/* RTOSs */
extern struct rtos_type FreeRTOS_rtos;
extern struct rtos_type ThreadX_rtos;
extern struct rtos_type eCos_rtos;
extern struct rtos_type Linux_os;
extern struct rtos_type ChibiOS_rtos;
extern struct rtos_type chromium_ec_rtos;
extern struct rtos_type embKernel_rtos;
extern struct rtos_type mqx_rtos;
extern struct rtos_type uCOS_III_rtos;
extern struct rtos_type nuttx_rtos;
<<<<<<< HEAD
=======
extern struct rtos_type hwthread_rtos;
>>>>>>> 9de7d9c8

static struct rtos_type *rtos_types[] = {
	&ThreadX_rtos,
	&FreeRTOS_rtos,
	&eCos_rtos,
	&Linux_os,
	&ChibiOS_rtos,
	&chromium_ec_rtos,
	&embKernel_rtos,
	&mqx_rtos,
	&uCOS_III_rtos,
	&nuttx_rtos,
<<<<<<< HEAD
=======
	&hwthread_rtos,
>>>>>>> 9de7d9c8
	NULL
};

int rtos_thread_packet(struct connection *connection, const char *packet, int packet_size);

int rtos_smp_init(struct target *target)
{
	if (target->rtos->type->smp_init)
		return target->rtos->type->smp_init(target);
	return ERROR_TARGET_INIT_FAILED;
}

static int rtos_target_for_threadid(struct connection *connection, int64_t threadid, struct target **t)
{
	struct target *curr = get_target_from_connection(connection);
	if (t)
		*t = curr;

	return ERROR_OK;
}

static int os_alloc(struct target *target, struct rtos_type *ostype)
{
	struct rtos *os = target->rtos = calloc(1, sizeof(struct rtos));

	if (!os)
		return JIM_ERR;

	os->type = ostype;
	os->current_threadid = -1;
	os->current_thread = 0;
	os->symbols = NULL;
	os->target = target;

	/* RTOS drivers can override the packet handler in _create(). */
	os->gdb_thread_packet = rtos_thread_packet;
	os->gdb_target_for_threadid = rtos_target_for_threadid;

	return JIM_OK;
}

static void os_free(struct target *target)
{
	if (!target->rtos)
		return;

	if (target->rtos->symbols)
		free(target->rtos->symbols);

	free(target->rtos);
	target->rtos = NULL;
}

static int os_alloc_create(struct target *target, struct rtos_type *ostype)
{
	int ret = os_alloc(target, ostype);

	if (JIM_OK == ret) {
		ret = target->rtos->type->create(target);
		if (ret != JIM_OK)
			os_free(target);
	}

	return ret;
}

int rtos_create(Jim_GetOptInfo *goi, struct target *target)
{
	int x;
	const char *cp;
	struct Jim_Obj *res;
	int e;

	if (!goi->isconfigure && goi->argc != 0) {
		Jim_WrongNumArgs(goi->interp, goi->argc, goi->argv, "NO PARAMS");
		return JIM_ERR;
	}

	os_free(target);

	e = Jim_GetOpt_String(goi, &cp, NULL);
	if (e != JIM_OK)
		return e;

	if (0 == strcmp(cp, "auto")) {
		/* Auto detect tries to look up all symbols for each RTOS,
		 * and runs the RTOS driver's _detect() function when GDB
		 * finds all symbols for any RTOS. See rtos_qsymbol(). */
		target->rtos_auto_detect = true;

		/* rtos_qsymbol() will iterate over all RTOSes. Allocate
		 * target->rtos here, and set it to the first RTOS type. */
		return os_alloc(target, rtos_types[0]);
	}

	for (x = 0; rtos_types[x]; x++)
		if (0 == strcmp(cp, rtos_types[x]->name))
			return os_alloc_create(target, rtos_types[x]);

	Jim_SetResultFormatted(goi->interp, "Unknown RTOS type %s, try one of: ", cp);
	res = Jim_GetResult(goi->interp);
	for (x = 0; rtos_types[x]; x++)
		Jim_AppendStrings(goi->interp, res, rtos_types[x]->name, ", ", NULL);
	Jim_AppendStrings(goi->interp, res, " or auto", NULL);

	return JIM_ERR;
}

int gdb_thread_packet(struct connection *connection, char const *packet, int packet_size)
{
	struct target *target = get_target_from_connection(connection);
	if (target->rtos == NULL)
		return rtos_thread_packet(connection, packet, packet_size);	/* thread not
										 *found*/
	return target->rtos->gdb_thread_packet(connection, packet, packet_size);
}

static symbol_table_elem_t *next_symbol(struct rtos *os, char *cur_symbol, uint64_t cur_addr)
{
	symbol_table_elem_t *s;

	if (!os->symbols)
		os->type->get_symbol_list_to_lookup(&os->symbols);

	if (!cur_symbol[0])
		return &os->symbols[0];

	for (s = os->symbols; s->symbol_name; s++)
		if (!strcmp(s->symbol_name, cur_symbol)) {
			s->address = cur_addr;
			s++;
			return s;
		}

	return NULL;
}

/* searches for 'symbol' in the lookup table for 'os' and returns TRUE,
 * if 'symbol' is not declared optional */
static bool is_symbol_mandatory(const struct rtos *os, const char *symbol)
{
	for (symbol_table_elem_t *s = os->symbols; s->symbol_name; ++s) {
		if (!strcmp(s->symbol_name, symbol))
			return !s->optional;
	}
	return false;
}

/* rtos_qsymbol() processes and replies to all qSymbol packets from GDB.
 *
 * GDB sends a qSymbol:: packet (empty address, empty name) to notify
 * that it can now answer qSymbol::hexcodedname queries, to look up symbols.
 *
 * If the qSymbol packet has no address that means GDB did not find the
 * symbol, in which case auto-detect will move on to try the next RTOS.
 *
 * rtos_qsymbol() then calls the next_symbol() helper function, which
 * iterates over symbol names for the current RTOS until it finds the
 * symbol in the received GDB packet, and then returns the next entry
 * in the list of symbols.
 *
 * If GDB replied about the last symbol for the RTOS and the RTOS was
 * specified explicitly, then no further symbol lookup is done. When
 * auto-detecting, the RTOS driver _detect() function must return success.
 *
 * rtos_qsymbol() returns 1 if an RTOS has been detected, or 0 otherwise.
 */
int rtos_qsymbol(struct connection *connection, char const *packet, int packet_size)
{
	int rtos_detected = 0;
	uint64_t addr = 0;
	size_t reply_len;
	char reply[GDB_BUFFER_SIZE + 1], cur_sym[GDB_BUFFER_SIZE / 2 + 1] = ""; /* Extra byte for nul-termination */
	symbol_table_elem_t *next_sym = NULL;
	struct target *target = get_target_from_connection(connection);
	struct rtos *os = target->rtos;

	reply_len = sprintf(reply, "OK");

	if (!os)
		goto done;

	/* Decode any symbol name in the packet*/
	size_t len = unhexify((uint8_t *)cur_sym, strchr(packet + 8, ':') + 1, strlen(strchr(packet + 8, ':') + 1));
	cur_sym[len] = 0;

	if ((strcmp(packet, "qSymbol::") != 0) &&               /* GDB is not offering symbol lookup for the first time */
	    (!sscanf(packet, "qSymbol:%" SCNx64 ":", &addr)) && /* GDB did not find an address for a symbol */
	    is_symbol_mandatory(os, cur_sym)) {					/* the symbol is mandatory for this RTOS */

		/* GDB could not find an address for the previous symbol */
		if (!target->rtos_auto_detect) {
			LOG_WARNING("RTOS %s not detected. (GDB could not find symbol \'%s\')", os->type->name, cur_sym);
			goto done;
		} else {
			/* Autodetecting RTOS - try next RTOS */
			if (!rtos_try_next(target)) {
				LOG_WARNING("No RTOS could be auto-detected!");
				goto done;
			}

			/* Next RTOS selected - invalidate current symbol */
			cur_sym[0] = '\x00';
		}
	}
	next_sym = next_symbol(os, cur_sym, addr);

	if (!next_sym->symbol_name) {
		/* No more symbols need looking up */

		if (!target->rtos_auto_detect) {
			rtos_detected = 1;
			goto done;
		}

		if (os->type->detect_rtos(target)) {
			LOG_INFO("Auto-detected RTOS: %s", os->type->name);
			rtos_detected = 1;
			goto done;
		} else {
			LOG_WARNING("No RTOS could be auto-detected!");
			goto done;
		}
	}

	if (8 + (strlen(next_sym->symbol_name) * 2) + 1 > sizeof(reply)) {
		LOG_ERROR("ERROR: RTOS symbol '%s' name is too long for GDB!", next_sym->symbol_name);
		goto done;
	}

	reply_len = snprintf(reply, sizeof(reply), "qSymbol:");
	reply_len += hexify(reply + reply_len,
		(const uint8_t *)next_sym->symbol_name, strlen(next_sym->symbol_name),
		sizeof(reply) - reply_len);

done:
	gdb_put_packet(connection, reply, reply_len);
	return rtos_detected;
}

int rtos_thread_packet(struct connection *connection, char const *packet, int packet_size)
{
	struct target *target = get_target_from_connection(connection);

	if (strncmp(packet, "qThreadExtraInfo,", 17) == 0) {
		if ((target->rtos != NULL) && (target->rtos->thread_details != NULL) &&
				(target->rtos->thread_count != 0)) {
			threadid_t threadid = 0;
			int found = -1;
			sscanf(packet, "qThreadExtraInfo,%" SCNx64, &threadid);

			if ((target->rtos != NULL) && (target->rtos->thread_details != NULL)) {
				int thread_num;
				for (thread_num = 0; thread_num < target->rtos->thread_count; thread_num++) {
					if (target->rtos->thread_details[thread_num].threadid == threadid) {
						if (target->rtos->thread_details[thread_num].exists)
							found = thread_num;
					}
				}
			}
			if (found == -1) {
				gdb_put_packet(connection, "E01", 3);	/* thread not found */
				return ERROR_OK;
			}

			struct thread_detail *detail = &target->rtos->thread_details[found];

			int str_size = 0;
			if (detail->thread_name_str != NULL)
				str_size += strlen(detail->thread_name_str);
			if (detail->extra_info_str != NULL)
				str_size += strlen(detail->extra_info_str);

			char *tmp_str = calloc(str_size + 9, sizeof(char));
			char *tmp_str_ptr = tmp_str;

			if (detail->thread_name_str != NULL)
				tmp_str_ptr += sprintf(tmp_str_ptr, "Name: %s", detail->thread_name_str);
			if (detail->extra_info_str != NULL) {
				if (tmp_str_ptr != tmp_str)
					tmp_str_ptr += sprintf(tmp_str_ptr, ", ");
				tmp_str_ptr += sprintf(tmp_str_ptr, "%s", detail->extra_info_str);
			}

			assert(strlen(tmp_str) ==
				(size_t) (tmp_str_ptr - tmp_str));

			char *hex_str = malloc(strlen(tmp_str) * 2 + 1);
			size_t pkt_len = hexify(hex_str, (const uint8_t *)tmp_str,
				strlen(tmp_str), strlen(tmp_str) * 2 + 1);

			gdb_put_packet(connection, hex_str, pkt_len);
			free(hex_str);
			free(tmp_str);
			return ERROR_OK;

		}
		gdb_put_packet(connection, "", 0);
		return ERROR_OK;
	} else if (strncmp(packet, "qSymbol", 7) == 0) {
		if (rtos_qsymbol(connection, packet, packet_size) == 1) {
			if (target->rtos_auto_detect == true) {
				target->rtos_auto_detect = false;
				target->rtos->type->create(target);
			}
			target->rtos->type->update_threads(target->rtos);
		}
		return ERROR_OK;
	} else if (strncmp(packet, "qfThreadInfo", 12) == 0) {
		int i;
		if (target->rtos != NULL) {
			if (target->rtos->thread_count == 0) {
				gdb_put_packet(connection, "l", 1);
			} else {
				/*thread id are 16 char +1 for ',' */
				char *out_str = malloc(17 * target->rtos->thread_count + 1);
				char *tmp_str = out_str;
				for (i = 0; i < target->rtos->thread_count; i++) {
					tmp_str += sprintf(tmp_str, "%c%016" PRIx64, i == 0 ? 'm' : ',',
										target->rtos->thread_details[i].threadid);
				}
				gdb_put_packet(connection, out_str, strlen(out_str));
				free(out_str);
			}
		} else
			gdb_put_packet(connection, "l", 1);

		return ERROR_OK;
	} else if (strncmp(packet, "qsThreadInfo", 12) == 0) {
		gdb_put_packet(connection, "l", 1);
		return ERROR_OK;
	} else if (strncmp(packet, "qAttached", 9) == 0) {
		gdb_put_packet(connection, "1", 1);
		return ERROR_OK;
	} else if (strncmp(packet, "qOffsets", 8) == 0) {
		char offsets[] = "Text=0;Data=0;Bss=0";
		gdb_put_packet(connection, offsets, sizeof(offsets)-1);
		return ERROR_OK;
	} else if (strncmp(packet, "qCRC:", 5) == 0) {
		/* make sure we check this before "qC" packet below
		 * otherwise it gets incorrectly handled */
		return GDB_THREAD_PACKET_NOT_CONSUMED;
	} else if (strncmp(packet, "qC", 2) == 0) {
		if (target->rtos != NULL) {
			char buffer[19];
			int size;
			size = snprintf(buffer, 19, "QC%016" PRIx64, target->rtos->current_thread);
			gdb_put_packet(connection, buffer, size);
		} else
			gdb_put_packet(connection, "QC0", 3);
		return ERROR_OK;
	} else if (packet[0] == 'T') {	/* Is thread alive? */
		threadid_t threadid;
		int found = -1;
		sscanf(packet, "T%" SCNx64, &threadid);
		if ((target->rtos != NULL) && (target->rtos->thread_details != NULL)) {
			int thread_num;
			for (thread_num = 0; thread_num < target->rtos->thread_count; thread_num++) {
				if (target->rtos->thread_details[thread_num].threadid == threadid) {
					if (target->rtos->thread_details[thread_num].exists)
						found = thread_num;
				}
			}
		}
		if (found != -1)
			gdb_put_packet(connection, "OK", 2);	/* thread alive */
		else
			gdb_put_packet(connection, "E01", 3);	/* thread not found */
		return ERROR_OK;
	} else if (packet[0] == 'H') {	/* Set current thread ( 'c' for step and continue, 'g' for
					 * all other operations ) */
		if ((packet[1] == 'g') && (target->rtos != NULL)) {
			threadid_t threadid;
			sscanf(packet, "Hg%16" SCNx64, &threadid);
			LOG_DEBUG("RTOS: GDB requested to set current thread to 0x%" PRIx64, threadid);
			/* threadid of 0 indicates target should choose */
			if (threadid == 0)
				target->rtos->current_threadid = target->rtos->current_thread;
			else
				target->rtos->current_threadid = threadid;
<<<<<<< HEAD
			if (target->rtos->type->set_current_thread != NULL) {
				target->rtos->type->set_current_thread(target->rtos, target->rtos->current_threadid);
			}
=======
>>>>>>> 9de7d9c8
		}
		gdb_put_packet(connection, "OK", 2);
		return ERROR_OK;
	}

	return GDB_THREAD_PACKET_NOT_CONSUMED;
}

static int rtos_put_gdb_reg_list(struct connection *connection,
		struct rtos_reg *reg_list, int num_regs)
{
	size_t num_bytes = 1; /* NUL */
	for (int i = 0; i < num_regs; ++i)
		num_bytes += DIV_ROUND_UP(reg_list[i].size, 8) * 2;

	char *hex = malloc(num_bytes);
	char *hex_p = hex;

	for (int i = 0; i < num_regs; ++i) {
		size_t count = DIV_ROUND_UP(reg_list[i].size, 8);
		size_t n = hexify(hex_p, reg_list[i].value, count, num_bytes);
		hex_p += n;
		num_bytes -= n;
	}

	gdb_put_packet(connection, hex, strlen(hex));
	free(hex);

	return ERROR_OK;
}

<<<<<<< HEAD
int rtos_get_gdb_reg(struct connection *connection, int reg_num)
=======
/** Look through all registers to find this register. */
int rtos_get_gdb_reg(struct connection *connection, int reg_num)
{
	struct target *target = get_target_from_connection(connection);
	int64_t current_threadid = target->rtos->current_threadid;
	if ((target->rtos != NULL) && (current_threadid != -1) &&
			(current_threadid != 0) &&
			((current_threadid != target->rtos->current_thread) ||
			(target->smp))) {	/* in smp several current thread are possible */
		struct rtos_reg *reg_list;
		int num_regs;

		LOG_DEBUG("getting register %d for thread 0x%" PRIx64
				  ", target->rtos->current_thread=0x%" PRIx64,
										reg_num,
										current_threadid,
										target->rtos->current_thread);

		int retval;
		if (target->rtos->type->get_thread_reg) {
			reg_list = calloc(1, sizeof(*reg_list));
			num_regs = 1;
			retval = target->rtos->type->get_thread_reg(target->rtos,
					current_threadid, reg_num, &reg_list[0]);
			if (retval != ERROR_OK) {
				LOG_ERROR("RTOS: failed to get register %d", reg_num);
				return retval;
			}
		} else {
			retval = target->rtos->type->get_thread_reg_list(target->rtos,
					current_threadid,
					&reg_list,
					&num_regs);
			if (retval != ERROR_OK) {
				LOG_ERROR("RTOS: failed to get register list");
				return retval;
			}
		}

		for (int i = 0; i < num_regs; ++i) {
			if (reg_list[i].number == (uint32_t)reg_num) {
				rtos_put_gdb_reg_list(connection, reg_list + i, 1);
				free(reg_list);
				return ERROR_OK;
			}
		}

		free(reg_list);
	}
	return ERROR_FAIL;
}

/** Return a list of general registers. */
int rtos_get_gdb_reg_list(struct connection *connection)
>>>>>>> 9de7d9c8
{
	struct target *target = get_target_from_connection(connection);
	int64_t current_threadid = target->rtos->current_threadid;
	if ((target->rtos != NULL) && (current_threadid != -1) &&
			(current_threadid != 0) &&
			((current_threadid != target->rtos->current_thread) ||
			(target->smp))) {	/* in smp several current thread are possible */
		struct rtos_reg *reg_list;
		int num_regs;

		LOG_DEBUG("RTOS: getting register %d for thread 0x%" PRIx64
				  ", target->rtos->current_thread=0x%" PRIx64 "\r\n",
										reg_num,
										current_threadid,
										target->rtos->current_thread);

		int retval = target->rtos->type->get_thread_reg_list(target->rtos,
				current_threadid,
				&reg_list,
				&num_regs);
		if (retval != ERROR_OK) {
			LOG_ERROR("RTOS: failed to get register list");
			return retval;
<<<<<<< HEAD
		}

		for (int i = 0; i < num_regs; ++i) {
			if (reg_list[i].number == (uint32_t)reg_num) {
				rtos_put_gdb_reg_list(connection, reg_list + i, 1);
				free(reg_list);
				return ERROR_OK;
			}
		}

		free(reg_list);
	}
	return ERROR_FAIL;
}

int rtos_get_gdb_reg_list(struct connection *connection)
{
	struct target *target = get_target_from_connection(connection);
	int64_t current_threadid = target->rtos->current_threadid;
	if ((target->rtos != NULL) && (current_threadid != -1) &&
			(current_threadid != 0) &&
			((current_threadid != target->rtos->current_thread) ||
			(target->smp))) {	/* in smp several current thread are possible */
		struct rtos_reg *reg_list;
		int num_regs;

		// registers for threads currently running on CPUs are not on task's stack and
		// should retrieved from reg caches via target_get_gdb_reg_list, so return error here
		for (size_t i = 0; i < (size_t)target_get_core_count(target); i++)	{
			if (((int)current_threadid == target->rtos->core_running_threads[i])) {
				return ERROR_FAIL;
			}
		}
		LOG_DEBUG("RTOS: getting register list for thread 0x%" PRIx64
				  ", target->rtos->current_thread=0x%" PRIx64 "\r\n",
										current_threadid,
										target->rtos->current_thread);

		int retval = target->rtos->type->get_thread_reg_list(target->rtos,
				current_threadid,
				&reg_list,
				&num_regs);
		if (retval != ERROR_OK) {
			LOG_ERROR("RTOS: failed to get register list");
			return retval;
		}
=======
		}
>>>>>>> 9de7d9c8

		rtos_put_gdb_reg_list(connection, reg_list, num_regs);
		free(reg_list);

		return ERROR_OK;
<<<<<<< HEAD
=======
	}
	return ERROR_FAIL;
}

int rtos_set_reg(struct connection *connection, int reg_num,
		uint8_t *reg_value)
{
	struct target *target = get_target_from_connection(connection);
	int64_t current_threadid = target->rtos->current_threadid;
	if ((target->rtos != NULL) &&
			(target->rtos->type->set_reg != NULL) &&
			(current_threadid != -1) &&
			(current_threadid != 0)) {
		return target->rtos->type->set_reg(target->rtos, reg_num, reg_value);
>>>>>>> 9de7d9c8
	}
	return ERROR_FAIL;
}


int rtos_generic_stack_read(struct target *target,
	const struct rtos_register_stacking *stacking,
	int64_t stack_ptr,
	struct rtos_reg **reg_list,
	int *num_regs)
{
	int retval;

	if (stack_ptr == 0) {
		LOG_ERROR("Error: null stack pointer in thread");
		return -5;
	}
	/* Read the stack */
	uint8_t *stack_data = malloc(stacking->stack_registers_size);
	uint32_t address = stack_ptr;

	if (stacking->custom_stack_read_fn) {
		retval = stacking->custom_stack_read_fn(target, stack_ptr, stacking, stack_data);
	} else {
		if (stacking->stack_growth_direction == 1)
			address -= stacking->stack_registers_size;
		retval = target_read_buffer(target, address, stacking->stack_registers_size, stack_data);
	}


	if (retval != ERROR_OK) {
		free(stack_data);
		LOG_ERROR("Error reading stack frame from thread");
		return retval;
	}
	LOG_DEBUG("RTOS: Read stack frame at 0x%" PRIx32, address);

#if 0
		LOG_OUTPUT("Stack Data :");
		for (i = 0; i < stacking->stack_registers_size; i++)
			LOG_OUTPUT("%02X", stack_data[i]);
		LOG_OUTPUT("\r\n");
#endif

	int64_t new_stack_ptr;
	if (stacking->calculate_process_stack != NULL) {
		new_stack_ptr = stacking->calculate_process_stack(target,
				stack_data, stacking, stack_ptr);
	} else {
		new_stack_ptr = stack_ptr - stacking->stack_growth_direction *
			stacking->stack_registers_size;
	}

	*reg_list = calloc(stacking->num_output_registers, sizeof(struct rtos_reg));
	*num_regs = stacking->num_output_registers;

	for (int i = 0; i < stacking->num_output_registers; ++i) {
		(*reg_list)[i].number = stacking->register_offsets[i].number;
		(*reg_list)[i].size = stacking->register_offsets[i].width_bits;

		int offset = stacking->register_offsets[i].offset;
		if (offset == -2)
			buf_cpy(&new_stack_ptr, (*reg_list)[i].value, (*reg_list)[i].size);
		else if (offset != -1)
			buf_cpy(stack_data + offset, (*reg_list)[i].value, (*reg_list)[i].size);
	}

	free(stack_data);
/*	LOG_OUTPUT("Output register string: %s\r\n", *hex_reg_list); */
	return ERROR_OK;
}

int rtos_try_next(struct target *target)
{
	struct rtos *os = target->rtos;
	struct rtos_type **type = rtos_types;

	if (!os)
		return 0;

	while (*type && os->type != *type)
		type++;

	if (!*type || !*(++type))
		return 0;

	os->type = *type;
	if (os->symbols) {
		free(os->symbols);
		os->symbols = NULL;
	}

	return 1;
}

int rtos_update_threads(struct target *target)
{
	if ((target->rtos != NULL) && (target->rtos->type != NULL))
		target->rtos->type->update_threads(target->rtos);
	return ERROR_OK;
}

void rtos_free_threadlist(struct rtos *rtos)
{
	if (rtos->thread_details) {
		int j;

		for (j = 0; j < rtos->thread_count; j++) {
			struct thread_detail *current_thread = &rtos->thread_details[j];
			free(current_thread->thread_name_str);
			free(current_thread->extra_info_str);
		}
		free(rtos->thread_details);
		rtos->thread_details = NULL;
		rtos->thread_count = 0;
		rtos->current_threadid = -1;
		rtos->current_thread = 0;
	}
}<|MERGE_RESOLUTION|>--- conflicted
+++ resolved
@@ -38,10 +38,7 @@
 extern struct rtos_type mqx_rtos;
 extern struct rtos_type uCOS_III_rtos;
 extern struct rtos_type nuttx_rtos;
-<<<<<<< HEAD
-=======
 extern struct rtos_type hwthread_rtos;
->>>>>>> 9de7d9c8
 
 static struct rtos_type *rtos_types[] = {
 	&ThreadX_rtos,
@@ -54,10 +51,7 @@
 	&mqx_rtos,
 	&uCOS_III_rtos,
 	&nuttx_rtos,
-<<<<<<< HEAD
-=======
 	&hwthread_rtos,
->>>>>>> 9de7d9c8
 	NULL
 };
 
@@ -438,12 +432,9 @@
 				target->rtos->current_threadid = target->rtos->current_thread;
 			else
 				target->rtos->current_threadid = threadid;
-<<<<<<< HEAD
 			if (target->rtos->type->set_current_thread != NULL) {
 				target->rtos->type->set_current_thread(target->rtos, target->rtos->current_threadid);
 			}
-=======
->>>>>>> 9de7d9c8
 		}
 		gdb_put_packet(connection, "OK", 2);
 		return ERROR_OK;
@@ -475,9 +466,6 @@
 	return ERROR_OK;
 }
 
-<<<<<<< HEAD
-int rtos_get_gdb_reg(struct connection *connection, int reg_num)
-=======
 /** Look through all registers to find this register. */
 int rtos_get_gdb_reg(struct connection *connection, int reg_num)
 {
@@ -532,7 +520,6 @@
 
 /** Return a list of general registers. */
 int rtos_get_gdb_reg_list(struct connection *connection)
->>>>>>> 9de7d9c8
 {
 	struct target *target = get_target_from_connection(connection);
 	int64_t current_threadid = target->rtos->current_threadid;
@@ -543,9 +530,15 @@
 		struct rtos_reg *reg_list;
 		int num_regs;
 
-		LOG_DEBUG("RTOS: getting register %d for thread 0x%" PRIx64
+		// registers for threads currently running on CPUs are not on task's stack and
+		// should retrieved from reg caches via target_get_gdb_reg_list, so return error here
+		for (size_t i = 0; i < (size_t)target_get_core_count(target); i++)	{
+			if (((int)current_threadid == target->rtos->core_running_threads[i])) {
+				return ERROR_FAIL;
+			}
+		}
+		LOG_DEBUG("RTOS: getting register list for thread 0x%" PRIx64
 				  ", target->rtos->current_thread=0x%" PRIx64 "\r\n",
-										reg_num,
 										current_threadid,
 										target->rtos->current_thread);
 
@@ -556,63 +549,12 @@
 		if (retval != ERROR_OK) {
 			LOG_ERROR("RTOS: failed to get register list");
 			return retval;
-<<<<<<< HEAD
-		}
-
-		for (int i = 0; i < num_regs; ++i) {
-			if (reg_list[i].number == (uint32_t)reg_num) {
-				rtos_put_gdb_reg_list(connection, reg_list + i, 1);
-				free(reg_list);
-				return ERROR_OK;
-			}
-		}
-
-		free(reg_list);
-	}
-	return ERROR_FAIL;
-}
-
-int rtos_get_gdb_reg_list(struct connection *connection)
-{
-	struct target *target = get_target_from_connection(connection);
-	int64_t current_threadid = target->rtos->current_threadid;
-	if ((target->rtos != NULL) && (current_threadid != -1) &&
-			(current_threadid != 0) &&
-			((current_threadid != target->rtos->current_thread) ||
-			(target->smp))) {	/* in smp several current thread are possible */
-		struct rtos_reg *reg_list;
-		int num_regs;
-
-		// registers for threads currently running on CPUs are not on task's stack and
-		// should retrieved from reg caches via target_get_gdb_reg_list, so return error here
-		for (size_t i = 0; i < (size_t)target_get_core_count(target); i++)	{
-			if (((int)current_threadid == target->rtos->core_running_threads[i])) {
-				return ERROR_FAIL;
-			}
-		}
-		LOG_DEBUG("RTOS: getting register list for thread 0x%" PRIx64
-				  ", target->rtos->current_thread=0x%" PRIx64 "\r\n",
-										current_threadid,
-										target->rtos->current_thread);
-
-		int retval = target->rtos->type->get_thread_reg_list(target->rtos,
-				current_threadid,
-				&reg_list,
-				&num_regs);
-		if (retval != ERROR_OK) {
-			LOG_ERROR("RTOS: failed to get register list");
-			return retval;
-		}
-=======
-		}
->>>>>>> 9de7d9c8
+		}
 
 		rtos_put_gdb_reg_list(connection, reg_list, num_regs);
 		free(reg_list);
 
 		return ERROR_OK;
-<<<<<<< HEAD
-=======
 	}
 	return ERROR_FAIL;
 }
@@ -627,11 +569,9 @@
 			(current_threadid != -1) &&
 			(current_threadid != 0)) {
 		return target->rtos->type->set_reg(target->rtos, reg_num, reg_value);
->>>>>>> 9de7d9c8
 	}
 	return ERROR_FAIL;
 }
-
 
 int rtos_generic_stack_read(struct target *target,
 	const struct rtos_register_stacking *stacking,
