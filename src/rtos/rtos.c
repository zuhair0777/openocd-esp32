/***************************************************************************
 *   Copyright (C) 2011 by Broadcom Corporation                            *
 *   Evan Hunter - ehunter@broadcom.com                                    *
 *                                                                         *
 *   This program is free software; you can redistribute it and/or modify  *
 *   it under the terms of the GNU General Public License as published by  *
 *   the Free Software Foundation; either version 2 of the License, or     *
 *   (at your option) any later version.                                   *
 *                                                                         *
 *   This program is distributed in the hope that it will be useful,       *
 *   but WITHOUT ANY WARRANTY; without even the implied warranty of        *
 *   MERCHANTABILITY or FITNESS FOR A PARTICULAR PURPOSE.  See the         *
 *   GNU General Public License for more details.                          *
 *                                                                         *
 *   You should have received a copy of the GNU General Public License     *
 *   along with this program.  If not, see <http://www.gnu.org/licenses/>. *
 ***************************************************************************/

#ifdef HAVE_CONFIG_H
#include "config.h"
#endif

#include "rtos.h"
#include "target/target.h"
#include "target/target_type.h"
#include "target/smp.h"
#include "helper/log.h"
#include "helper/binarybuffer.h"
#include "server/gdb_server.h"

/* RTOSs */
<<<<<<< HEAD
extern struct rtos_type FreeRTOS_rtos;
extern struct rtos_type ThreadX_rtos;
extern struct rtos_type eCos_rtos;
extern struct rtos_type Linux_os;
=======
extern struct rtos_type freertos_rtos;
extern struct rtos_type threadx_rtos;
extern struct rtos_type ecos_rtos;
extern struct rtos_type linux_rtos;
>>>>>>> 25488359
extern struct rtos_type chibios_rtos;
extern struct rtos_type chromium_ec_rtos;
extern struct rtos_type embkernel_rtos;
extern struct rtos_type mqx_rtos;
extern struct rtos_type ucos_iii_rtos;
extern struct rtos_type nuttx_rtos;
extern struct rtos_type hwthread_rtos;
extern struct rtos_type riot_rtos;
<<<<<<< HEAD

static struct rtos_type *rtos_types[] = {
	&ThreadX_rtos,
	&FreeRTOS_rtos,
	&eCos_rtos,
	&Linux_os,
=======
extern struct rtos_type zephyr_rtos;

static struct rtos_type *rtos_types[] = {
	&threadx_rtos,
	&freertos_rtos,
	&ecos_rtos,
	&linux_rtos,
>>>>>>> 25488359
	&chibios_rtos,
	&chromium_ec_rtos,
	&embkernel_rtos,
	&mqx_rtos,
	&ucos_iii_rtos,
	&nuttx_rtos,
	&riot_rtos,
<<<<<<< HEAD
=======
	&zephyr_rtos,
>>>>>>> 25488359
	/* keep this as last, as it always matches with rtos auto */
	&hwthread_rtos,
	NULL
};

static int rtos_try_next(struct target *target);

int rtos_thread_packet(struct connection *connection, const char *packet, int packet_size);

int rtos_smp_init(struct target *target)
{
	if (target->rtos->type->smp_init)
		return target->rtos->type->smp_init(target);
	return ERROR_TARGET_INIT_FAILED;
}

static int rtos_target_for_threadid(struct connection *connection, int64_t threadid, struct target **t)
{
	struct target *curr = get_target_from_connection(connection);
	if (t)
		*t = curr;

	LOG_DEBUG("%s, core %d for thread 0x%x", curr->type->name, curr->coreid, (int)threadid);

	return ERROR_OK;
}

static int os_alloc(struct target *target, struct rtos_type *ostype)
{
	struct rtos *os = target->rtos = calloc(1, sizeof(struct rtos));

	if (!os)
		return JIM_ERR;

	os->type = ostype;
	os->current_threadid = -1;
	os->current_thread = 0;
	os->symbols = NULL;
	os->target = target;

	/* RTOS drivers can override the packet handler in _create(). */
	os->gdb_thread_packet = rtos_thread_packet;
	os->gdb_target_for_threadid = rtos_target_for_threadid;

	return JIM_OK;
}

static void os_free(struct target *target)
{
	if (!target->rtos)
		return;

	free(target->rtos->symbols);
	free(target->rtos);

	/* For ESP chips there is one rtos instance for both target */
	if (target->smp) {
		struct target_list *pos;
		foreach_smp_target(pos, target->head) {
			pos->target->rtos = NULL;
		}
	} else {
		target->rtos = NULL;
	}
}

static int os_alloc_create(struct target *target, struct rtos_type *ostype)
{
	int ret = os_alloc(target, ostype);

	if (ret == JIM_OK) {
		ret = target->rtos->type->create(target);
		if (ret != JIM_OK)
			os_free(target);
	}

	return ret;
}

int rtos_create(struct jim_getopt_info *goi, struct target *target)
{
	int x;
	const char *cp;
	Jim_Obj *res;
	int e;

	if (!goi->isconfigure && goi->argc != 0) {
		Jim_WrongNumArgs(goi->interp, goi->argc, goi->argv, "NO PARAMS");
		return JIM_ERR;
	}

	os_free(target);

	e = jim_getopt_string(goi, &cp, NULL);
	if (e != JIM_OK)
		return e;

	if (strcmp(cp, "auto") == 0) {
		/* Auto detect tries to look up all symbols for each RTOS,
		 * and runs the RTOS driver's _detect() function when GDB
		 * finds all symbols for any RTOS. See rtos_qsymbol(). */
		target->rtos_auto_detect = true;

		/* rtos_qsymbol() will iterate over all RTOSes. Allocate
		 * target->rtos here, and set it to the first RTOS type. */
		return os_alloc(target, rtos_types[0]);
	}

	for (x = 0; rtos_types[x]; x++)
		if (strcmp(cp, rtos_types[x]->name) == 0)
			return os_alloc_create(target, rtos_types[x]);

	Jim_SetResultFormatted(goi->interp, "Unknown RTOS type %s, try one of: ", cp);
	res = Jim_GetResult(goi->interp);
	for (x = 0; rtos_types[x]; x++)
		Jim_AppendStrings(goi->interp, res, rtos_types[x]->name, ", ", NULL);
	Jim_AppendStrings(goi->interp, res, " or auto", NULL);

	return JIM_ERR;
}

void rtos_destroy(struct target *target)
{
	os_free(target);
}

int gdb_thread_packet(struct connection *connection, char const *packet, int packet_size)
{
	struct target *target = get_target_from_connection(connection);
	if (!target->rtos)
		return rtos_thread_packet(connection, packet, packet_size);	/* thread not
										 *found*/
	return target->rtos->gdb_thread_packet(connection, packet, packet_size);
}

static struct symbol_table_elem *next_symbol(struct rtos *os, char *cur_symbol, uint64_t cur_addr)
{
	struct symbol_table_elem *s;

	if (!os->symbols)
		os->type->get_symbol_list_to_lookup(&os->symbols);

	if (!cur_symbol[0])
		return &os->symbols[0];

	for (s = os->symbols; s->symbol_name; s++)
		if (!strcmp(s->symbol_name, cur_symbol)) {
			s->address = cur_addr;
			s++;
			return s;
		}

	return NULL;
}

/* searches for 'symbol' in the lookup table for 'os' and returns TRUE,
 * if 'symbol' is not declared optional */
static bool is_symbol_mandatory(const struct rtos *os, const char *symbol)
{
	for (struct symbol_table_elem *s = os->symbols; s->symbol_name; ++s) {
		if (!strcmp(s->symbol_name, symbol))
			return !s->optional;
	}
	return false;
}

/* rtos_qsymbol() processes and replies to all qSymbol packets from GDB.
 *
 * GDB sends a qSymbol:: packet (empty address, empty name) to notify
 * that it can now answer qSymbol::hexcodedname queries, to look up symbols.
 *
 * If the qSymbol packet has no address that means GDB did not find the
 * symbol, in which case auto-detect will move on to try the next RTOS.
 *
 * rtos_qsymbol() then calls the next_symbol() helper function, which
 * iterates over symbol names for the current RTOS until it finds the
 * symbol in the received GDB packet, and then returns the next entry
 * in the list of symbols.
 *
 * If GDB replied about the last symbol for the RTOS and the RTOS was
 * specified explicitly, then no further symbol lookup is done. When
 * auto-detecting, the RTOS driver _detect() function must return success.
 *
 * rtos_qsymbol() returns 1 if an RTOS has been detected, or 0 otherwise.
 */
int rtos_qsymbol(struct connection *connection, char const *packet, int packet_size)
{
	int rtos_detected = 0;
	uint64_t addr = 0;
	size_t reply_len;
	char reply[GDB_BUFFER_SIZE + 1], cur_sym[GDB_BUFFER_SIZE / 2 + 1] = ""; /* Extra byte for null-termination */
<<<<<<< HEAD
	symbol_table_elem_t *next_sym = NULL;
=======
	struct symbol_table_elem *next_sym;
>>>>>>> 25488359
	struct target *target = get_target_from_connection(connection);
	struct rtos *os = target->rtos;

	reply_len = sprintf(reply, "OK");

	if (!os)
		goto done;

	/* Decode any symbol name in the packet*/
	size_t len = unhexify((uint8_t *)cur_sym, strchr(packet + 8, ':') + 1, strlen(strchr(packet + 8, ':') + 1));
	cur_sym[len] = 0;

	if ((strcmp(packet, "qSymbol::") != 0) &&               /* GDB is not offering symbol lookup for the first time */
	    (!sscanf(packet, "qSymbol:%" SCNx64 ":", &addr)) && /* GDB did not find an address for a symbol */
	    is_symbol_mandatory(os, cur_sym)) {					/* the symbol is mandatory for this RTOS */

		/* GDB could not find an address for the previous symbol */
		if (!target->rtos_auto_detect) {
			LOG_WARNING("RTOS %s not detected. (GDB could not find symbol \'%s\')", os->type->name, cur_sym);
			goto done;
		} else {
			/* Autodetecting RTOS - try next RTOS */
			if (!rtos_try_next(target)) {
				LOG_WARNING("No RTOS could be auto-detected!");
				goto done;
			}

			/* Next RTOS selected - invalidate current symbol */
			cur_sym[0] = '\x00';
		}
	}

	LOG_DEBUG("RTOS: Address of symbol '%s' is 0x%" PRIx64, cur_sym, addr);

	next_sym = next_symbol(os, cur_sym, addr);

	/* Should never happen unless the debugger misbehaves */
	if (!next_sym) {
		LOG_WARNING("RTOS: Debugger sent us qSymbol with '%s' that we did not ask for", cur_sym);
		goto done;
	}

	if (!next_sym->symbol_name) {
		/* No more symbols need looking up */

		if (!target->rtos_auto_detect) {
			rtos_detected = 1;
			goto done;
		}

		if (os->type->detect_rtos(target)) {
			LOG_INFO("Auto-detected RTOS: %s", os->type->name);
			rtos_detected = 1;
			goto done;
		} else {
			LOG_WARNING("No RTOS could be auto-detected!");
			goto done;
		}
	}

	if (8 + (strlen(next_sym->symbol_name) * 2) + 1 > sizeof(reply)) {
		LOG_ERROR("ERROR: RTOS symbol '%s' name is too long for GDB!", next_sym->symbol_name);
		goto done;
	}

	LOG_DEBUG("RTOS: Requesting symbol lookup of '%s' from the debugger", next_sym->symbol_name);

	reply_len = snprintf(reply, sizeof(reply), "qSymbol:");
	reply_len += hexify(reply + reply_len,
		(const uint8_t *)next_sym->symbol_name, strlen(next_sym->symbol_name),
		sizeof(reply) - reply_len);

done:
	gdb_put_packet(connection, reply, reply_len);
	return rtos_detected;
}

int rtos_thread_packet(struct connection *connection, char const *packet, int packet_size)
{
	struct target *target = get_target_from_connection(connection);

	if (strncmp(packet, "qThreadExtraInfo,", 17) == 0) {
		if ((target->rtos) && (target->rtos->thread_details) &&
				(target->rtos->thread_count != 0)) {
			threadid_t threadid = 0;
			int found = -1;
			sscanf(packet, "qThreadExtraInfo,%" SCNx64, &threadid);

			if ((target->rtos) && (target->rtos->thread_details)) {
				int thread_num;
				for (thread_num = 0; thread_num < target->rtos->thread_count; thread_num++) {
					if (target->rtos->thread_details[thread_num].threadid == threadid) {
						if (target->rtos->thread_details[thread_num].exists)
							found = thread_num;
					}
				}
			}
			if (found == -1) {
				gdb_put_packet(connection, "E01", 3);	/* thread not found */
				return ERROR_OK;
			}

			struct thread_detail *detail = &target->rtos->thread_details[found];

			int str_size = 0;
			if (detail->thread_name_str)
				str_size += strlen(detail->thread_name_str);
			if (detail->extra_info_str)
				str_size += strlen(detail->extra_info_str);

			char *tmp_str = calloc(str_size + 9, sizeof(char));
			char *tmp_str_ptr = tmp_str;

			if (detail->thread_name_str)
				tmp_str_ptr += sprintf(tmp_str_ptr, "Name: %s", detail->thread_name_str);
			if (detail->extra_info_str) {
				if (tmp_str_ptr != tmp_str)
					tmp_str_ptr += sprintf(tmp_str_ptr, ", ");
				tmp_str_ptr += sprintf(tmp_str_ptr, "%s", detail->extra_info_str);
			}

			assert(strlen(tmp_str) ==
				(size_t) (tmp_str_ptr - tmp_str));

			char *hex_str = malloc(strlen(tmp_str) * 2 + 1);
			size_t pkt_len = hexify(hex_str, (const uint8_t *)tmp_str,
				strlen(tmp_str), strlen(tmp_str) * 2 + 1);

			gdb_put_packet(connection, hex_str, pkt_len);
			free(hex_str);
			free(tmp_str);
			return ERROR_OK;

		}
		gdb_put_packet(connection, "", 0);
		return ERROR_OK;
	} else if (strncmp(packet, "qSymbol", 7) == 0) {
		if (rtos_qsymbol(connection, packet, packet_size) == 1) {
			if (target->rtos_auto_detect == true) {
				target->rtos_auto_detect = false;
				target->rtos->type->create(target);
			}
			target->rtos->type->update_threads(target->rtos);
		}
		return ERROR_OK;
	} else if (strncmp(packet, "qfThreadInfo", 12) == 0) {
		int i;
		if (target->rtos) {
			if (target->rtos->thread_count == 0) {
				gdb_put_packet(connection, "l", 1);
			} else {
				/*thread id are 16 char +1 for ',' */
				char *out_str = malloc(17 * target->rtos->thread_count + 1);
				char *tmp_str = out_str;
				for (i = 0; i < target->rtos->thread_count; i++) {
					tmp_str += sprintf(tmp_str, "%c%016" PRIx64, i == 0 ? 'm' : ',',
										target->rtos->thread_details[i].threadid);
				}
				gdb_put_packet(connection, out_str, strlen(out_str));
				free(out_str);
			}
		} else
			gdb_put_packet(connection, "l", 1);

		return ERROR_OK;
	} else if (strncmp(packet, "qsThreadInfo", 12) == 0) {
		gdb_put_packet(connection, "l", 1);
		return ERROR_OK;
	} else if (strncmp(packet, "qAttached", 9) == 0) {
		gdb_put_packet(connection, "1", 1);
		return ERROR_OK;
	} else if (strncmp(packet, "qOffsets", 8) == 0) {
		char offsets[] = "Text=0;Data=0;Bss=0";
		gdb_put_packet(connection, offsets, sizeof(offsets)-1);
		return ERROR_OK;
	} else if (strncmp(packet, "qCRC:", 5) == 0) {
		/* make sure we check this before "qC" packet below
		 * otherwise it gets incorrectly handled */
		return GDB_THREAD_PACKET_NOT_CONSUMED;
	} else if (strncmp(packet, "qC", 2) == 0) {
		if (target->rtos) {
			char buffer[19];
			int size;
			size = snprintf(buffer, 19, "QC%016" PRIx64, target->rtos->current_thread);
			gdb_put_packet(connection, buffer, size);
		} else
			gdb_put_packet(connection, "QC0", 3);
		return ERROR_OK;
	} else if (packet[0] == 'T') {	/* Is thread alive? */
		threadid_t threadid;
		int found = -1;
		sscanf(packet, "T%" SCNx64, &threadid);
		if ((target->rtos) && (target->rtos->thread_details)) {
			int thread_num;
			for (thread_num = 0; thread_num < target->rtos->thread_count; thread_num++) {
				if (target->rtos->thread_details[thread_num].threadid == threadid) {
					if (target->rtos->thread_details[thread_num].exists)
						found = thread_num;
				}
			}
		}
		if (found != -1)
			gdb_put_packet(connection, "OK", 2);	/* thread alive */
		else
			gdb_put_packet(connection, "E01", 3);	/* thread not found */
		return ERROR_OK;
	} else if (packet[0] == 'H') {	/* Set current thread ( 'c' for step and continue, 'g' for
					 * all other operations ) */
		if ((packet[1] == 'g') && (target->rtos)) {
			threadid_t threadid;
			sscanf(packet, "Hg%16" SCNx64, &threadid);
			LOG_DEBUG("RTOS: GDB requested to set current thread to 0x%" PRIx64, threadid);
			/* threadid of 0 indicates target should choose */
			if (threadid == 0)
				target->rtos->current_threadid = target->rtos->current_thread;
			else
				target->rtos->current_threadid = threadid;
		}
		gdb_put_packet(connection, "OK", 2);
		return ERROR_OK;
	}

	return GDB_THREAD_PACKET_NOT_CONSUMED;
}

static int rtos_put_gdb_reg_list(struct connection *connection,
		struct rtos_reg *reg_list, int num_regs)
{
	size_t num_bytes = 1; /* NUL */
	for (int i = 0; i < num_regs; ++i)
		num_bytes += DIV_ROUND_UP(reg_list[i].size, 8) * 2;

	char *hex = malloc(num_bytes);
	char *hex_p = hex;

	for (int i = 0; i < num_regs; ++i) {
		size_t count = DIV_ROUND_UP(reg_list[i].size, 8);
		size_t n = hexify(hex_p, reg_list[i].value, count, num_bytes);
		hex_p += n;
		num_bytes -= n;
	}

	gdb_put_packet(connection, hex, strlen(hex));
	free(hex);

	return ERROR_OK;
}

/** Look through all registers to find this register. */
int rtos_get_gdb_reg(struct connection *connection, int reg_num)
{
	struct target *target = get_target_from_connection(connection);
	int64_t current_threadid = target->rtos->current_threadid;
	if ((target->rtos) && (current_threadid != -1) &&
			(current_threadid != 0) &&
			((current_threadid != target->rtos->current_thread) ||
			(target->smp))) {	/* in smp several current thread are possible */
		struct rtos_reg *reg_list;
		int num_regs;

		LOG_DEBUG("getting register %d for thread 0x%" PRIx64
				  ", target->rtos->current_thread=0x%" PRIx64,
										reg_num,
										current_threadid,
										target->rtos->current_thread);

		int retval;
		if (target->rtos->type->get_thread_reg) {
			reg_list = calloc(1, sizeof(*reg_list));
			num_regs = 1;
			retval = target->rtos->type->get_thread_reg(target->rtos,
					current_threadid, reg_num, &reg_list[0]);
			if (retval != ERROR_OK) {
				LOG_ERROR("RTOS: failed to get register %d", reg_num);
				return retval;
			}
		} else {
			retval = target->rtos->type->get_thread_reg_list(target->rtos,
					current_threadid,
					&reg_list,
					&num_regs);
			if (retval != ERROR_OK) {
				LOG_ERROR("RTOS: failed to get register list");
				return retval;
			}
		}

		for (int i = 0; i < num_regs; ++i) {
			if (reg_list[i].number == (uint32_t)reg_num) {
				rtos_put_gdb_reg_list(connection, reg_list + i, 1);
				free(reg_list);
				return ERROR_OK;
			}
		}

		free(reg_list);
	}
	return ERROR_FAIL;
}

/** Return a list of general registers. */
int rtos_get_gdb_reg_list(struct connection *connection)
{
	struct target *target = get_target_from_connection(connection);
	int64_t current_threadid = target->rtos->current_threadid;
	if ((target->rtos) && (current_threadid != -1) &&
			(current_threadid != 0) &&
			((current_threadid != target->rtos->current_thread) ||
			(target->smp))) {	/* in smp several current thread are possible */
		struct rtos_reg *reg_list;
		int num_regs;

		LOG_DEBUG("RTOS: getting register list for thread 0x%" PRIx64
				  ", target->rtos->current_thread=0x%" PRIx64 "\r\n",
										current_threadid,
										target->rtos->current_thread);

		int retval = target->rtos->type->get_thread_reg_list(target->rtos,
				current_threadid,
				&reg_list,
				&num_regs);
		if (retval != ERROR_OK) {
			LOG_ERROR("RTOS: failed to get register list");
			return retval;
		}

		rtos_put_gdb_reg_list(connection, reg_list, num_regs);
		free(reg_list);

		return ERROR_OK;
	}
	return ERROR_FAIL;
}

int rtos_set_reg(struct connection *connection, int reg_num,
		uint8_t *reg_value)
{
	struct target *target = get_target_from_connection(connection);
	int64_t current_threadid = target->rtos->current_threadid;
	if ((target->rtos) &&
			(target->rtos->type->set_reg) &&
			(current_threadid != -1) &&
			(current_threadid != 0)) {
		return target->rtos->type->set_reg(target->rtos, reg_num, reg_value);
	}
	return ERROR_FAIL;
}

int rtos_generic_stack_read(struct target *target,
	const struct rtos_register_stacking *stacking,
	int64_t stack_ptr,
	struct rtos_reg **reg_list,
	int *num_regs)
{
	int retval;

	if (stack_ptr == 0) {
		LOG_ERROR("Error: null stack pointer in thread");
		return -5;
	}
	/* Read the stack */
	uint8_t *stack_data = malloc(stacking->stack_registers_size);
	uint32_t address = stack_ptr;

	if (stacking->custom_stack_read_fn) {
		retval = stacking->custom_stack_read_fn(target, stack_ptr, stacking, stack_data);
	} else {
		if (stacking->stack_growth_direction == 1)
			address -= stacking->stack_registers_size;
		retval = target_read_buffer(target, address, stacking->stack_registers_size, stack_data);
	}


	if (retval != ERROR_OK) {
		free(stack_data);
		LOG_ERROR("Error reading stack frame from thread");
		return retval;
	}
	LOG_DEBUG("RTOS: Read stack frame at 0x%" PRIx32, address);

#if 0
		LOG_OUTPUT("Stack Data :");
		for (int i = 0; i < stacking->stack_registers_size; i++)
			LOG_OUTPUT("%02X", stack_data[i]);
		LOG_OUTPUT("\r\n");
#endif

	target_addr_t new_stack_ptr;
	if (stacking->calculate_process_stack) {
		new_stack_ptr = stacking->calculate_process_stack(target,
				stack_data, stacking, stack_ptr);
	} else {
		new_stack_ptr = stack_ptr - stacking->stack_growth_direction *
			stacking->stack_registers_size;
	}

	*reg_list = calloc(stacking->num_output_registers, sizeof(struct rtos_reg));
	*num_regs = stacking->num_output_registers;

	for (int i = 0; i < stacking->num_output_registers; ++i) {
		(*reg_list)[i].number = stacking->register_offsets[i].number;
		(*reg_list)[i].size = stacking->register_offsets[i].width_bits;

		int offset = stacking->register_offsets[i].offset;
		if (offset == -2)
			buf_cpy(&new_stack_ptr, (*reg_list)[i].value, (*reg_list)[i].size);
		else if (offset != -1)
			buf_cpy(stack_data + offset, (*reg_list)[i].value, (*reg_list)[i].size);
	}

	free(stack_data);
/*	LOG_OUTPUT("Output register string: %s\r\n", *hex_reg_list); */
	return ERROR_OK;
}

static int rtos_try_next(struct target *target)
{
	struct rtos *os = target->rtos;
	struct rtos_type **type = rtos_types;

	if (!os)
		return 0;

	while (*type && os->type != *type)
		type++;

	if (!*type || !*(++type))
		return 0;

	os->type = *type;

	free(os->symbols);
	os->symbols = NULL;

	return 1;
}

int rtos_update_threads(struct target *target)
{
	if ((target->rtos) && (target->rtos->type))
		target->rtos->type->update_threads(target->rtos);
	return ERROR_OK;
}

void rtos_free_threadlist(struct rtos *rtos)
{
	if (rtos->thread_details) {
		int j;

		for (j = 0; j < rtos->thread_count; j++) {
			struct thread_detail *current_thread = &rtos->thread_details[j];
			free(current_thread->thread_name_str);
			free(current_thread->extra_info_str);
		}
		free(rtos->thread_details);
		rtos->thread_details = NULL;
		rtos->thread_count = 0;
		rtos->current_threadid = -1;
		rtos->current_thread = 0;
	}
}

int rtos_read_buffer(struct target *target, target_addr_t address,
		uint32_t size, uint8_t *buffer)
{
	if (target->rtos->type->read_buffer)
		return target->rtos->type->read_buffer(target->rtos, address, size, buffer);
	return ERROR_NOT_IMPLEMENTED;
}

int rtos_write_buffer(struct target *target, target_addr_t address,
		uint32_t size, const uint8_t *buffer)
{
	if (target->rtos->type->write_buffer)
		return target->rtos->type->write_buffer(target->rtos, address, size, buffer);
	return ERROR_NOT_IMPLEMENTED;
}<|MERGE_RESOLUTION|>--- conflicted
+++ resolved
@@ -29,17 +29,10 @@
 #include "server/gdb_server.h"
 
 /* RTOSs */
-<<<<<<< HEAD
-extern struct rtos_type FreeRTOS_rtos;
-extern struct rtos_type ThreadX_rtos;
-extern struct rtos_type eCos_rtos;
-extern struct rtos_type Linux_os;
-=======
 extern struct rtos_type freertos_rtos;
 extern struct rtos_type threadx_rtos;
 extern struct rtos_type ecos_rtos;
 extern struct rtos_type linux_rtos;
->>>>>>> 25488359
 extern struct rtos_type chibios_rtos;
 extern struct rtos_type chromium_ec_rtos;
 extern struct rtos_type embkernel_rtos;
@@ -48,14 +41,6 @@
 extern struct rtos_type nuttx_rtos;
 extern struct rtos_type hwthread_rtos;
 extern struct rtos_type riot_rtos;
-<<<<<<< HEAD
-
-static struct rtos_type *rtos_types[] = {
-	&ThreadX_rtos,
-	&FreeRTOS_rtos,
-	&eCos_rtos,
-	&Linux_os,
-=======
 extern struct rtos_type zephyr_rtos;
 
 static struct rtos_type *rtos_types[] = {
@@ -63,7 +48,6 @@
 	&freertos_rtos,
 	&ecos_rtos,
 	&linux_rtos,
->>>>>>> 25488359
 	&chibios_rtos,
 	&chromium_ec_rtos,
 	&embkernel_rtos,
@@ -71,10 +55,7 @@
 	&ucos_iii_rtos,
 	&nuttx_rtos,
 	&riot_rtos,
-<<<<<<< HEAD
-=======
 	&zephyr_rtos,
->>>>>>> 25488359
 	/* keep this as last, as it always matches with rtos auto */
 	&hwthread_rtos,
 	NULL
@@ -266,11 +247,7 @@
 	uint64_t addr = 0;
 	size_t reply_len;
 	char reply[GDB_BUFFER_SIZE + 1], cur_sym[GDB_BUFFER_SIZE / 2 + 1] = ""; /* Extra byte for null-termination */
-<<<<<<< HEAD
-	symbol_table_elem_t *next_sym = NULL;
-=======
 	struct symbol_table_elem *next_sym;
->>>>>>> 25488359
 	struct target *target = get_target_from_connection(connection);
 	struct rtos *os = target->rtos;
 
