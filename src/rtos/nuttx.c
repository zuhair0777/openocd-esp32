/***************************************************************************
 *   Copyright 2016,2017 Sony Video & Sound Products Inc.                  *
 *   Masatoshi Tateishi - Masatoshi.Tateishi@jp.sony.com                   *
 *   Masayuki Ishikawa - Masayuki.Ishikawa@jp.sony.com                     *
 *                                                                         *
 *   This program is free software; you can redistribute it and/or modify  *
 *   it under the terms of the GNU General Public License as published by  *
 *   the Free Software Foundation; either version 2 of the License, or     *
 *   (at your option) any later version.                                   *
 *                                                                         *
 *   This program is distributed in the hope that it will be useful,       *
 *   but WITHOUT ANY WARRANTY; without even the implied warranty of        *
 *   MERCHANTABILITY or FITNESS FOR A PARTICULAR PURPOSE.  See the         *
 *   GNU General Public License for more details.                          *
 *                                                                         *
 *   You should have received a copy of the GNU General Public License     *
 *   along with this program.  If not, see <http://www.gnu.org/licenses/>. *
 ***************************************************************************/

#ifdef HAVE_CONFIG_H
#include "config.h"
#endif

#include <jtag/jtag.h>
#include "target/target.h"
#include "target/target_type.h"
#include "target/armv7m.h"
#include "target/cortex_m.h"
#include "rtos.h"
#include "helper/log.h"
#include "helper/types.h"
#include "server/gdb_server.h"

#include "nuttx_header.h"
#include "rtos_nuttx_stackings.h"

#ifdef CONFIG_DISABLE_SIGNALS
#define SIG_QUEUE_NUM 0
#else
#define SIG_QUEUE_NUM 1
#endif	/* CONFIG_DISABLE_SIGNALS */

#ifdef CONFIG_DISABLE_MQUEUE
#define M_QUEUE_NUM 0
#else
#define M_QUEUE_NUM 2
#endif	/* CONFIG_DISABLE_MQUEUE */

#ifdef CONFIG_PAGING
#define PAGING_QUEUE_NUM 1
#else
#define PAGING_QUEUE_NUM 0
#endif	/* CONFIG_PAGING */

#define TASK_QUEUE_NUM (6 + SIG_QUEUE_NUM + M_QUEUE_NUM + PAGING_QUEUE_NUM)

#define NUTTX_NUM_PARAMS ((int)(sizeof(nuttx_params_list) / sizeof(struct nuttx_params)))

int rtos_thread_packet(struct connection *connection, const char *packet, int packet_size);

static bool cortexm_hasfpu(struct target *target);
static const struct rtos_register_stacking *
	cortexm_select_stackinfo(struct target *target);

static const struct rtos_register_stacking *
	esp32_select_stackinfo(struct target *target);

static int rcmd_offset(const char *cmd, const char *name);
static int nuttx_thread_packet(struct connection *connection,
	char const *packet, int packet_size);

static bool nuttx_detect_rtos(struct target *target);
static int nuttx_create(struct target *target);
static int nuttx_update_threads(struct rtos *rtos);
static int nuttx_get_thread_reg_list(struct rtos *rtos, int64_t thread_id,
	struct rtos_reg **reg_list, int *num_regs);
static int nuttx_get_symbol_list_to_lookup(symbol_table_elem_t *symbol_list[]);

struct nuttx_params {
	const char *target_name;
	const struct rtos_register_stacking *(*select_stackinfo)(struct target *target);
};

/* see nuttx/sched/nx_start.c */
static char *nuttx_symbol_list[] = {
	"g_readytorun",			/* 0: must be top of this array */
	"g_tasklisttable",
	NULL
};

/* see nuttx/include/nuttx/sched.h */
struct tcb {
	uint32_t flink;
	uint32_t blink;
	uint8_t dat[512];
};

<<<<<<< HEAD
=======
static struct {
	uint32_t addr;
	uint32_t prio;
} g_tasklist[TASK_QUEUE_NUM];

>>>>>>> 25488359
static char *task_state_str[] = {
	"INVALID",
	"PENDING",
	"READYTORUN",
	"RUNNING",
	"INACTIVE",
	"WAIT_SEM",
#ifndef CONFIG_DISABLE_SIGNALS
	"WAIT_SIG",
#endif	/* CONFIG_DISABLE_SIGNALS */
#ifndef CONFIG_DISABLE_MQUEUE
	"WAIT_MQNOTEMPTY",
	"WAIT_MQNOTFULL",
#endif	/* CONFIG_DISABLE_MQUEUE */
#ifdef CONFIG_PAGING
	"WAIT_PAGEFILL",
#endif	/* CONFIG_PAGING */
};

struct {
	uint32_t addr;
	uint32_t prio;
} g_tasklist[TASK_QUEUE_NUM];

static int pid_offset = PID;
static int state_offset = STATE;
static int name_offset = NAME;
static int xcpreg_offset = XCPREG;
static int name_size = NAME_SIZE;

<<<<<<< HEAD
static const struct nuttx_params nuttx_params_list[] = {
	{
		.target_name      = "cortex_m",
		.select_stackinfo = cortexm_select_stackinfo,
	},
	{
		.target_name      = "hla_target",
		.select_stackinfo = cortexm_select_stackinfo,
	},
	{
		.target_name      = "esp32",
		.select_stackinfo = esp32_select_stackinfo,
	},
=======
static const struct rtos_register_stacking nuttx_stacking_cortex_m = {
	.stack_registers_size = 0x48,
	.stack_growth_direction = -1,
	.num_output_registers = 17,
	.register_offsets = nuttx_stack_offsets_cortex_m
>>>>>>> 25488359
};

struct rtos_type nuttx_rtos = {
	.name = "NuttX",
	.detect_rtos = nuttx_detect_rtos,
	.create = nuttx_create,
	.update_threads = nuttx_update_threads,
	.get_thread_reg_list = nuttx_get_thread_reg_list,
	.get_symbol_list_to_lookup = nuttx_get_symbol_list_to_lookup,
};

<<<<<<< HEAD
static bool cortexm_hasfpu(struct target *target)
{
	uint32_t cpacr;
	int retval;
	struct armv7m_common *armv7m_target = target_to_armv7m(target);
=======
static const struct rtos_register_stacking nuttx_stacking_cortex_m_fpu = {
	.stack_registers_size = 0x8c,
	.stack_growth_direction = -1,
	.num_output_registers = 17,
	.register_offsets = nuttx_stack_offsets_cortex_m_fpu
};
>>>>>>> 25488359

	if (!is_armv7m(armv7m_target) || armv7m_target->fp_feature != FPv4_SP)
		return false;

	retval = target_read_u32(target, FPU_CPACR, &cpacr);
	if (retval != ERROR_OK) {
		LOG_ERROR("Could not read CPACR register to check FPU state");
		return false;
	}

	return (cpacr & 0x00F00000);
}

static const struct rtos_register_stacking *cortexm_select_stackinfo(struct target *target)
{
	return cortexm_hasfpu(target) ?
	       &nuttx_stacking_cortex_m_fpu : &nuttx_stacking_cortex_m;
}

static const struct rtos_register_stacking *esp32_select_stackinfo(struct target *target)
{
  return &nuttx_esp32_stacking;
}

static int rcmd_offset(const char *cmd, const char *name)
{
	if (strncmp(cmd, name, strlen(name)))
		return -1;

	if (strlen(cmd) <= strlen(name) + 1)
		return -1;

	return atoi(cmd + strlen(name));
}

static int nuttx_thread_packet(struct connection *connection,
	char const *packet, int packet_size)
{
	char cmd[GDB_BUFFER_SIZE / 2 + 1] = ""; /* Extra byte for null-termination */

	if (!strncmp(packet, "qRcmd", 5)) {
		size_t len = unhexify((uint8_t *)cmd, packet + 6, sizeof(cmd));
		int offset;

		if (len <= 0)
			goto pass;

		offset = rcmd_offset(cmd, "nuttx.pid_offset");

		if (offset >= 0) {
			LOG_INFO("pid_offset: %d", offset);
			pid_offset = offset;
			goto retok;
		}

		offset = rcmd_offset(cmd, "nuttx.state_offset");

		if (offset >= 0) {
			LOG_INFO("state_offset: %d", offset);
			state_offset = offset;
			goto retok;
		}

		offset = rcmd_offset(cmd, "nuttx.name_offset");

		if (offset >= 0) {
			LOG_INFO("name_offset: %d", offset);
			name_offset = offset;
			goto retok;
		}

		offset = rcmd_offset(cmd, "nuttx.xcpreg_offset");

		if (offset >= 0) {
			LOG_INFO("xcpreg_offset: %d", offset);
			xcpreg_offset = offset;
			goto retok;
		}

		offset = rcmd_offset(cmd, "nuttx.name_size");

		if (offset >= 0) {
			LOG_INFO("name_size: %d", offset);
			name_size = offset;
			goto retok;
		}
	}
pass:

	return rtos_thread_packet(connection, packet, packet_size);
retok:

	gdb_put_packet(connection, "OK", 2);
	return ERROR_OK;
}

static bool nuttx_detect_rtos(struct target *target)
{
<<<<<<< HEAD
	if ((target->rtos->symbols != NULL) &&
		(target->rtos->symbols[0].address != 0) &&
		(target->rtos->symbols[1].address != 0))
=======
	if ((target->rtos->symbols) &&
			(target->rtos->symbols[0].address != 0) &&
			(target->rtos->symbols[1].address != 0)) {
>>>>>>> 25488359
		return true;
	return false;
}

static int nuttx_create(struct target *target)
{
	const struct nuttx_params *param;
	int i;

	for (i = 0; i < NUTTX_NUM_PARAMS; i++) {
		param = &nuttx_params_list[i];
		if (strcmp(target_type_name(target), param->target_name) == 0) {
			LOG_INFO("Detected target \"%s\"\n", param->target_name);
			break;
		}
	}

	if (i >= NUTTX_NUM_PARAMS) {
		LOG_ERROR("Could not find \"%s\" target in NuttX compatibility list",
			target_type_name(target));
		return -1;
	}

	/* We found a target in our list, copy its reference. */

	target->rtos->rtos_specific_params = (void *)param;
	target->rtos->gdb_thread_packet = nuttx_thread_packet;

	return 0;
}

static int nuttx_update_threads(struct rtos *rtos)
{
	uint32_t thread_count;
	struct tcb tcb;
	int ret;
	uint32_t head;
	uint32_t tcb_addr;
	uint32_t i;
	uint8_t state;

	if (!rtos->symbols) {
		LOG_ERROR("No symbols for NuttX");
		return -3;
	}

	/* free previous thread details */
	rtos_free_threadlist(rtos);

	ret = target_read_buffer(rtos->target, rtos->symbols[1].address,
			sizeof(g_tasklist), (uint8_t *)&g_tasklist);
	if (ret) {
		LOG_ERROR("target_read_buffer : ret = %d\n", ret);
		return ERROR_FAIL;
	}

	thread_count = 0;

	for (i = 0; i < TASK_QUEUE_NUM; i++) {

		if (g_tasklist[i].addr == 0)
			continue;

		ret = target_read_u32(rtos->target, g_tasklist[i].addr, &head);
		if (ret) {
			LOG_ERROR("target_read_u32 : ret = %d\n", ret);
			return ERROR_FAIL;
		}

		/* readytorun head is current thread */
		if (g_tasklist[i].addr == rtos->symbols[0].address)
			rtos->current_thread = head;

		tcb_addr = head;
		while (tcb_addr) {
			struct thread_detail *thread;
			ret = target_read_buffer(rtos->target, tcb_addr,
					sizeof(tcb), (uint8_t *)&tcb);
			if (ret) {
				LOG_ERROR("target_read_buffer : ret = %d\n",
					ret);
				return ERROR_FAIL;
			}
			thread_count++;

			rtos->thread_details = realloc(rtos->thread_details,
					sizeof(struct thread_detail) * thread_count);
			thread = &rtos->thread_details[thread_count - 1];
			thread->threadid = tcb_addr;
			thread->exists = true;

			state = tcb.dat[state_offset - 8];
			thread->extra_info_str = NULL;
			if (state < ARRAY_SIZE(task_state_str)) {
				thread->extra_info_str = malloc(256);
				snprintf(thread->extra_info_str, 256, "pid:%d, %s",
					tcb.dat[pid_offset - 8] |
					tcb.dat[pid_offset - 8 + 1] << 8,
							task_state_str[state]);
			}

			if (name_offset) {
				thread->thread_name_str = malloc(name_size + 1);
				snprintf(thread->thread_name_str, name_size,
					"%s", (char *)&tcb.dat[name_offset - 8]);
			} else {
				thread->thread_name_str = malloc(sizeof("None"));
				strcpy(thread->thread_name_str, "None");
			}

			tcb_addr = tcb.flink;
		}
	}
	rtos->thread_count = thread_count;

	return 0;
}

/*
 * thread_id = tcb address;
 */
static int nuttx_get_thread_reg_list(struct rtos *rtos, int64_t thread_id,
	struct rtos_reg **reg_list, int *num_regs)
{
	const struct nuttx_params *priv;
	const struct rtos_register_stacking *stacking;

<<<<<<< HEAD
	if (rtos == NULL)
		return -1;
=======
	/* Check for armv7m with *enabled* FPU, i.e. a Cortex-M4F */
	bool cm4_fpu_enabled = false;
	struct armv7m_common *armv7m_target = target_to_armv7m(rtos->target);
	if (is_armv7m(armv7m_target)) {
		if (armv7m_target->fp_feature == FPV4_SP) {
			/* Found ARM v7m target which includes a FPU */
			uint32_t cpacr;

			retval = target_read_u32(rtos->target, FPU_CPACR, &cpacr);
			if (retval != ERROR_OK) {
				LOG_ERROR("Could not read CPACR register to check FPU state");
				return -1;
			}
>>>>>>> 25488359

	priv = (const struct nuttx_params *)rtos->rtos_specific_params;

	if (priv->select_stackinfo){
		stacking = priv->select_stackinfo(rtos->target);
	} else {
		LOG_ERROR("Can't find a way to select stacking info");
		return -2;
	}

	return rtos_generic_stack_read(rtos->target, stacking,
			(uint32_t)thread_id + xcpreg_offset, reg_list, num_regs);
}

static int nuttx_get_symbol_list_to_lookup(struct symbol_table_elem *symbol_list[])
{
	unsigned int i;

<<<<<<< HEAD
	*symbol_list = (symbol_table_elem_t *) calloc(1,
			sizeof(symbol_table_elem_t) * ARRAY_SIZE(nuttx_symbol_list));
=======
	*symbol_list = (struct symbol_table_elem *) calloc(1,
		sizeof(struct symbol_table_elem) * ARRAY_SIZE(nuttx_symbol_list));
>>>>>>> 25488359

	for (i = 0; i < ARRAY_SIZE(nuttx_symbol_list); i++)
		(*symbol_list)[i].symbol_name = nuttx_symbol_list[i];

	return 0;
<<<<<<< HEAD
}
=======
}

struct rtos_type nuttx_rtos = {
	.name = "nuttx",
	.detect_rtos = nuttx_detect_rtos,
	.create = nuttx_create,
	.update_threads = nuttx_update_threads,
	.get_thread_reg_list = nuttx_get_thread_reg_list,
	.get_symbol_list_to_lookup = nuttx_get_symbol_list_to_lookup,
};
>>>>>>> 25488359
<|MERGE_RESOLUTION|>--- conflicted
+++ resolved
@@ -95,14 +95,11 @@
 	uint8_t dat[512];
 };
 
-<<<<<<< HEAD
-=======
 static struct {
 	uint32_t addr;
 	uint32_t prio;
 } g_tasklist[TASK_QUEUE_NUM];
 
->>>>>>> 25488359
 static char *task_state_str[] = {
 	"INVALID",
 	"PENDING",
@@ -133,27 +130,11 @@
 static int xcpreg_offset = XCPREG;
 static int name_size = NAME_SIZE;
 
-<<<<<<< HEAD
-static const struct nuttx_params nuttx_params_list[] = {
-	{
-		.target_name      = "cortex_m",
-		.select_stackinfo = cortexm_select_stackinfo,
-	},
-	{
-		.target_name      = "hla_target",
-		.select_stackinfo = cortexm_select_stackinfo,
-	},
-	{
-		.target_name      = "esp32",
-		.select_stackinfo = esp32_select_stackinfo,
-	},
-=======
 static const struct rtos_register_stacking nuttx_stacking_cortex_m = {
 	.stack_registers_size = 0x48,
 	.stack_growth_direction = -1,
 	.num_output_registers = 17,
 	.register_offsets = nuttx_stack_offsets_cortex_m
->>>>>>> 25488359
 };
 
 struct rtos_type nuttx_rtos = {
@@ -165,20 +146,12 @@
 	.get_symbol_list_to_lookup = nuttx_get_symbol_list_to_lookup,
 };
 
-<<<<<<< HEAD
-static bool cortexm_hasfpu(struct target *target)
-{
-	uint32_t cpacr;
-	int retval;
-	struct armv7m_common *armv7m_target = target_to_armv7m(target);
-=======
 static const struct rtos_register_stacking nuttx_stacking_cortex_m_fpu = {
 	.stack_registers_size = 0x8c,
 	.stack_growth_direction = -1,
 	.num_output_registers = 17,
 	.register_offsets = nuttx_stack_offsets_cortex_m_fpu
 };
->>>>>>> 25488359
 
 	if (!is_armv7m(armv7m_target) || armv7m_target->fp_feature != FPv4_SP)
 		return false;
@@ -277,15 +250,9 @@
 
 static bool nuttx_detect_rtos(struct target *target)
 {
-<<<<<<< HEAD
-	if ((target->rtos->symbols != NULL) &&
-		(target->rtos->symbols[0].address != 0) &&
-		(target->rtos->symbols[1].address != 0))
-=======
 	if ((target->rtos->symbols) &&
 			(target->rtos->symbols[0].address != 0) &&
 			(target->rtos->symbols[1].address != 0)) {
->>>>>>> 25488359
 		return true;
 	return false;
 }
@@ -413,10 +380,6 @@
 	const struct nuttx_params *priv;
 	const struct rtos_register_stacking *stacking;
 
-<<<<<<< HEAD
-	if (rtos == NULL)
-		return -1;
-=======
 	/* Check for armv7m with *enabled* FPU, i.e. a Cortex-M4F */
 	bool cm4_fpu_enabled = false;
 	struct armv7m_common *armv7m_target = target_to_armv7m(rtos->target);
@@ -430,7 +393,6 @@
 				LOG_ERROR("Could not read CPACR register to check FPU state");
 				return -1;
 			}
->>>>>>> 25488359
 
 	priv = (const struct nuttx_params *)rtos->rtos_specific_params;
 
@@ -449,21 +411,13 @@
 {
 	unsigned int i;
 
-<<<<<<< HEAD
-	*symbol_list = (symbol_table_elem_t *) calloc(1,
-			sizeof(symbol_table_elem_t) * ARRAY_SIZE(nuttx_symbol_list));
-=======
 	*symbol_list = (struct symbol_table_elem *) calloc(1,
 		sizeof(struct symbol_table_elem) * ARRAY_SIZE(nuttx_symbol_list));
->>>>>>> 25488359
 
 	for (i = 0; i < ARRAY_SIZE(nuttx_symbol_list); i++)
 		(*symbol_list)[i].symbol_name = nuttx_symbol_list[i];
 
 	return 0;
-<<<<<<< HEAD
-}
-=======
 }
 
 struct rtos_type nuttx_rtos = {
@@ -473,5 +427,4 @@
 	.update_threads = nuttx_update_threads,
 	.get_thread_reg_list = nuttx_get_thread_reg_list,
 	.get_symbol_list_to_lookup = nuttx_get_symbol_list_to_lookup,
-};
->>>>>>> 25488359
+};