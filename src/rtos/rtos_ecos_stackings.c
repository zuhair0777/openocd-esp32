/***************************************************************************
 *                                                                         *
 *   This program is free software; you can redistribute it and/or modify  *
 *   it under the terms of the GNU General Public License as published by  *
 *   the Free Software Foundation; either version 2 of the License, or     *
 *   (at your option) any later version.                                   *
 *                                                                         *
 *   This program is distributed in the hope that it will be useful,       *
 *   but WITHOUT ANY WARRANTY; without even the implied warranty of        *
 *   MERCHANTABILITY or FITNESS FOR A PARTICULAR PURPOSE.  See the         *
 *   GNU General Public License for more details.                          *
 *                                                                         *
 *   You should have received a copy of the GNU General Public License     *
 *   along with this program.  If not, see <http://www.gnu.org/licenses/>. *
 ***************************************************************************/

#ifdef HAVE_CONFIG_H
#include "config.h"
#endif

#include "rtos.h"
#include "rtos_standard_stackings.h"
#include "target/armv7m.h"

static const struct stack_register_offset rtos_ecos_cortex_m3_stack_offsets[ARMV7M_NUM_CORE_REGS] = {
	{ ARMV7M_R0,   0x0c, 32 },		/* r0   */
	{ ARMV7M_R1,   0x10, 32 },		/* r1   */
	{ ARMV7M_R2,   0x14, 32 },		/* r2   */
	{ ARMV7M_R3,   0x18, 32 },		/* r3   */
	{ ARMV7M_R4,   0x1c, 32 },		/* r4   */
	{ ARMV7M_R5,   0x20, 32 },		/* r5   */
	{ ARMV7M_R6,   0x24, 32 },		/* r6   */
	{ ARMV7M_R7,   0x28, 32 },		/* r7   */
	{ ARMV7M_R8,   0x2c, 32 },		/* r8   */
	{ ARMV7M_R9,   0x30, 32 },		/* r9   */
	{ ARMV7M_R10,  0x34, 32 },		/* r10  */
	{ ARMV7M_R11,  0x38, 32 },		/* r11  */
	{ ARMV7M_R12,  0x3c, 32 },		/* r12  */
	{ ARMV7M_R13,  -2,   32 },		/* sp   */
	{ ARMV7M_R14,  -1,   32 },		/* lr   */
	{ ARMV7M_PC,   0x40, 32 },		/* pc   */
	{ ARMV7M_xPSR, -1,   32 },		/* xPSR */
};

<<<<<<< HEAD
const struct rtos_register_stacking rtos_eCos_Cortex_M3_stacking = {
	0x44,					/* stack_registers_size */
	-1,						/* stack_growth_direction */
	ARMV7M_NUM_CORE_REGS,	/* num_output_registers */
	rtos_generic_stack_align8,	/* stack_alignment */
	rtos_eCos_Cortex_M3_stack_offsets,	/* register_offsets */
	NULL					/* Custom stack frame read function */
=======
const struct rtos_register_stacking rtos_ecos_cortex_m3_stacking = {
	.stack_registers_size = 0x44,
	.stack_growth_direction = -1,
	.num_output_registers = ARMV7M_NUM_CORE_REGS,
	.calculate_process_stack = rtos_generic_stack_align8,
	.register_offsets = rtos_ecos_cortex_m3_stack_offsets
>>>>>>> 25488359
};<|MERGE_RESOLUTION|>--- conflicted
+++ resolved
@@ -42,20 +42,10 @@
 	{ ARMV7M_xPSR, -1,   32 },		/* xPSR */
 };
 
-<<<<<<< HEAD
-const struct rtos_register_stacking rtos_eCos_Cortex_M3_stacking = {
-	0x44,					/* stack_registers_size */
-	-1,						/* stack_growth_direction */
-	ARMV7M_NUM_CORE_REGS,	/* num_output_registers */
-	rtos_generic_stack_align8,	/* stack_alignment */
-	rtos_eCos_Cortex_M3_stack_offsets,	/* register_offsets */
-	NULL					/* Custom stack frame read function */
-=======
 const struct rtos_register_stacking rtos_ecos_cortex_m3_stacking = {
 	.stack_registers_size = 0x44,
 	.stack_growth_direction = -1,
 	.num_output_registers = ARMV7M_NUM_CORE_REGS,
 	.calculate_process_stack = rtos_generic_stack_align8,
 	.register_offsets = rtos_ecos_cortex_m3_stack_offsets
->>>>>>> 25488359
 };