--- conflicted
+++ resolved
@@ -302,11 +302,7 @@
 
 static void svf_free_xxd_para(struct svf_xxr_para *para)
 {
-<<<<<<< HEAD
-	if (NULL != para) {
-=======
 	if (para) {
->>>>>>> 25488359
 		free(para->tdi);
 		para->tdi = NULL;
 
@@ -765,17 +761,10 @@
 {
 	int new_byte_len = (new_bit_len + 7) >> 3;
 
-<<<<<<< HEAD
-	if ((NULL == *arr) || (((orig_bit_len + 7) >> 3) < ((new_bit_len + 7) >> 3))) {
-		free(*arr);
-		*arr = calloc(1, new_byte_len);
-		if (NULL == *arr) {
-=======
 	if ((!*arr) || (((orig_bit_len + 7) >> 3) < ((new_bit_len + 7) >> 3))) {
 		free(*arr);
 		*arr = calloc(1, new_byte_len);
 		if (!*arr) {
->>>>>>> 25488359
 			LOG_ERROR("not enough memory");
 			return ERROR_FAIL;
 		}
