/***************************************************************************
 *   Copyright (C) 2004, 2005 by Dominic Rath                              *
 *   Dominic.Rath@gmx.de                                                   *
 *                                                                         *
 *   Copyright (C) 2007-2010 Øyvind Harboe                                 *
 *   oyvind.harboe@zylin.com                                               *
 *                                                                         *
 *   This program is free software; you can redistribute it and/or modify  *
 *   it under the terms of the GNU General Public License as published by  *
 *   the Free Software Foundation; either version 2 of the License, or     *
 *   (at your option) any later version.                                   *
 *                                                                         *
 *   This program is distributed in the hope that it will be useful,       *
 *   but WITHOUT ANY WARRANTY; without even the implied warranty of        *
 *   MERCHANTABILITY or FITNESS FOR A PARTICULAR PURPOSE.  See the         *
 *   GNU General Public License for more details.                          *
 *                                                                         *
 *   You should have received a copy of the GNU General Public License     *
 *   along with this program.  If not, see <http://www.gnu.org/licenses/>. *
 ***************************************************************************/

#ifdef HAVE_CONFIG_H
#include "config.h"
#endif

#include "configuration.h"
#include "log.h"
#include "command.h"

#include <getopt.h>

#include <limits.h>
#include <stdlib.h>
#if IS_DARWIN
#include <libproc.h>
#endif
#ifdef HAVE_SYS_SYSCTL_H
#include <sys/sysctl.h>
#endif
#if IS_WIN32 && !IS_CYGWIN
#include <windows.h>
#endif

static int help_flag, version_flag;

static const struct option long_options[] = {
	{"help",		no_argument,			&help_flag,		1},
	{"version",		no_argument,			&version_flag,	1},
	{"debug",		optional_argument,		0,				'd'},
	{"file",		required_argument,		0,				'f'},
	{"search",		required_argument,		0,				's'},
	{"log_output",	required_argument,		0,				'l'},
	{"command",		required_argument,		0,				'c'},
	{"pipe",		no_argument,			0,				'p'},
	{0, 0, 0, 0}
};

int configuration_output_handler(struct command_context *context, const char *line)
{
	LOG_USER_N("%s", line);

	return ERROR_OK;
}

/* Return the canonical path to the directory the openocd executable is in.
 * The path should be absolute, use / as path separator and have all symlinks
 * resolved. The returned string is malloc'd. */
static char *find_exe_path(void)
{
	char *exepath = NULL;

	do {
#if IS_WIN32 && !IS_CYGWIN
		exepath = malloc(MAX_PATH);
		if (exepath == NULL)
			break;
		GetModuleFileName(NULL, exepath, MAX_PATH);

		/* Convert path separators to UNIX style, should work on Windows also. */
		for (char *p = exepath; *p; p++) {
			if (*p == '\\')
				*p = '/';
		}

#elif IS_DARWIN
		exepath = malloc(PROC_PIDPATHINFO_MAXSIZE);
		if (exepath == NULL)
			break;
		if (proc_pidpath(getpid(), exepath, PROC_PIDPATHINFO_MAXSIZE) <= 0) {
			free(exepath);
			exepath = NULL;
		}

#elif defined(CTL_KERN) && defined(KERN_PROC) && defined(KERN_PROC_PATHNAME) /* *BSD */
#ifndef PATH_MAX
#define PATH_MAX 1024
#endif
		char *path = malloc(PATH_MAX);
		if (path == NULL)
			break;
		int mib[] = { CTL_KERN, KERN_PROC, KERN_PROC_PATHNAME, -1 };
		size_t size = PATH_MAX;

		if (sysctl(mib, (u_int)ARRAY_SIZE(mib), path, &size, NULL, 0) != 0)
			break;

#ifdef HAVE_REALPATH
		exepath = realpath(path, NULL);
		free(path);
#else
		exepath = path;
#endif

#elif defined(HAVE_REALPATH) /* Assume POSIX.1-2008 */
		/* Try Unices in order of likelihood. */
		exepath = realpath("/proc/self/exe", NULL); /* Linux/Cygwin */
		if (exepath == NULL)
			exepath = realpath("/proc/self/path/a.out", NULL); /* Solaris */
		if (exepath == NULL)
			exepath = realpath("/proc/curproc/file", NULL); /* FreeBSD (Should be covered above) */
#endif
	} while (0);

	if (exepath != NULL) {
		/* Strip executable file name, leaving path */
		*strrchr(exepath, '/') = '\0';
	} else {
		LOG_WARNING("Could not determine executable path, using configured BINDIR.");
		LOG_DEBUG("BINDIR = %s", BINDIR);
#ifdef HAVE_REALPATH
		exepath = realpath(BINDIR, NULL);
#else
		exepath = strdup(BINDIR);
#endif
	}

	return exepath;
}
<<<<<<< HEAD

static char *find_relative_path(const char *from, const char *to)
{
	size_t i;

=======

static char *find_relative_path(const char *from, const char *to)
{
	size_t i;

>>>>>>> 9de7d9c8
	/* Skip common /-separated parts of from and to */
	i = 0;
	for (size_t n = 0; from[n] == to[n]; n++) {
		if (from[n] == '\0') {
			i = n;
			break;
		}
		if (from[n] == '/')
			i = n + 1;
	}
	from += i;
	to += i;

	/* Count number of /-separated non-empty parts of from */
	i = 0;
	while (from[0] != '\0') {
		if (from[0] != '/')
			i++;
		char *next = strchr(from, '/');
		if (next == NULL)
			break;
		from = next + 1;
	}

	/* Prepend that number of ../ in front of to */
	char *relpath = malloc(i * 3 + strlen(to) + 1);
	relpath[0] = '\0';
	for (size_t n = 0; n < i; n++)
		strcat(relpath, "../");
	strcat(relpath, to);

	return relpath;
}

static void add_default_dirs(void)
{
	char *path;
	char *exepath = find_exe_path();
	char *bin2data = find_relative_path(BINDIR, PKGDATADIR);

	LOG_DEBUG("bindir=%s", BINDIR);
	LOG_DEBUG("pkgdatadir=%s", PKGDATADIR);
	LOG_DEBUG("exepath=%s", exepath);
	LOG_DEBUG("bin2data=%s", bin2data);

	/*
	 * The directory containing OpenOCD-supplied scripts should be
	 * listed last in the built-in search order, so the user can
	 * override these scripts with site-specific customizations.
	 */
	const char *home = getenv("HOME");

	if (home) {
		path = alloc_printf("%s/.openocd", home);
		if (path) {
			add_script_search_dir(path);
			free(path);
		}
	}

	path = getenv("OPENOCD_SCRIPTS");

	if (path)
		add_script_search_dir(path);

#ifdef _WIN32
	const char *appdata = getenv("APPDATA");

	if (appdata) {
		path = alloc_printf("%s/OpenOCD", appdata);
		if (path) {
			add_script_search_dir(path);
			free(path);
		}
	}
#endif

	path = alloc_printf("%s/%s/%s", exepath, bin2data, "site");
	if (path) {
		add_script_search_dir(path);
		free(path);
	}

	path = alloc_printf("%s/%s/%s", exepath, bin2data, "scripts");
	if (path) {
		add_script_search_dir(path);
		free(path);
	}

	free(exepath);
	free(bin2data);
}

int parse_cmdline_args(struct command_context *cmd_ctx, int argc, char *argv[])
{
	int c;

	while (1) {
		/* getopt_long stores the option index here. */
		int option_index = 0;

		c = getopt_long(argc, argv, "hvd::l:f:s:c:p", long_options, &option_index);

		/* Detect the end of the options. */
		if (c == -1)
			break;

		switch (c) {
			case 0:
				break;
			case 'h':		/* --help | -h */
				help_flag = 1;
				break;
			case 'v':		/* --version | -v */
				version_flag = 1;
				break;
			case 'f':		/* --file | -f */
			{
				char *command = alloc_printf("script {%s}", optarg);
				add_config_command(command);
				free(command);
				break;
			}
			case 's':		/* --search | -s */
				add_script_search_dir(optarg);
				break;
			case 'd':		/* --debug | -d */
			{
<<<<<<< HEAD
				char *command = alloc_printf("debug_level %s", optarg ? optarg : "3");
				int retval = command_run_line(cmd_ctx, command);
				free(command);
=======
				int retval = command_run_linef(cmd_ctx, "debug_level %s", optarg ? optarg : "3");
>>>>>>> 9de7d9c8
				if (retval != ERROR_OK)
					return retval;
				break;
			}
			case 'l':		/* --log_output | -l */
				if (optarg)
					command_run_linef(cmd_ctx, "log_output %s", optarg);
				break;
			case 'c':		/* --command | -c */
				if (optarg)
				    add_config_command(optarg);
				break;
			case 'p':
				/* to replicate the old syntax this needs to be synchronous
				 * otherwise the gdb stdin will overflow with the warning message */
				command_run_line(cmd_ctx, "gdb_port pipe; log_output openocd.log");
				LOG_WARNING("deprecated option: -p/--pipe. Use '-c \"gdb_port pipe; "
						"log_output openocd.log\"' instead.");
				break;
			default:  /* '?' */
				/* getopt will emit an error message, all we have to do is bail. */
				return ERROR_FAIL;
		}
	}

	if (optind < argc) {
		/* Catch extra arguments on the command line. */
		LOG_OUTPUT("Unexpected command line argument: %s\n", argv[optind]);
		return ERROR_FAIL;
	}

	if (help_flag) {
		LOG_OUTPUT("Open On-Chip Debugger\nLicensed under GNU GPL v2\n");
		LOG_OUTPUT("--help       | -h\tdisplay this help\n");
		LOG_OUTPUT("--version    | -v\tdisplay OpenOCD version\n");
		LOG_OUTPUT("--file       | -f\tuse configuration file <name>\n");
		LOG_OUTPUT("--search     | -s\tdir to search for config files and scripts\n");
		LOG_OUTPUT("--debug      | -d\tset debug level to 3\n");
		LOG_OUTPUT("             | -d<n>\tset debug level to <level>\n");
		LOG_OUTPUT("--log_output | -l\tredirect log output to file <name>\n");
		LOG_OUTPUT("--command    | -c\trun <command>\n");
		exit(-1);
	}

	if (version_flag) {
		/* Nothing to do, version gets printed automatically. */
		/* It is not an error to request the VERSION number. */
		exit(0);
	}

	/* paths specified on the command line take precedence over these
	 * built-in paths
	 */
	add_default_dirs();

	return ERROR_OK;
}<|MERGE_RESOLUTION|>--- conflicted
+++ resolved
@@ -136,19 +136,11 @@
 
 	return exepath;
 }
-<<<<<<< HEAD
 
 static char *find_relative_path(const char *from, const char *to)
 {
 	size_t i;
 
-=======
-
-static char *find_relative_path(const char *from, const char *to)
-{
-	size_t i;
-
->>>>>>> 9de7d9c8
 	/* Skip common /-separated parts of from and to */
 	i = 0;
 	for (size_t n = 0; from[n] == to[n]; n++) {
@@ -277,13 +269,7 @@
 				break;
 			case 'd':		/* --debug | -d */
 			{
-<<<<<<< HEAD
-				char *command = alloc_printf("debug_level %s", optarg ? optarg : "3");
-				int retval = command_run_line(cmd_ctx, command);
-				free(command);
-=======
 				int retval = command_run_linef(cmd_ctx, "debug_level %s", optarg ? optarg : "3");
->>>>>>> 9de7d9c8
 				if (retval != ERROR_OK)
 					return retval;
 				break;
