--- conflicted
+++ resolved
@@ -210,8 +210,6 @@
 	enum command_mode mode;
 };
 
-<<<<<<< HEAD
-=======
 /*
  * Return the struct command pointer kept in private data
  * Used to enforce check on data type
@@ -221,7 +219,6 @@
 	return Jim_CmdPrivData(interp);
 }
 
->>>>>>> 25488359
 /*
  * Commands should be registered by filling in one or more of these
  * structures and passing them to [un]register_commands().
@@ -260,13 +257,10 @@
 /** Use this as the last entry in an array of command_registration records. */
 #define COMMAND_REGISTRATION_DONE { .name = NULL, .chain = NULL }
 
-<<<<<<< HEAD
-=======
 int __register_commands(struct command_context *cmd_ctx, const char *cmd_prefix,
 		const struct command_registration *cmds, void *data,
 		struct target *override_target);
 
->>>>>>> 25488359
 /**
  * Register one or more commands in the specified context, as children
  * of @c parent (or top-level commends, if NULL).  In a registration's
@@ -288,9 +282,6 @@
 	return __register_commands(cmd_ctx, cmd_prefix, cmds, NULL, NULL);
 }
 
-<<<<<<< HEAD
-/**
-=======
 /**
  * Register one or more commands, as register_commands(), plus specify
  * that command should override the current target
@@ -334,27 +325,12 @@
 }
 
 /**
->>>>>>> 25488359
  * Unregisters all commands from the specified context.
  * @param cmd_ctx The context that will be cleared of registered commands.
  * @param cmd_prefix If given, only clear commands from under this one command.
  * @returns ERROR_OK on success, or an error code.
  */
 int unregister_all_commands(struct command_context *cmd_ctx,
-<<<<<<< HEAD
-		struct command *parent);
-
-struct command *command_find_in_context(struct command_context *cmd_ctx,
-		const char *name);
-
-/**
- * Update the private command data field for a command and all descendents.
- * This is used when creating a new hierarchy of commands that depends
- * on obtaining a dynamically created context.  The value will be available
- * in command handlers by using the CMD_DATA macro.
- * @param c The command (group) whose data pointer(s) will be updated.
- * @param p The new data pointer to use for the command or its descendents.
-=======
 		const char *cmd_prefix);
 
 /**
@@ -362,7 +338,6 @@
  * added through the commands 'add_help_text' and 'add_usage_text'.
  * @param cmd_ctx The context that will be cleared of registered helps.
  * @returns ERROR_OK on success, or an error code.
->>>>>>> 25488359
  */
 int help_del_all_commands(struct command_context *cmd_ctx);
 
@@ -543,9 +518,4 @@
 #define COMMAND_PARSE_ENABLE(in, out) \
 	COMMAND_PARSE_BOOL(in, out, "enable", "disable")
 
-<<<<<<< HEAD
-void script_debug(Jim_Interp *interp, unsigned int argc, Jim_Obj * const *argv);
-
-=======
->>>>>>> 25488359
 #endif /* OPENOCD_HELPER_COMMAND_H */