noinst_LTLIBRARIES += %D%/libhelper.la

%C%_libhelper_la_CPPFLAGS = $(AM_CPPFLAGS) $(LIBUSB1_CFLAGS)

%C%_libhelper_la_SOURCES = \
	%D%/binarybuffer.c \
	%D%/options.c \
	%D%/time_support_common.c \
	%D%/configuration.c \
	%D%/log.c \
	%D%/command.c \
	%D%/time_support.c \
	%D%/replacements.c \
	%D%/fileio.c \
	%D%/util.c \
	%D%/jep106.c \
	%D%/jim-nvp.c \
	%D%/binarybuffer.h \
<<<<<<< HEAD
=======
	%D%/bits.h \
>>>>>>> 9de7d9c8
	%D%/configuration.h \
	%D%/ioutil.h \
	%D%/list.h \
	%D%/util.h \
	%D%/types.h \
	%D%/log.h \
	%D%/command.h \
	%D%/time_support.h \
	%D%/replacements.h \
	%D%/fileio.h \
	%D%/system.h \
	%D%/jep106.h \
	%D%/jep106.inc \
	%D%/jim-nvp.h

if IOUTIL
%C%_libhelper_la_SOURCES += %D%/ioutil.c
else
%C%_libhelper_la_SOURCES += %D%/ioutil_stubs.c
endif

%C%_libhelper_la_CFLAGS = $(AM_CFLAGS)
if IS_MINGW
# FD_* macros are sloppy with their signs on MinGW32 platform
%C%_libhelper_la_CFLAGS += -Wno-sign-compare
endif

STARTUP_TCL_SRCS += %D%/startup.tcl
EXTRA_DIST += \
	%D%/bin2char.sh \
	%D%/update_jep106.pl<|MERGE_RESOLUTION|>--- conflicted
+++ resolved
@@ -16,10 +16,7 @@
 	%D%/jep106.c \
 	%D%/jim-nvp.c \
 	%D%/binarybuffer.h \
-<<<<<<< HEAD
-=======
 	%D%/bits.h \
->>>>>>> 9de7d9c8
 	%D%/configuration.h \
 	%D%/ioutil.h \
 	%D%/list.h \
