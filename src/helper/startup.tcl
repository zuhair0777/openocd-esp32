--- conflicted
+++ resolved
@@ -3,46 +3,6 @@
 # Embedded into OpenOCD executable
 #
 
-<<<<<<< HEAD
-
-# We need to explicitly redirect this to the OpenOCD command
-# as Tcl defines the exit proc
-proc exit {} {
-	ocd_throw exit
-}
-
-# All commands are registered with an 'ocd_' prefix, while the "real"
-# command is a wrapper that calls this function.  Its primary purpose is
-# to discard 'handler' command output.
-# Due to the two nested proc calls, this wrapper has to explicitly run
-# the wrapped command in the stack frame two levels above.
-proc ocd_bouncer {name args} {
-	set cmd [format "ocd_%s" $name]
-	set type [eval ocd_command type $cmd $args]
-	set errcode error
-	set skiplevel [expr [eval info level] > 1 ? 2 : 1]
-	if {$type == "native"} {
-		return [uplevel $skiplevel $cmd $args]
-	} else {if {$type == "simple"} {
-		set errcode [catch {uplevel $skiplevel $cmd $args}]
-		if {$errcode == 0} {
-			return ""
-		} else {
-			# 'classic' commands output error message as part of progress output
-			set errmsg ""
-		}
-	} else {if {$type == "group"} {
-		catch {eval ocd_usage $name $args}
-		set errmsg [format "%s: command requires more arguments" \
-			[concat $name " " $args]]
-	} else {
-		set errmsg [format "invalid subcommand \"%s\"" $args]
-	}}}
-	return -code $errcode $errmsg
-}
-
-=======
->>>>>>> 9de7d9c8
 # Try flipping / and \ to find file if the filename does not
 # match the precise spelling
 proc find {filename} {
