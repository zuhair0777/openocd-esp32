--- conflicted
+++ resolved
@@ -50,10 +50,6 @@
 };
 
 static int unregister_command(struct command_context *context,
-<<<<<<< HEAD
-	struct command *parent, const char *name);
-static char *command_name(struct command *c, char delim);
-=======
 	const char *cmd_prefix, const char *name);
 static int jim_command_dispatch(Jim_Interp *interp, int argc, Jim_Obj * const *argv);
 static int help_add_command(struct command_context *cmd_ctx,
@@ -75,7 +71,6 @@
 {
 	return cmd->isproc ? NULL : cmd->u.native.privData;
 }
->>>>>>> 25488359
 
 static void tcl_output(void *privData, const char *file, unsigned line,
 	const char *function, const char *string)
@@ -155,11 +150,7 @@
 
 /* dump a single line to the log for the command.
  * Do nothing in case we are not at debug level 3 */
-<<<<<<< HEAD
-void script_debug(Jim_Interp *interp, unsigned int argc, Jim_Obj * const *argv)
-=======
 static void script_debug(Jim_Interp *interp, unsigned int argc, Jim_Obj * const *argv)
->>>>>>> 25488359
 {
 	if (debug_level < LOG_LVL_DEBUG)
 		return;
@@ -221,44 +212,6 @@
 	return cmd_ctx;
 }
 
-<<<<<<< HEAD
-static int script_command_run(Jim_Interp *interp,
-	int argc, Jim_Obj * const *argv, struct command *c)
-{
-	target_call_timer_callbacks_now();
-	LOG_USER_N("%s", "");	/* Keep GDB connection alive*/
-
-	unsigned nwords;
-	char **words = script_command_args_alloc(argc, argv, &nwords);
-	if (NULL == words)
-		return JIM_ERR;
-
-	struct command_context *cmd_ctx = current_command_context(interp);
-	int retval = run_command(cmd_ctx, c, (const char **)words, nwords);
-
-	script_command_args_free(words, nwords);
-	return command_retval_set(interp, retval);
-}
-
-static int script_command(Jim_Interp *interp, int argc, Jim_Obj *const *argv)
-{
-	/* the private data is stashed in the interp structure */
-
-	struct command *c = interp->cmdPrivData;
-	assert(c);
-	script_debug(interp, argc, argv);
-	return script_command_run(interp, argc, argv, c);
-}
-
-static struct command *command_root(struct command *c)
-{
-	while (NULL != c->parent)
-		c = c->parent;
-	return c;
-}
-
-=======
->>>>>>> 25488359
 /**
  * Find a openocd command from fullname.
  * @returns Returns the named command if it is registred in interp.
@@ -266,59 +219,8 @@
  */
 static struct command *command_find_from_name(Jim_Interp *interp, const char *name)
 {
-<<<<<<< HEAD
-	for (struct command *cc = head; cc; cc = cc->next) {
-		if (strcmp(cc->name, name) == 0)
-			return cc;
-	}
-	return NULL;
-}
-
-struct command *command_find_in_context(struct command_context *cmd_ctx,
-	const char *name)
-{
-	return command_find(cmd_ctx->commands, name);
-}
-
-/**
- * Add the command into the linked list, sorted by name.
- * @param head Address to head of command list pointer, which may be
- * updated if @c c gets inserted at the beginning of the list.
- * @param c The command to add to the list pointed to by @c head.
- */
-static void command_add_child(struct command **head, struct command *c)
-{
-	assert(head);
-	if (NULL == *head) {
-		*head = c;
-		return;
-	}
-
-	while ((*head)->next && (strcmp(c->name, (*head)->name) > 0))
-		head = &(*head)->next;
-
-	if (strcmp(c->name, (*head)->name) > 0) {
-		c->next = (*head)->next;
-		(*head)->next = c;
-	} else {
-		c->next = *head;
-		*head = c;
-	}
-}
-
-static struct command **command_list_for_parent(
-	struct command_context *cmd_ctx, struct command *parent)
-{
-	return parent ? &parent->children : &cmd_ctx->commands;
-}
-
-static void command_free(struct command *c)
-{
-	/** @todo if command has a handler, unregister its jim command! */
-=======
 	if (!name)
 		return NULL;
->>>>>>> 25488359
 
 	Jim_Obj *jim_name = Jim_NewStringObj(interp, name, -1);
 	Jim_IncrRefCount(jim_name);
@@ -369,29 +271,14 @@
 
 static void command_free(struct Jim_Interp *interp, void *priv)
 {
-<<<<<<< HEAD
-	Jim_Interp *interp = cmd_ctx->interp;
-
-#if 0
-	LOG_DEBUG("registering '%s'...", c->name);
-#endif
-
-	Jim_CmdProc *func = c->handler ? &script_command : &command_unknown;
-	int retval = Jim_CreateCommand(interp, c->name, func, c, NULL);
-=======
 	struct command *c = priv;
->>>>>>> 25488359
 
 	free(c->name);
 	free(c);
 }
 
 static struct command *register_command(struct command_context *context,
-<<<<<<< HEAD
-	struct command *parent, const struct command_registration *cr)
-=======
 	const char *cmd_prefix, const struct command_registration *cr)
->>>>>>> 25488359
 {
 	char *full_name;
 
@@ -421,18 +308,6 @@
 		return NULL;
 	}
 
-<<<<<<< HEAD
-	int retval = JIM_OK;
-	if (NULL != cr->jim_handler && NULL == parent) {
-		retval = Jim_CreateCommand(context->interp, cr->name,
-				cr->jim_handler, NULL, NULL);
-	} else if (NULL != cr->handler || NULL != parent)
-		retval = register_command_handler(context, command_root(c));
-
-	if (retval != JIM_OK) {
-		unregister_command(context, parent, name);
-		c = NULL;
-=======
 	if (false) /* too noisy with debug_level 3 */
 		LOG_DEBUG("registering '%s'...", full_name);
 	int retval = Jim_CreateCommand(context->interp, full_name,
@@ -443,7 +318,6 @@
 		free(c);
 		free(full_name);
 		return NULL;
->>>>>>> 25488359
 	}
 
 	free(full_name);
@@ -513,13 +387,6 @@
 	if (!query_cmd)
 		return ERROR_FAIL;
 
-<<<<<<< HEAD
-static int unregister_command(struct command_context *context,
-	struct command *parent, const char *name)
-{
-	if ((!context) || (!name))
-		return ERROR_COMMAND_SYNTAX_ERROR;
-=======
 	int retval = Jim_EvalSource(interp, __THIS__FILE__, __LINE__, query_cmd);
 	free(query_cmd);
 	if (retval != JIM_OK)
@@ -532,7 +399,6 @@
 	for (int i = 0; i < len; i++) {
 		Jim_Obj *elem = Jim_ListGetIndex(interp, list, i);
 		Jim_IncrRefCount(elem);
->>>>>>> 25488359
 
 		const char *name = Jim_GetString(elem, NULL);
 		struct command *c = command_find_from_name(interp, name);
@@ -640,38 +506,7 @@
 	va_end(ap);
 }
 
-<<<<<<< HEAD
-static char *__command_name(struct command *c, char delim, unsigned extra)
-{
-	char *name;
-	unsigned len = strlen(c->name);
-	if (NULL == c->parent) {
-		/* allocate enough for the name, child names, and '\0' */
-		name = malloc(len + extra + 1);
-		if (!name) {
-			LOG_ERROR("Out of memory");
-			return NULL;
-		}
-		strcpy(name, c->name);
-	} else {
-		/* parent's extra must include both the space and name */
-		name = __command_name(c->parent, delim, 1 + len + extra);
-		char dstr[2] = { delim, 0 };
-		strcat(name, dstr);
-		strcat(name, c->name);
-	}
-	return name;
-}
-
-static char *command_name(struct command *c, char delim)
-{
-	return __command_name(c, delim, 0);
-}
-
-static bool command_can_run(struct command_context *cmd_ctx, struct command *c)
-=======
 static bool command_can_run(struct command_context *cmd_ctx, struct command *c, const char *full_name)
->>>>>>> 25488359
 {
 	if (c->mode == COMMAND_ANY || c->mode == cmd_ctx->mode)
 		return true;
@@ -1016,10 +851,6 @@
 {
 	bool full = strcmp(CMD_NAME, "help") == 0;
 	int retval;
-<<<<<<< HEAD
-	struct command *c = CMD_CTX->commands;
-=======
->>>>>>> 25488359
 	char *cmd_match;
 
 	if (CMD_ARGC <= 0)
@@ -1035,20 +866,11 @@
 		}
 	}
 
-<<<<<<< HEAD
-	if (cmd_match == NULL) {
-		LOG_ERROR("unable to build search string");
-		return -ENOMEM;
-	}
-	retval = CALL_COMMAND_HANDLER(command_help_show_list,
-			c, 0, full, cmd_match);
-=======
 	if (!cmd_match) {
 		LOG_ERROR("unable to build search string");
 		return -ENOMEM;
 	}
 	retval = CALL_COMMAND_HANDLER(command_help_show_list, full, cmd_match);
->>>>>>> 25488359
 
 	free(cmd_match);
 	return retval;
@@ -1116,17 +938,11 @@
 
 	script_debug(interp, argc, argv);
 
-<<<<<<< HEAD
-static int command_unknown(Jim_Interp *interp, int argc, Jim_Obj *const *argv)
-{
-	script_debug(interp, argc, argv);
-=======
 	struct command *c = jim_to_command(interp);
 	if (!c->jim_handler && !c->handler) {
 		Jim_EvalObjPrefix(interp, Jim_NewStringObj(interp, "usage", -1), 1, argv);
 		return JIM_ERR;
 	}
->>>>>>> 25488359
 
 	struct command_context *cmd_ctx = current_command_context(interp);
 
@@ -1448,42 +1264,6 @@
 
 	context->interp = interp;
 
-<<<<<<< HEAD
-	/* Stick to lowercase for HostOS strings. */
-#if defined(_MSC_VER)
-	/* WinXX - is generic, the forward
-	 * looking problem is this:
-	 *
-	 *   "win32" or "win64"
-	 *
-	 * "winxx" is generic.
-	 */
-	HostOs = "winxx";
-#elif defined(__linux__)
-	HostOs = "linux";
-#elif defined(__APPLE__) || defined(__DARWIN__)
-	HostOs = "darwin";
-#elif defined(__CYGWIN__)
-	HostOs = "cygwin";
-#elif defined(__MINGW32__)
-	HostOs = "mingw32";
-#elif defined(__ECOS)
-	HostOs = "ecos";
-#elif defined(__FreeBSD__)
-	HostOs = "freebsd";
-#elif defined(__NetBSD__)
-	HostOs = "netbsd";
-#elif defined(__OpenBSD__)
-	HostOs = "openbsd";
-#else
-#warning "Unrecognized host OS..."
-	HostOs = "other";
-#endif
-	Jim_SetGlobalVariableStr(interp, "ocd_HOSTOS",
-		Jim_NewStringObj(interp, HostOs, strlen(HostOs)));
-
-=======
->>>>>>> 25488359
 	register_commands(context, NULL, command_builtin_handlers);
 
 	Jim_SetAssocData(interp, "context", NULL, context);
