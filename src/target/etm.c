/***************************************************************************
 *   Copyright (C) 2005 by Dominic Rath                                    *
 *   Dominic.Rath@gmx.de                                                   *
 *                                                                         *
 *   This program is free software; you can redistribute it and/or modify  *
 *   it under the terms of the GNU General Public License as published by  *
 *   the Free Software Foundation; either version 2 of the License, or     *
 *   (at your option) any later version.                                   *
 *                                                                         *
 *   This program is distributed in the hope that it will be useful,       *
 *   but WITHOUT ANY WARRANTY; without even the implied warranty of        *
 *   MERCHANTABILITY or FITNESS FOR A PARTICULAR PURPOSE.  See the         *
 *   GNU General Public License for more details.                          *
 *                                                                         *
 *   You should have received a copy of the GNU General Public License     *
 *   along with this program.  If not, see <http://www.gnu.org/licenses/>. *
 ***************************************************************************/
#ifdef HAVE_CONFIG_H
#include "config.h"
#endif

#include "arm.h"
#include "etm.h"
#include "etb.h"
#include "image.h"
#include "arm_disassembler.h"
#include "register.h"
#include "etm_dummy.h"

/*
 * ARM "Embedded Trace Macrocell" (ETM) support -- direct JTAG access.
 *
 * ETM modules collect instruction and/or data trace information, compress
 * it, and transfer it to a debugging host through either a (buffered) trace
 * port (often a 38-pin Mictor connector) or an Embedded Trace Buffer (ETB).
 *
 * There are several generations of these modules.  Original versions have
 * JTAG access through a dedicated scan chain.  Recent versions have added
 * access via coprocessor instructions, memory addressing, and the ARM Debug
 * Interface v5 (ADIv5); and phased out direct JTAG access.
 *
 * This code supports up to the ETMv1.3 architecture, as seen in ETM9 and
 * most common ARM9 systems.  Note: "CoreSight ETM9" implements ETMv3.2,
 * implying non-JTAG connectivity options.
 *
 * Relevant documentation includes:
 *  ARM DDI 0157G ... ETM9 (r2p2) Technical Reference Manual
 *  ARM DDI 0315B ... CoreSight ETM9 (r0p1) Technical Reference Manual
 *  ARM IHI 0014O ... Embedded Trace Macrocell, Architecture Specification
 */

enum {
	RO,				/* read/only */
	WO,				/* write/only */
	RW,				/* read/write */
};

struct etm_reg_info {
	uint8_t addr;
	uint8_t size;			/* low-N of 32 bits */
	uint8_t mode;			/* RO, WO, RW */
	uint8_t bcd_vers;		/* 1.0, 2.0, etc */
	const char *name;
};

/*
 * Registers 0..0x7f are JTAG-addressable using scanchain 6.
 * (Or on some processors, through coprocessor operations.)
 * Newer versions of ETM make some W/O registers R/W, and
 * provide definitions for some previously-unused bits.
 */

/* core registers used to version/configure the ETM */
static const struct etm_reg_info etm_core[] = {
	/* NOTE: we "know" the order here ... */
	{ ETM_CONFIG, 32, RO, 0x10, "ETM_config", },
	{ ETM_ID, 32, RO, 0x20, "ETM_id", },
};

/* basic registers that are always there given the right ETM version */
static const struct etm_reg_info etm_basic[] = {
	/* ETM Trace Registers */
	{ ETM_CTRL, 32, RW, 0x10, "ETM_ctrl", },
	{ ETM_TRIG_EVENT, 17, WO, 0x10, "ETM_trig_event", },
	{ ETM_ASIC_CTRL,  8, WO, 0x10, "ETM_asic_ctrl", },
	{ ETM_STATUS,  3, RO, 0x11, "ETM_status", },
	{ ETM_SYS_CONFIG,  9, RO, 0x12, "ETM_sys_config", },

	/* TraceEnable configuration */
	{ ETM_TRACE_RESOURCE_CTRL, 32, WO, 0x12, "ETM_trace_resource_ctrl", },
	{ ETM_TRACE_EN_CTRL2, 16, WO, 0x12, "ETM_trace_en_ctrl2", },
	{ ETM_TRACE_EN_EVENT, 17, WO, 0x10, "ETM_trace_en_event", },
	{ ETM_TRACE_EN_CTRL1, 26, WO, 0x10, "ETM_trace_en_ctrl1", },

	/* ViewData configuration (data trace) */
	{ ETM_VIEWDATA_EVENT, 17, WO, 0x10, "ETM_viewdata_event", },
	{ ETM_VIEWDATA_CTRL1, 32, WO, 0x10, "ETM_viewdata_ctrl1", },
	{ ETM_VIEWDATA_CTRL2, 32, WO, 0x10, "ETM_viewdata_ctrl2", },
	{ ETM_VIEWDATA_CTRL3, 17, WO, 0x10, "ETM_viewdata_ctrl3", },

	/* REVISIT exclude VIEWDATA_CTRL2 when it's not there */

	{ 0x78, 12, WO, 0x20, "ETM_sync_freq", },
	{ 0x7a, 22, RO, 0x31, "ETM_config_code_ext", },
	{ 0x7b, 32, WO, 0x31, "ETM_ext_input_select", },
	{ 0x7c, 32, WO, 0x34, "ETM_trace_start_stop", },
	{ 0x7d, 8, WO, 0x34, "ETM_behavior_control", },
};

static const struct etm_reg_info etm_fifofull[] = {
	/* FIFOFULL configuration */
	{ ETM_FIFOFULL_REGION, 25, WO, 0x10, "ETM_fifofull_region", },
	{ ETM_FIFOFULL_LEVEL,  8, WO, 0x10, "ETM_fifofull_level", },
};

static const struct etm_reg_info etm_addr_comp[] = {
	/* Address comparator register pairs */
#define ADDR_COMPARATOR(i) \
		{ ETM_ADDR_COMPARATOR_VALUE + (i) - 1, 32, WO, 0x10, \
				"ETM_addr_" #i "_comparator_value", }, \
		{ ETM_ADDR_ACCESS_TYPE + (i) - 1,  7, WO, 0x10, \
				"ETM_addr_" #i "_access_type", }
	ADDR_COMPARATOR(1),
	ADDR_COMPARATOR(2),
	ADDR_COMPARATOR(3),
	ADDR_COMPARATOR(4),
	ADDR_COMPARATOR(5),
	ADDR_COMPARATOR(6),
	ADDR_COMPARATOR(7),
	ADDR_COMPARATOR(8),

	ADDR_COMPARATOR(9),
	ADDR_COMPARATOR(10),
	ADDR_COMPARATOR(11),
	ADDR_COMPARATOR(12),
	ADDR_COMPARATOR(13),
	ADDR_COMPARATOR(14),
	ADDR_COMPARATOR(15),
	ADDR_COMPARATOR(16),
	{ 0, 0, 0, 0, NULL }
#undef ADDR_COMPARATOR
};

static const struct etm_reg_info etm_data_comp[] = {
	/* Data Value Comparators (NOTE: odd addresses are reserved) */
#define DATA_COMPARATOR(i) \
		{ ETM_DATA_COMPARATOR_VALUE + 2*(i) - 1, 32, WO, 0x10, \
				"ETM_data_" #i "_comparator_value", }, \
		{ ETM_DATA_COMPARATOR_MASK + 2*(i) - 1, 32, WO, 0x10, \
				"ETM_data_" #i "_comparator_mask", }
	DATA_COMPARATOR(1),
	DATA_COMPARATOR(2),
	DATA_COMPARATOR(3),
	DATA_COMPARATOR(4),
	DATA_COMPARATOR(5),
	DATA_COMPARATOR(6),
	DATA_COMPARATOR(7),
	DATA_COMPARATOR(8),
	{ 0, 0, 0, 0, NULL }
#undef DATA_COMPARATOR
};

static const struct etm_reg_info etm_counters[] = {
#define ETM_COUNTER(i) \
		{ ETM_COUNTER_RELOAD_VALUE + (i) - 1, 16, WO, 0x10, \
				"ETM_counter_" #i "_reload_value", }, \
		{ ETM_COUNTER_ENABLE + (i) - 1, 18, WO, 0x10, \
				"ETM_counter_" #i "_enable", }, \
		{ ETM_COUNTER_RELOAD_EVENT + (i) - 1, 17, WO, 0x10, \
				"ETM_counter_" #i "_reload_event", }, \
		{ ETM_COUNTER_VALUE + (i) - 1, 16, RO, 0x10, \
				"ETM_counter_" #i "_value", }
	ETM_COUNTER(1),
	ETM_COUNTER(2),
	ETM_COUNTER(3),
	ETM_COUNTER(4),
	{ 0, 0, 0, 0, NULL }
#undef ETM_COUNTER
};

static const struct etm_reg_info etm_sequencer[] = {
#define ETM_SEQ(i) \
		{ ETM_SEQUENCER_EVENT + (i), 17, WO, 0x10, \
				"ETM_sequencer_event" #i, }
	ETM_SEQ(0),				/* 1->2 */
	ETM_SEQ(1),				/* 2->1 */
	ETM_SEQ(2),				/* 2->3 */
	ETM_SEQ(3),				/* 3->1 */
	ETM_SEQ(4),				/* 3->2 */
	ETM_SEQ(5),				/* 1->3 */
#undef ETM_SEQ
	/* 0x66 reserved */
	{ ETM_SEQUENCER_STATE,  2, RO, 0x10, "ETM_sequencer_state", },
};

static const struct etm_reg_info etm_outputs[] = {
#define ETM_OUTPUT(i) \
		{ ETM_EXTERNAL_OUTPUT + (i) - 1, 17, WO, 0x10, \
				"ETM_external_output" #i, }

	ETM_OUTPUT(1),
	ETM_OUTPUT(2),
	ETM_OUTPUT(3),
	ETM_OUTPUT(4),
	{ 0, 0, 0, 0, NULL }
#undef ETM_OUTPUT
};

#if 0
	/* registers from 0x6c..0x7f were added after ETMv1.3 */

	/* Context ID Comparators */
	{ 0x6c, 32, RO, 0x20, "ETM_contextid_comparator_value1", }
	{ 0x6d, 32, RO, 0x20, "ETM_contextid_comparator_value2", }
	{ 0x6e, 32, RO, 0x20, "ETM_contextid_comparator_value3", }
	{ 0x6f, 32, RO, 0x20, "ETM_contextid_comparator_mask", }
#endif

static int etm_get_reg(struct reg *reg);
static int etm_read_reg_w_check(struct reg *reg,
	uint8_t *check_value, uint8_t *check_mask);
static int etm_register_user_commands(struct command_context *cmd_ctx);
static int etm_set_reg_w_exec(struct reg *reg, uint8_t *buf);
static int etm_write_reg(struct reg *reg, uint32_t value);

static const struct reg_arch_type etm_scan6_type = {
	.get = etm_get_reg,
	.set = etm_set_reg_w_exec,
};

/* Look up register by ID ... most ETM instances only
 * support a subset of the possible registers.
 */
static struct reg *etm_reg_lookup(struct etm_context *etm_ctx, unsigned id)
{
	struct reg_cache *cache = etm_ctx->reg_cache;
	unsigned i;

	for (i = 0; i < cache->num_regs; i++) {
		struct etm_reg *reg = cache->reg_list[i].arch_info;

		if (reg->reg_info->addr == id)
			return &cache->reg_list[i];
	}

	/* caller asking for nonexistent register is a bug!
	 * REVISIT say which of the N targets was involved */
	LOG_ERROR("ETM: register 0x%02x not available", id);
	return NULL;
}

static void etm_reg_add(unsigned bcd_vers, struct arm_jtag *jtag_info,
	struct reg_cache *cache, struct etm_reg *ereg,
	const struct etm_reg_info *r, unsigned nreg)
{
	struct reg *reg = cache->reg_list;

	reg += cache->num_regs;
	ereg += cache->num_regs;

	/* add up to "nreg" registers from "r", if supported by this
	 * version of the ETM, to the specified cache.
	 */
	for (; nreg--; r++) {
		/* No more registers to add */
		if (!r->size) {
			LOG_ERROR("etm_reg_add is requested to add non-existing registers, ETM config might be bogus");
			return;
		}

		/* this ETM may be too old to have some registers */
		if (r->bcd_vers > bcd_vers)
			continue;

		reg->name = r->name;
		reg->size = r->size;
		reg->value = ereg->value;
		reg->arch_info = ereg;
		reg->type = &etm_scan6_type;
		reg++;
		cache->num_regs++;

		ereg->reg_info = r;
		ereg->jtag_info = jtag_info;
		ereg++;
	}
}

struct reg_cache *etm_build_reg_cache(struct target *target,
	struct arm_jtag *jtag_info, struct etm_context *etm_ctx)
{
	struct reg_cache *reg_cache = malloc(sizeof(struct reg_cache));
	struct reg *reg_list = NULL;
	struct etm_reg *arch_info = NULL;
	unsigned bcd_vers, config;

	/* the actual registers are kept in two arrays */
	reg_list = calloc(128, sizeof(struct reg));
	arch_info = calloc(128, sizeof(struct etm_reg));

<<<<<<< HEAD
	if (reg_cache == NULL || reg_list == NULL || arch_info == NULL) {
=======
	if (!reg_cache || !reg_list || !arch_info) {
>>>>>>> 25488359
		LOG_ERROR("No memory");
		goto fail;
	}

	/* fill in values for the reg cache */
	reg_cache->name = "etm registers";
	reg_cache->next = NULL;
	reg_cache->reg_list = reg_list;
	reg_cache->num_regs = 0;

	/* add ETM_CONFIG, then parse its values to see
	 * which other registers exist in this ETM
	 */
	etm_reg_add(0x10, jtag_info, reg_cache, arch_info,
		etm_core, 1);

	etm_get_reg(reg_list);
	etm_ctx->config = buf_get_u32(arch_info->value, 0, 32);
	config = etm_ctx->config;

	/* figure ETM version then add base registers */
	if (config & (1 << 31)) {
		LOG_WARNING("ETMv2+ support is incomplete");

		/* REVISIT more registers may exist; they may now be
		 * readable; more register bits have defined meanings;
		 * don't presume trace start/stop support is present;
		 * and include any context ID comparator registers.
		 */
		etm_reg_add(0x20, jtag_info, reg_cache, arch_info,
			etm_core + 1, 1);
		etm_get_reg(reg_list + 1);
		etm_ctx->id = buf_get_u32(
				arch_info[1].value, 0, 32);
		LOG_DEBUG("ETM ID: %08x", (unsigned) etm_ctx->id);
		bcd_vers = 0x10 + (((etm_ctx->id) >> 4) & 0xff);

	} else {
		switch (config >> 28) {
			case 7:
			case 5:
			case 3:
				bcd_vers = 0x13;
				break;
			case 4:
			case 2:
				bcd_vers = 0x12;
				break;
			case 1:
				bcd_vers = 0x11;
				break;
			case 0:
				bcd_vers = 0x10;
				break;
			default:
				LOG_WARNING("Bad ETMv1 protocol %d", config >> 28);
				goto fail;
		}
	}
	etm_ctx->bcd_vers = bcd_vers;
	LOG_INFO("ETM v%d.%d", bcd_vers >> 4, bcd_vers & 0xf);

	etm_reg_add(bcd_vers, jtag_info, reg_cache, arch_info,
		etm_basic, ARRAY_SIZE(etm_basic));

	/* address and data comparators; counters; outputs */
	etm_reg_add(bcd_vers, jtag_info, reg_cache, arch_info,
		etm_addr_comp, 4 * (0x0f & (config >> 0)));
	etm_reg_add(bcd_vers, jtag_info, reg_cache, arch_info,
		etm_data_comp, 2 * (0x0f & (config >> 4)));
	etm_reg_add(bcd_vers, jtag_info, reg_cache, arch_info,
		etm_counters, 4 * (0x07 & (config >> 13)));
	etm_reg_add(bcd_vers, jtag_info, reg_cache, arch_info,
		etm_outputs, (0x07 & (config >> 20)));

	/* FIFOFULL presence is optional
	 * REVISIT for ETMv1.2 and later, don't bother adding this
	 * unless ETM_SYS_CONFIG says it's also *supported* ...
	 */
	if (config & (1 << 23))
		etm_reg_add(bcd_vers, jtag_info, reg_cache, arch_info,
			etm_fifofull, ARRAY_SIZE(etm_fifofull));

	/* sequencer is optional (for state-dependant triggering) */
	if (config & (1 << 16))
		etm_reg_add(bcd_vers, jtag_info, reg_cache, arch_info,
			etm_sequencer, ARRAY_SIZE(etm_sequencer));

	/* REVISIT could realloc and likely save half the memory
	 * in the two chunks we allocated...
	 */

	/* the ETM might have an ETB connected */
	if (strcmp(etm_ctx->capture_driver->name, "etb") == 0) {
		struct etb *etb = etm_ctx->capture_driver_priv;

		if (!etb) {
			LOG_ERROR("etb selected as etm capture driver, but no ETB configured");
			goto fail;
		}

		reg_cache->next = etb_build_reg_cache(etb);

		etb->reg_cache = reg_cache->next;
	}

	etm_ctx->reg_cache = reg_cache;
	return reg_cache;

fail:
	free(reg_cache);
	free(reg_list);
	free(arch_info);
	return NULL;
}

static int etm_read_reg(struct reg *reg)
{
	return etm_read_reg_w_check(reg, NULL, NULL);
}

static int etm_store_reg(struct reg *reg)
{
	return etm_write_reg(reg, buf_get_u32(reg->value, 0, reg->size));
}

int etm_setup(struct target *target)
{
	int retval;
	uint32_t etm_ctrl_value;
	struct arm *arm = target_to_arm(target);
	struct etm_context *etm_ctx = arm->etm;
	struct reg *etm_ctrl_reg;

	etm_ctrl_reg = etm_reg_lookup(etm_ctx, ETM_CTRL);
	if (!etm_ctrl_reg)
		return ERROR_OK;

	/* initialize some ETM control register settings */
	etm_get_reg(etm_ctrl_reg);
	etm_ctrl_value = buf_get_u32(etm_ctrl_reg->value, 0, 32);

	/* clear the ETM powerdown bit (0) */
	etm_ctrl_value &= ~ETM_CTRL_POWERDOWN;

	/* configure port width (21,6:4), mode (13,17:16) and
	 * for older modules clocking (13)
	 */
	etm_ctrl_value = (etm_ctrl_value
		& ~ETM_PORT_WIDTH_MASK
		& ~ETM_PORT_MODE_MASK
		& ~ETM_CTRL_DBGRQ
		& ~ETM_PORT_CLOCK_MASK)
		| etm_ctx->control;

	buf_set_u32(etm_ctrl_reg->value, 0, 32, etm_ctrl_value);
	etm_store_reg(etm_ctrl_reg);

	etm_ctx->control = etm_ctrl_value;

	retval = jtag_execute_queue();
	if (retval != ERROR_OK)
		return retval;

	/* REVISIT for ETMv3.0 and later, read ETM_sys_config to
	 * verify that those width and mode settings are OK ...
	 */

	retval = etm_ctx->capture_driver->init(etm_ctx);
	if (retval != ERROR_OK) {
		LOG_ERROR("ETM capture driver initialization failed");
		return retval;
	}
	return ERROR_OK;
}

static int etm_get_reg(struct reg *reg)
{
	int retval;

	retval = etm_read_reg(reg);
	if (retval != ERROR_OK) {
		LOG_ERROR("BUG: error scheduling etm register read");
		return retval;
	}

	retval = jtag_execute_queue();
	if (retval != ERROR_OK) {
		LOG_ERROR("register read failed");
		return retval;
	}

	return ERROR_OK;
}

static int etm_read_reg_w_check(struct reg *reg,
	uint8_t *check_value, uint8_t *check_mask)
{
	struct etm_reg *etm_reg = reg->arch_info;
	assert(etm_reg);
	const struct etm_reg_info *r = etm_reg->reg_info;
	uint8_t reg_addr = r->addr & 0x7f;
	struct scan_field fields[3];
	int retval;

	if (etm_reg->reg_info->mode == WO) {
		LOG_ERROR("BUG: can't read write-only register %s", r->name);
		return ERROR_COMMAND_SYNTAX_ERROR;
	}

	LOG_DEBUG("%s (%u)", r->name, reg_addr);

	retval = arm_jtag_scann(etm_reg->jtag_info, 0x6, TAP_IDLE);
	if (retval != ERROR_OK)
		return retval;
	retval = arm_jtag_set_instr(etm_reg->jtag_info->tap,
			etm_reg->jtag_info->intest_instr,
			NULL,
			TAP_IDLE);
	if (retval != ERROR_OK)
		return retval;

	fields[0].num_bits = 32;
	fields[0].out_value = reg->value;
	fields[0].in_value = NULL;
	fields[0].check_value = NULL;
	fields[0].check_mask = NULL;

	fields[1].num_bits = 7;
	uint8_t temp1 = 0;
	fields[1].out_value = &temp1;
	buf_set_u32(&temp1, 0, 7, reg_addr);
	fields[1].in_value = NULL;
	fields[1].check_value = NULL;
	fields[1].check_mask = NULL;

	fields[2].num_bits = 1;
	uint8_t temp2 = 0;
	fields[2].out_value = &temp2;
	buf_set_u32(&temp2, 0, 1, 0);
	fields[2].in_value = NULL;
	fields[2].check_value = NULL;
	fields[2].check_mask = NULL;

	jtag_add_dr_scan(etm_reg->jtag_info->tap, 3, fields, TAP_IDLE);

	fields[0].in_value = reg->value;
	fields[0].check_value = check_value;
	fields[0].check_mask = check_mask;

	jtag_add_dr_scan_check(etm_reg->jtag_info->tap, 3, fields, TAP_IDLE);

	return ERROR_OK;
}

static int etm_set_reg(struct reg *reg, uint32_t value)
{
	int retval = etm_write_reg(reg, value);
	if (retval != ERROR_OK) {
		LOG_ERROR("BUG: error scheduling etm register write");
		return retval;
	}

	buf_set_u32(reg->value, 0, reg->size, value);
	reg->valid = 1;
	reg->dirty = 0;

	return ERROR_OK;
}

static int etm_set_reg_w_exec(struct reg *reg, uint8_t *buf)
{
	int retval;

	etm_set_reg(reg, buf_get_u32(buf, 0, reg->size));

	retval = jtag_execute_queue();
	if (retval != ERROR_OK) {
		LOG_ERROR("register write failed");
		return retval;
	}
	return ERROR_OK;
}

static int etm_write_reg(struct reg *reg, uint32_t value)
{
	struct etm_reg *etm_reg = reg->arch_info;
	const struct etm_reg_info *r = etm_reg->reg_info;
	uint8_t reg_addr = r->addr & 0x7f;
	struct scan_field fields[3];
	int retval;

	if (etm_reg->reg_info->mode == RO) {
		LOG_ERROR("BUG: can't write read--only register %s", r->name);
		return ERROR_COMMAND_SYNTAX_ERROR;
	}

	LOG_DEBUG("%s (%u): 0x%8.8" PRIx32 "", r->name, reg_addr, value);

	retval = arm_jtag_scann(etm_reg->jtag_info, 0x6, TAP_IDLE);
	if (retval != ERROR_OK)
		return retval;
	retval = arm_jtag_set_instr(etm_reg->jtag_info->tap,
			etm_reg->jtag_info->intest_instr,
			NULL,
			TAP_IDLE);
	if (retval != ERROR_OK)
		return retval;

	fields[0].num_bits = 32;
	uint8_t tmp1[4];
	fields[0].out_value = tmp1;
	buf_set_u32(tmp1, 0, 32, value);
	fields[0].in_value = NULL;

	fields[1].num_bits = 7;
	uint8_t tmp2 = 0;
	fields[1].out_value = &tmp2;
	buf_set_u32(&tmp2, 0, 7, reg_addr);
	fields[1].in_value = NULL;

	fields[2].num_bits = 1;
	uint8_t tmp3 = 0;
	fields[2].out_value = &tmp3;
	buf_set_u32(&tmp3, 0, 1, 1);
	fields[2].in_value = NULL;

	jtag_add_dr_scan(etm_reg->jtag_info->tap, 3, fields, TAP_IDLE);

	return ERROR_OK;
}


/* ETM trace analysis functionality */

static struct etm_capture_driver *etm_capture_drivers[] = {
	&etb_capture_driver,
	&etm_dummy_capture_driver,
	NULL
};

static int etm_read_instruction(struct etm_context *ctx, struct arm_instruction *instruction)
{
	int section = -1;
	size_t size_read;
	uint32_t opcode;
	int retval;

	if (!ctx->image)
		return ERROR_TRACE_IMAGE_UNAVAILABLE;

	/* search for the section the current instruction belongs to */
	for (unsigned int i = 0; i < ctx->image->num_sections; i++) {
		if ((ctx->image->sections[i].base_address <= ctx->current_pc) &&
			(ctx->image->sections[i].base_address + ctx->image->sections[i].size >
			ctx->current_pc)) {
			section = i;
			break;
		}
	}

	if (section == -1) {
		/* current instruction couldn't be found in the image */
		return ERROR_TRACE_INSTRUCTION_UNAVAILABLE;
	}

	if (ctx->core_state == ARM_STATE_ARM) {
		uint8_t buf[4];
		retval = image_read_section(ctx->image, section,
				ctx->current_pc -
				ctx->image->sections[section].base_address,
				4, buf, &size_read);
		if (retval != ERROR_OK) {
			LOG_ERROR("error while reading instruction");
			return ERROR_TRACE_INSTRUCTION_UNAVAILABLE;
		}
		opcode = target_buffer_get_u32(ctx->target, buf);
		arm_evaluate_opcode(opcode, ctx->current_pc, instruction);
	} else if (ctx->core_state == ARM_STATE_THUMB) {
		uint8_t buf[2];
		retval = image_read_section(ctx->image, section,
				ctx->current_pc -
				ctx->image->sections[section].base_address,
				2, buf, &size_read);
		if (retval != ERROR_OK) {
			LOG_ERROR("error while reading instruction");
			return ERROR_TRACE_INSTRUCTION_UNAVAILABLE;
		}
		opcode = target_buffer_get_u16(ctx->target, buf);
		thumb_evaluate_opcode(opcode, ctx->current_pc, instruction);
	} else if (ctx->core_state == ARM_STATE_JAZELLE) {
		LOG_ERROR("BUG: tracing of jazelle code not supported");
		return ERROR_FAIL;
	} else {
		LOG_ERROR("BUG: unknown core state encountered");
		return ERROR_FAIL;
	}

	return ERROR_OK;
}

static int etmv1_next_packet(struct etm_context *ctx, uint8_t *packet, int apo)
{
	while (ctx->data_index < ctx->trace_depth) {
		/* if the caller specified an address packet offset, skip until the
		 * we reach the n-th cycle marked with tracesync */
		if (apo > 0) {
			if (ctx->trace_data[ctx->data_index].flags & ETMV1_TRACESYNC_CYCLE)
				apo--;

			if (apo > 0) {
				ctx->data_index++;
				ctx->data_half = 0;
			}
			continue;
		}

		/* no tracedata output during a TD cycle
		 * or in a trigger cycle */
		if ((ctx->trace_data[ctx->data_index].pipestat == STAT_TD)
			|| (ctx->trace_data[ctx->data_index].flags & ETMV1_TRIGGER_CYCLE)) {
			ctx->data_index++;
			ctx->data_half = 0;
			continue;
		}

		/* FIXME there are more port widths than these... */
		if ((ctx->control & ETM_PORT_WIDTH_MASK) == ETM_PORT_16BIT) {
			if (ctx->data_half == 0) {
				*packet = ctx->trace_data[ctx->data_index].packet & 0xff;
				ctx->data_half = 1;
			} else {
				*packet = (ctx->trace_data[ctx->data_index].packet & 0xff00) >> 8;
				ctx->data_half = 0;
				ctx->data_index++;
			}
		} else if ((ctx->control & ETM_PORT_WIDTH_MASK) == ETM_PORT_8BIT) {
			*packet = ctx->trace_data[ctx->data_index].packet & 0xff;
			ctx->data_index++;
		} else {
			/* on a 4-bit port, a packet will be output during two consecutive cycles */
			if (ctx->data_index > (ctx->trace_depth - 2))
				return -1;

			*packet = ctx->trace_data[ctx->data_index].packet & 0xf;
			*packet |= (ctx->trace_data[ctx->data_index + 1].packet & 0xf) << 4;
			ctx->data_index += 2;
		}

		return 0;
	}

	return -1;
}

static int etmv1_branch_address(struct etm_context *ctx)
{
	int retval;
	uint8_t packet;
	int shift = 0;
	int apo;
	uint32_t i;

	/* quit analysis if less than two cycles are left in the trace
	 * because we can't extract the APO */
	if (ctx->data_index > (ctx->trace_depth - 2))
		return -1;

	/* a BE could be output during an APO cycle, skip the current
	 * and continue with the new one */
	if (ctx->trace_data[ctx->pipe_index + 1].pipestat & 0x4)
		return 1;
	if (ctx->trace_data[ctx->pipe_index + 2].pipestat & 0x4)
		return 2;

	/* address packet offset encoded in the next two cycles' pipestat bits */
	apo = ctx->trace_data[ctx->pipe_index + 1].pipestat & 0x3;
	apo |= (ctx->trace_data[ctx->pipe_index + 2].pipestat & 0x3) << 2;

	/* count number of tracesync cycles between current pipe_index and data_index
	 * i.e. the number of tracesyncs that data_index already passed by
	 * to subtract them from the APO */
	for (i = ctx->pipe_index; i < ctx->data_index; i++) {
		if (ctx->trace_data[ctx->pipe_index + 1].pipestat & ETMV1_TRACESYNC_CYCLE)
			apo--;
	}

	/* extract up to four 7-bit packets */
	do {
		retval = etmv1_next_packet(ctx, &packet, (shift == 0) ? apo + 1 : 0);
		if (retval != 0)
			return -1;
		ctx->last_branch &= ~(0x7f << shift);
		ctx->last_branch |= (packet & 0x7f) << shift;
		shift += 7;
	} while ((packet & 0x80) && (shift < 28));

	/* one last packet holding 4 bits of the address, plus the branch reason code */
	if ((shift == 28) && (packet & 0x80)) {
		retval = etmv1_next_packet(ctx, &packet, 0);
		if (retval != 0)
			return -1;
		ctx->last_branch &= 0x0fffffff;
		ctx->last_branch |= (packet & 0x0f) << 28;
		ctx->last_branch_reason = (packet & 0x70) >> 4;
		shift += 4;
	} else
		ctx->last_branch_reason = 0;

	if (shift == 32)
		ctx->pc_ok = 1;

	/* if a full address was output, we might have branched into Jazelle state */
	if ((shift == 32) && (packet & 0x80))
		ctx->core_state = ARM_STATE_JAZELLE;
	else {
		/* if we didn't branch into Jazelle state, the current processor state is
		 * encoded in bit 0 of the branch target address */
		if (ctx->last_branch & 0x1) {
			ctx->core_state = ARM_STATE_THUMB;
			ctx->last_branch &= ~0x1;
		} else {
			ctx->core_state = ARM_STATE_ARM;
			ctx->last_branch &= ~0x3;
		}
	}

	return 0;
}

static int etmv1_data(struct etm_context *ctx, int size, uint32_t *data)
{
	int j;
	uint8_t buf[4];
	int retval;

	for (j = 0; j < size; j++) {
		retval = etmv1_next_packet(ctx, &buf[j], 0);
		if (retval != 0)
			return -1;
	}

	if (size == 8) {
		LOG_ERROR("TODO: add support for 64-bit values");
		return -1;
	} else if (size == 4)
		*data = target_buffer_get_u32(ctx->target, buf);
	else if (size == 2)
		*data = target_buffer_get_u16(ctx->target, buf);
	else if (size == 1)
		*data = buf[0];
	else
		return -1;

	return 0;
}

static int etmv1_analyze_trace(struct etm_context *ctx, struct command_invocation *cmd)
{
	int retval;
	struct arm_instruction instruction;

	/* read the trace data if it wasn't read already */
	if (ctx->trace_depth == 0)
		ctx->capture_driver->read_trace(ctx);

	if (ctx->trace_depth == 0) {
		command_print(cmd, "Trace is empty.");
		return ERROR_OK;
	}

	/* start at the beginning of the captured trace */
	ctx->pipe_index = 0;
	ctx->data_index = 0;
	ctx->data_half = 0;

	/* neither the PC nor the data pointer are valid */
	ctx->pc_ok = 0;
	ctx->ptr_ok = 0;

	while (ctx->pipe_index < ctx->trace_depth) {
		uint8_t pipestat = ctx->trace_data[ctx->pipe_index].pipestat;
		uint32_t next_pc = ctx->current_pc;
		uint32_t old_data_index = ctx->data_index;
		uint32_t old_data_half = ctx->data_half;
		uint32_t old_index = ctx->pipe_index;
		uint32_t last_instruction = ctx->last_instruction;
		uint32_t cycles = 0;
		int current_pc_ok = ctx->pc_ok;

		if (ctx->trace_data[ctx->pipe_index].flags & ETMV1_TRIGGER_CYCLE)
			command_print(cmd, "--- trigger ---");

		/* instructions execute in IE/D or BE/D cycles */
		if ((pipestat == STAT_IE) || (pipestat == STAT_ID))
			ctx->last_instruction = ctx->pipe_index;

		/* if we don't have a valid pc skip until we reach an indirect branch */
		if ((!ctx->pc_ok) && (pipestat != STAT_BE)) {
			ctx->pipe_index++;
			continue;
		}

		/* any indirect branch could have interrupted instruction flow
		 * - the branch reason code could indicate a trace discontinuity
		 * - a branch to the exception vectors indicates an exception
		 */
		if ((pipestat == STAT_BE) || (pipestat == STAT_BD)) {
			/* backup current data index, to be able to consume the branch address
			 * before examining data address and values
			 */
			old_data_index = ctx->data_index;
			old_data_half = ctx->data_half;

			ctx->last_instruction = ctx->pipe_index;

			retval = etmv1_branch_address(ctx);
			if (retval != 0) {
				/* negative return value from etmv1_branch_address means we ran out of packets,
				 * quit analysing the trace */
				if (retval < 0)
					break;

				/* a positive return values means the current branch was abandoned,
				 * and a new branch was encountered in cycle ctx->pipe_index + retval;
				 */
				LOG_WARNING(
					"abandoned branch encountered, correctness of analysis uncertain");
				ctx->pipe_index += retval;
				continue;
			}

			/* skip over APO cycles */
			ctx->pipe_index += 2;

			switch (ctx->last_branch_reason) {
				case 0x0:	/* normal PC change */
					next_pc = ctx->last_branch;
					break;
				case 0x1:	/* tracing enabled */
					command_print(cmd,
						"--- tracing enabled at 0x%8.8" PRIx32 " ---",
						ctx->last_branch);
					ctx->current_pc = ctx->last_branch;
					ctx->pipe_index++;
					continue;
					break;
				case 0x2:	/* trace restarted after FIFO overflow */
					command_print(cmd,
						"--- trace restarted after FIFO overflow at 0x%8.8" PRIx32 " ---",
						ctx->last_branch);
					ctx->current_pc = ctx->last_branch;
					ctx->pipe_index++;
					continue;
					break;
				case 0x3:	/* exit from debug state */
					command_print(cmd,
						"--- exit from debug state at 0x%8.8" PRIx32 " ---",
						ctx->last_branch);
					ctx->current_pc = ctx->last_branch;
					ctx->pipe_index++;
					continue;
					break;
				case 0x4:	/* periodic synchronization point */
					next_pc = ctx->last_branch;
					/* if we had no valid PC prior to this synchronization point,
					 * we have to move on with the next trace cycle
					 */
					if (!current_pc_ok) {
						command_print(cmd,
							"--- periodic synchronization point at 0x%8.8" PRIx32 " ---",
							next_pc);
						ctx->current_pc = next_pc;
						ctx->pipe_index++;
						continue;
					}
					break;
				default:	/* reserved */
					LOG_ERROR(
						"BUG: branch reason code 0x%" PRIx32 " is reserved",
						ctx->last_branch_reason);
					return ERROR_FAIL;
			}

			/* if we got here the branch was a normal PC change
			 * (or a periodic synchronization point, which means the same for that matter)
			 * if we didn't acquire a complete PC continue with the next cycle
			 */
			if (!ctx->pc_ok)
				continue;

			/* indirect branch to the exception vector means an exception occurred */
			if ((ctx->last_branch <= 0x20)
				|| ((ctx->last_branch >= 0xffff0000) &&
				(ctx->last_branch <= 0xffff0020))) {
				if ((ctx->last_branch & 0xff) == 0x10)
					command_print(cmd, "data abort");
				else {
					command_print(cmd,
						"exception vector 0x%2.2" PRIx32 "",
						ctx->last_branch);
					ctx->current_pc = ctx->last_branch;
					ctx->pipe_index++;
					continue;
				}
			}
		}

		/* an instruction was executed (or not, depending on the condition flags)
		 * retrieve it from the image for displaying */
		if (ctx->pc_ok && (pipestat != STAT_WT) && (pipestat != STAT_TD) &&
			!(((pipestat == STAT_BE) || (pipestat == STAT_BD)) &&
			((ctx->last_branch_reason != 0x0) && (ctx->last_branch_reason != 0x4)))) {
			retval = etm_read_instruction(ctx, &instruction);
			if (retval != ERROR_OK) {
				/* can't continue tracing with no image available */
				if (retval == ERROR_TRACE_IMAGE_UNAVAILABLE)
					return retval;
				else if (retval == ERROR_TRACE_INSTRUCTION_UNAVAILABLE) {
					/* TODO: handle incomplete images
					 * for now we just quit the analysis*/
					return retval;
				}
			}

			cycles = old_index - last_instruction;
		}

		if ((pipestat == STAT_ID) || (pipestat == STAT_BD)) {
			uint32_t new_data_index = ctx->data_index;
			uint32_t new_data_half = ctx->data_half;

			/* in case of a branch with data, the branch target address was consumed before
			 * we temporarily go back to the saved data index */
			if (pipestat == STAT_BD) {
				ctx->data_index = old_data_index;
				ctx->data_half = old_data_half;
			}

			if (ctx->control & ETM_CTRL_TRACE_ADDR) {
				uint8_t packet;
				int shift = 0;

				do {
					retval = etmv1_next_packet(ctx, &packet, 0);
					if (retval != 0)
						return ERROR_ETM_ANALYSIS_FAILED;
					ctx->last_ptr &= ~(0x7f << shift);
					ctx->last_ptr |= (packet & 0x7f) << shift;
					shift += 7;
				} while ((packet & 0x80) && (shift < 32));

				if (shift >= 32)
					ctx->ptr_ok = 1;

				if (ctx->ptr_ok)
					command_print(cmd,
						"address: 0x%8.8" PRIx32 "",
						ctx->last_ptr);
			}

			if (ctx->control & ETM_CTRL_TRACE_DATA) {
				if ((instruction.type == ARM_LDM) ||
					(instruction.type == ARM_STM)) {
					int i;
					for (i = 0; i < 16; i++) {
						if (instruction.info.load_store_multiple.register_list
							& (1 << i)) {
							uint32_t data;
							if (etmv1_data(ctx, 4, &data) != 0)
								return ERROR_ETM_ANALYSIS_FAILED;
							command_print(cmd,
								"data: 0x%8.8" PRIx32 "",
								data);
						}
					}
				} else if ((instruction.type >= ARM_LDR) &&
					(instruction.type <= ARM_STRH)) {
					uint32_t data;
					if (etmv1_data(ctx, arm_access_size(&instruction),
						&data) != 0)
						return ERROR_ETM_ANALYSIS_FAILED;
					command_print(cmd, "data: 0x%8.8" PRIx32 "", data);
				}
			}

			/* restore data index after consuming BD address and data */
			if (pipestat == STAT_BD) {
				ctx->data_index = new_data_index;
				ctx->data_half = new_data_half;
			}
		}

		/* adjust PC */
		if ((pipestat == STAT_IE) || (pipestat == STAT_ID)) {
			if (((instruction.type == ARM_B) ||
				(instruction.type == ARM_BL) ||
				(instruction.type == ARM_BLX)) &&
				(instruction.info.b_bl_bx_blx.target_address != 0xffffffff))
				next_pc = instruction.info.b_bl_bx_blx.target_address;
			else
				next_pc += (ctx->core_state == ARM_STATE_ARM) ? 4 : 2;
		} else if (pipestat == STAT_IN)
			next_pc += (ctx->core_state == ARM_STATE_ARM) ? 4 : 2;

		if ((pipestat != STAT_TD) && (pipestat != STAT_WT)) {
			char cycles_text[32] = "";

			/* if the trace was captured with cycle accurate tracing enabled,
			 * output the number of cycles since the last executed instruction
			 */
			if (ctx->control & ETM_CTRL_CYCLE_ACCURATE) {
				snprintf(cycles_text, 32, " (%i %s)",
					(int)cycles,
					(cycles == 1) ? "cycle" : "cycles");
			}

			command_print(cmd, "%s%s%s",
				instruction.text,
				(pipestat == STAT_IN) ? " (not executed)" : "",
				cycles_text);

			ctx->current_pc = next_pc;

			/* packets for an instruction don't start on or before the preceding
			 * functional pipestat (i.e. other than WT or TD)
			 */
			if (ctx->data_index <= ctx->pipe_index) {
				ctx->data_index = ctx->pipe_index + 1;
				ctx->data_half = 0;
			}
		}

		ctx->pipe_index += 1;
	}

	return ERROR_OK;
}

static COMMAND_HELPER(handle_etm_tracemode_command_update,
	uint32_t *mode)
{
	uint32_t tracemode;

	/* what parts of data access are traced? */
	if (strcmp(CMD_ARGV[0], "none") == 0)
		tracemode = 0;
	else if (strcmp(CMD_ARGV[0], "data") == 0)
		tracemode = ETM_CTRL_TRACE_DATA;
	else if (strcmp(CMD_ARGV[0], "address") == 0)
		tracemode = ETM_CTRL_TRACE_ADDR;
	else if (strcmp(CMD_ARGV[0], "all") == 0)
		tracemode = ETM_CTRL_TRACE_DATA | ETM_CTRL_TRACE_ADDR;
	else {
		command_print(CMD, "invalid option '%s'", CMD_ARGV[0]);
		return ERROR_COMMAND_SYNTAX_ERROR;
	}

	uint8_t context_id;
	COMMAND_PARSE_NUMBER(u8, CMD_ARGV[1], context_id);
	switch (context_id) {
		case 0:
			tracemode |= ETM_CTRL_CONTEXTID_NONE;
			break;
		case 8:
			tracemode |= ETM_CTRL_CONTEXTID_8;
			break;
		case 16:
			tracemode |= ETM_CTRL_CONTEXTID_16;
			break;
		case 32:
			tracemode |= ETM_CTRL_CONTEXTID_32;
			break;
		default:
			command_print(CMD, "invalid option '%s'", CMD_ARGV[1]);
			return ERROR_COMMAND_SYNTAX_ERROR;
	}

	bool etmv1_cycle_accurate;
	COMMAND_PARSE_ENABLE(CMD_ARGV[2], etmv1_cycle_accurate);
	if (etmv1_cycle_accurate)
		tracemode |= ETM_CTRL_CYCLE_ACCURATE;

	bool etmv1_branch_output;
	COMMAND_PARSE_ENABLE(CMD_ARGV[3], etmv1_branch_output);
	if (etmv1_branch_output)
		tracemode |= ETM_CTRL_BRANCH_OUTPUT;

	/* IGNORED:
	 *  - CPRT tracing (coprocessor register transfers)
	 *  - debug request (causes debug entry on trigger)
	 *  - stall on FIFOFULL (preventing tracedata loss)
	 */
	*mode = tracemode;

	return ERROR_OK;
}

COMMAND_HANDLER(handle_etm_tracemode_command)
{
	struct target *target = get_current_target(CMD_CTX);
	struct arm *arm = target_to_arm(target);
	struct etm_context *etm;

	if (!is_arm(arm)) {
		command_print(CMD, "ETM: current target isn't an ARM");
		return ERROR_FAIL;
	}

	etm = arm->etm;
	if (!etm) {
		command_print(CMD, "current target doesn't have an ETM configured");
		return ERROR_FAIL;
	}

	uint32_t tracemode = etm->control;

	switch (CMD_ARGC) {
		case 0:
			break;
		case 4:
			CALL_COMMAND_HANDLER(handle_etm_tracemode_command_update,
				&tracemode);
			break;
		default:
			return ERROR_COMMAND_SYNTAX_ERROR;
	}

	/**
	 * todo: fail if parameters were invalid for this hardware,
	 * or couldn't be written; display actual hardware state...
	 */

	command_print(CMD, "current tracemode configuration:");

	switch (tracemode & ETM_CTRL_TRACE_MASK) {
		default:
			command_print(CMD, "data tracing: none");
			break;
		case ETM_CTRL_TRACE_DATA:
			command_print(CMD, "data tracing: data only");
			break;
		case ETM_CTRL_TRACE_ADDR:
			command_print(CMD, "data tracing: address only");
			break;
		case ETM_CTRL_TRACE_DATA | ETM_CTRL_TRACE_ADDR:
			command_print(CMD, "data tracing: address and data");
			break;
	}

	switch (tracemode & ETM_CTRL_CONTEXTID_MASK) {
		case ETM_CTRL_CONTEXTID_NONE:
			command_print(CMD, "contextid tracing: none");
			break;
		case ETM_CTRL_CONTEXTID_8:
			command_print(CMD, "contextid tracing: 8 bit");
			break;
		case ETM_CTRL_CONTEXTID_16:
			command_print(CMD, "contextid tracing: 16 bit");
			break;
		case ETM_CTRL_CONTEXTID_32:
			command_print(CMD, "contextid tracing: 32 bit");
			break;
	}

	if (tracemode & ETM_CTRL_CYCLE_ACCURATE)
		command_print(CMD, "cycle-accurate tracing enabled");
	else
		command_print(CMD, "cycle-accurate tracing disabled");

	if (tracemode & ETM_CTRL_BRANCH_OUTPUT)
		command_print(CMD, "full branch address output enabled");
	else
		command_print(CMD, "full branch address output disabled");

#define TRACEMODE_MASK ( \
		ETM_CTRL_CONTEXTID_MASK	\
		| ETM_CTRL_BRANCH_OUTPUT \
		| ETM_CTRL_CYCLE_ACCURATE \
		| ETM_CTRL_TRACE_MASK \
		)

	/* only update ETM_CTRL register if tracemode changed */
	if ((etm->control & TRACEMODE_MASK) != tracemode) {
		struct reg *etm_ctrl_reg;

		etm_ctrl_reg = etm_reg_lookup(etm, ETM_CTRL);
		if (!etm_ctrl_reg)
			return ERROR_FAIL;

		etm->control &= ~TRACEMODE_MASK;
		etm->control |= tracemode & TRACEMODE_MASK;

		buf_set_u32(etm_ctrl_reg->value, 0, 32, etm->control);
		etm_store_reg(etm_ctrl_reg);

		/* invalidate old trace data */
		etm->capture_status = TRACE_IDLE;
		if (etm->trace_depth > 0) {
			free(etm->trace_data);
			etm->trace_data = NULL;
		}
		etm->trace_depth = 0;
	}

#undef TRACEMODE_MASK

	return ERROR_OK;
}

COMMAND_HANDLER(handle_etm_config_command)
{
	struct target *target;
	struct arm *arm;
	uint32_t portmode = 0x0;
	struct etm_context *etm_ctx;
	int i;

	if (CMD_ARGC != 5)
		return ERROR_COMMAND_SYNTAX_ERROR;

	target = get_target(CMD_ARGV[0]);
	if (!target) {
		LOG_ERROR("target '%s' not defined", CMD_ARGV[0]);
		return ERROR_FAIL;
	}

	arm = target_to_arm(target);
	if (!is_arm(arm)) {
		command_print(CMD, "target '%s' is '%s'; not an ARM",
			target_name(target),
			target_type_name(target));
		return ERROR_FAIL;
	}

	/* FIXME for ETMv3.0 and above -- and we don't yet know what ETM
	 * version we'll be using!! -- so we can't know how to validate
	 * params yet.  "etm config" should likely be *AFTER* hookup...
	 *
	 *  - Many more widths might be supported ... and we can easily
	 *    check whether our setting "took".
	 *
	 *  - The "clock" and "mode" bits are interpreted differently.
	 *    See ARM IHI 0014O table 2-17 for the old behaviour, and
	 *    table 2-18 for the new.  With ETB it's best to specify
	 *    "normal full" ...
	 */
	uint8_t port_width;
	COMMAND_PARSE_NUMBER(u8, CMD_ARGV[1], port_width);
	switch (port_width) {
		/* before ETMv3.0 */
		case 4:
			portmode |= ETM_PORT_4BIT;
			break;
		case 8:
			portmode |= ETM_PORT_8BIT;
			break;
		case 16:
			portmode |= ETM_PORT_16BIT;
			break;
		/* ETMv3.0 and later*/
		case 24:
			portmode |= ETM_PORT_24BIT;
			break;
		case 32:
			portmode |= ETM_PORT_32BIT;
			break;
		case 48:
			portmode |= ETM_PORT_48BIT;
			break;
		case 64:
			portmode |= ETM_PORT_64BIT;
			break;
		case 1:
			portmode |= ETM_PORT_1BIT;
			break;
		case 2:
			portmode |= ETM_PORT_2BIT;
			break;
		default:
			command_print(CMD,
				"unsupported ETM port width '%s'", CMD_ARGV[1]);
			return ERROR_FAIL;
	}

	if (strcmp("normal", CMD_ARGV[2]) == 0)
		portmode |= ETM_PORT_NORMAL;
	else if (strcmp("multiplexed", CMD_ARGV[2]) == 0)
		portmode |= ETM_PORT_MUXED;
	else if (strcmp("demultiplexed", CMD_ARGV[2]) == 0)
		portmode |= ETM_PORT_DEMUXED;
	else {
		command_print(CMD,
			"unsupported ETM port mode '%s', must be 'normal', 'multiplexed' or 'demultiplexed'",
			CMD_ARGV[2]);
		return ERROR_FAIL;
	}

	if (strcmp("half", CMD_ARGV[3]) == 0)
		portmode |= ETM_PORT_HALF_CLOCK;
	else if (strcmp("full", CMD_ARGV[3]) == 0)
		portmode |= ETM_PORT_FULL_CLOCK;
	else {
		command_print(CMD,
			"unsupported ETM port clocking '%s', must be 'full' or 'half'",
			CMD_ARGV[3]);
		return ERROR_FAIL;
	}

	etm_ctx = calloc(1, sizeof(struct etm_context));
	if (!etm_ctx) {
		LOG_DEBUG("out of memory");
		return ERROR_FAIL;
	}

	for (i = 0; etm_capture_drivers[i]; i++) {
		if (strcmp(CMD_ARGV[4], etm_capture_drivers[i]->name) == 0) {
			int retval = register_commands(CMD_CTX, NULL, etm_capture_drivers[i]->commands);
			if (retval != ERROR_OK) {
				free(etm_ctx);
				return retval;
			}

			etm_ctx->capture_driver = etm_capture_drivers[i];

			break;
		}
	}

	if (!etm_capture_drivers[i]) {
		/* no supported capture driver found, don't register an ETM */
		free(etm_ctx);
		LOG_ERROR("trace capture driver '%s' not found", CMD_ARGV[4]);
		return ERROR_FAIL;
	}

	etm_ctx->target = target;
	etm_ctx->trace_data = NULL;
	etm_ctx->control = portmode;
	etm_ctx->core_state = ARM_STATE_ARM;

	arm->etm = etm_ctx;

	return etm_register_user_commands(CMD_CTX);
}

COMMAND_HANDLER(handle_etm_info_command)
{
	struct target *target;
	struct arm *arm;
	struct etm_context *etm;
	struct reg *etm_sys_config_reg;
	int max_port_size;
	uint32_t config;

	target = get_current_target(CMD_CTX);
	arm = target_to_arm(target);
	if (!is_arm(arm)) {
		command_print(CMD, "ETM: current target isn't an ARM");
		return ERROR_FAIL;
	}

	etm = arm->etm;
	if (!etm) {
		command_print(CMD, "current target doesn't have an ETM configured");
		return ERROR_FAIL;
	}

	command_print(CMD, "ETM v%d.%d",
		etm->bcd_vers >> 4, etm->bcd_vers & 0xf);
	command_print(CMD, "pairs of address comparators: %i",
		(int) (etm->config >> 0) & 0x0f);
	command_print(CMD, "data comparators: %i",
		(int) (etm->config >> 4) & 0x0f);
	command_print(CMD, "memory map decoders: %i",
		(int) (etm->config >> 8) & 0x1f);
	command_print(CMD, "number of counters: %i",
		(int) (etm->config >> 13) & 0x07);
	command_print(CMD, "sequencer %spresent",
		(int) (etm->config & (1 << 16)) ? "" : "not ");
	command_print(CMD, "number of ext. inputs: %i",
		(int) (etm->config >> 17) & 0x07);
	command_print(CMD, "number of ext. outputs: %i",
		(int) (etm->config >> 20) & 0x07);
	command_print(CMD, "FIFO full %spresent",
		(int) (etm->config & (1 << 23)) ? "" : "not ");
	if (etm->bcd_vers < 0x20)
		command_print(CMD, "protocol version: %i",
			(int) (etm->config >> 28) & 0x07);
	else {
		command_print(CMD,
			"coprocessor and memory access %ssupported",
			(etm->config & (1 << 26)) ? "" : "not ");
		command_print(CMD, "trace start/stop %spresent",
			(etm->config & (1 << 26)) ? "" : "not ");
		command_print(CMD, "number of context comparators: %i",
			(int) (etm->config >> 24) & 0x03);
	}

	/* SYS_CONFIG isn't present before ETMv1.2 */
	etm_sys_config_reg = etm_reg_lookup(etm, ETM_SYS_CONFIG);
	if (!etm_sys_config_reg)
		return ERROR_OK;

	etm_get_reg(etm_sys_config_reg);
	config = buf_get_u32(etm_sys_config_reg->value, 0, 32);

	LOG_DEBUG("ETM SYS CONFIG %08x", (unsigned) config);

	max_port_size = config & 0x7;
	if (etm->bcd_vers >= 0x30)
		max_port_size |= (config >> 6) & 0x08;
	switch (max_port_size) {
		/* before ETMv3.0 */
		case 0:
			max_port_size = 4;
			break;
		case 1:
			max_port_size = 8;
			break;
		case 2:
			max_port_size = 16;
			break;
		/* ETMv3.0 and later*/
		case 3:
			max_port_size = 24;
			break;
		case 4:
			max_port_size = 32;
			break;
		case 5:
			max_port_size = 48;
			break;
		case 6:
			max_port_size = 64;
			break;
		case 8:
			max_port_size = 1;
			break;
		case 9:
			max_port_size = 2;
			break;
		default:
			LOG_ERROR("Illegal max_port_size");
			return ERROR_FAIL;
	}
	command_print(CMD, "max. port size: %i", max_port_size);

	if (etm->bcd_vers < 0x30) {
		command_print(CMD, "half-rate clocking %ssupported",
			(config & (1 << 3)) ? "" : "not ");
		command_print(CMD, "full-rate clocking %ssupported",
			(config & (1 << 4)) ? "" : "not ");
		command_print(CMD, "normal trace format %ssupported",
			(config & (1 << 5)) ? "" : "not ");
		command_print(CMD, "multiplex trace format %ssupported",
			(config & (1 << 6)) ? "" : "not ");
		command_print(CMD, "demultiplex trace format %ssupported",
			(config & (1 << 7)) ? "" : "not ");
	} else {
		/* REVISIT show which size and format are selected ... */
		command_print(CMD, "current port size %ssupported",
			(config & (1 << 10)) ? "" : "not ");
		command_print(CMD, "current trace format %ssupported",
			(config & (1 << 11)) ? "" : "not ");
	}
	if (etm->bcd_vers >= 0x21)
		command_print(CMD, "fetch comparisons %ssupported",
			(config & (1 << 17)) ? "not " : "");
	command_print(CMD, "FIFO full %ssupported",
		(config & (1 << 8)) ? "" : "not ");

	return ERROR_OK;
}

COMMAND_HANDLER(handle_etm_status_command)
{
	struct target *target;
	struct arm *arm;
	struct etm_context *etm;
	trace_status_t trace_status;

	target = get_current_target(CMD_CTX);
	arm = target_to_arm(target);
	if (!is_arm(arm)) {
		command_print(CMD, "ETM: current target isn't an ARM");
		return ERROR_FAIL;
	}

	etm = arm->etm;
	if (!etm) {
		command_print(CMD, "current target doesn't have an ETM configured");
		return ERROR_FAIL;
	}

	/* ETM status */
	if (etm->bcd_vers >= 0x11) {
		struct reg *reg;

		reg = etm_reg_lookup(etm, ETM_STATUS);
		if (!reg)
			return ERROR_FAIL;
		if (etm_get_reg(reg) == ERROR_OK) {
			unsigned s = buf_get_u32(reg->value, 0, reg->size);

			command_print(CMD, "etm: %s%s%s%s",
				/* bit(1) == progbit */
				(etm->bcd_vers >= 0x12)
				? ((s & (1 << 1))
				? "disabled" : "enabled")
				: "?",
				((s & (1 << 3)) && etm->bcd_vers >= 0x31)
				? " triggered" : "",
				((s & (1 << 2)) && etm->bcd_vers >= 0x12)
				? " start/stop" : "",
				((s & (1 << 0)) && etm->bcd_vers >= 0x11)
				? " untraced-overflow" : "");
		}	/* else ignore and try showing trace port status */
	}

	/* Trace Port Driver status */
	trace_status = etm->capture_driver->status(etm);
	if (trace_status == TRACE_IDLE)
		command_print(CMD, "%s: idle", etm->capture_driver->name);
	else {
		static char *completed = " completed";
		static char *running = " is running";
		static char *overflowed = ", overflowed";
		static char *triggered = ", triggered";

		command_print(CMD, "%s: trace collection%s%s%s",
			etm->capture_driver->name,
			(trace_status & TRACE_RUNNING) ? running : completed,
			(trace_status & TRACE_OVERFLOWED) ? overflowed : "",
			(trace_status & TRACE_TRIGGERED) ? triggered : "");

		if (etm->trace_depth > 0) {
			command_print(CMD, "%i frames of trace data read",
				(int)(etm->trace_depth));
		}
	}

	return ERROR_OK;
}

COMMAND_HANDLER(handle_etm_image_command)
{
	struct target *target;
	struct arm *arm;
	struct etm_context *etm_ctx;

	if (CMD_ARGC < 1)
		return ERROR_COMMAND_SYNTAX_ERROR;

	target = get_current_target(CMD_CTX);
	arm = target_to_arm(target);
	if (!is_arm(arm)) {
		command_print(CMD, "ETM: current target isn't an ARM");
		return ERROR_FAIL;
	}

	etm_ctx = arm->etm;
	if (!etm_ctx) {
		command_print(CMD, "current target doesn't have an ETM configured");
		return ERROR_FAIL;
	}

	if (etm_ctx->image) {
		image_close(etm_ctx->image);
		free(etm_ctx->image);
		command_print(CMD, "previously loaded image found and closed");
	}

	etm_ctx->image = malloc(sizeof(struct image));
	etm_ctx->image->base_address_set = false;
	etm_ctx->image->start_address_set = false;

	/* a base address isn't always necessary, default to 0x0 (i.e. don't relocate) */
	if (CMD_ARGC >= 2) {
		etm_ctx->image->base_address_set = true;
		COMMAND_PARSE_NUMBER(llong, CMD_ARGV[1], etm_ctx->image->base_address);
	} else
		etm_ctx->image->base_address_set = false;

	if (image_open(etm_ctx->image, CMD_ARGV[0],
		(CMD_ARGC >= 3) ? CMD_ARGV[2] : NULL) != ERROR_OK) {
		free(etm_ctx->image);
		etm_ctx->image = NULL;
		return ERROR_FAIL;
	}

	return ERROR_OK;
}

COMMAND_HANDLER(handle_etm_dump_command)
{
	struct fileio *file;
	struct target *target;
	struct arm *arm;
	struct etm_context *etm_ctx;
	uint32_t i;

	if (CMD_ARGC != 1)
		return ERROR_COMMAND_SYNTAX_ERROR;

	target = get_current_target(CMD_CTX);
	arm = target_to_arm(target);
	if (!is_arm(arm)) {
		command_print(CMD, "ETM: current target isn't an ARM");
		return ERROR_FAIL;
	}

	etm_ctx = arm->etm;
	if (!etm_ctx) {
		command_print(CMD, "current target doesn't have an ETM configured");
		return ERROR_FAIL;
	}

	if (etm_ctx->capture_driver->status == TRACE_IDLE) {
		command_print(CMD, "trace capture wasn't enabled, no trace data captured");
		return ERROR_OK;
	}

	if (etm_ctx->capture_driver->status(etm_ctx) & TRACE_RUNNING) {
		/* TODO: if on-the-fly capture is to be supported, this needs to be changed */
		command_print(CMD, "trace capture not completed");
		return ERROR_FAIL;
	}

	/* read the trace data if it wasn't read already */
	if (etm_ctx->trace_depth == 0)
		etm_ctx->capture_driver->read_trace(etm_ctx);

	if (fileio_open(&file, CMD_ARGV[0], FILEIO_WRITE, FILEIO_BINARY) != ERROR_OK)
		return ERROR_FAIL;

	fileio_write_u32(file, etm_ctx->capture_status);
	fileio_write_u32(file, etm_ctx->control);
	fileio_write_u32(file, etm_ctx->trace_depth);

	for (i = 0; i < etm_ctx->trace_depth; i++) {
		fileio_write_u32(file, etm_ctx->trace_data[i].pipestat);
		fileio_write_u32(file, etm_ctx->trace_data[i].packet);
		fileio_write_u32(file, etm_ctx->trace_data[i].flags);
	}

	fileio_close(file);

	return ERROR_OK;
}

COMMAND_HANDLER(handle_etm_load_command)
{
	struct fileio *file;
	struct target *target;
	struct arm *arm;
	struct etm_context *etm_ctx;
	uint32_t i;

	if (CMD_ARGC != 1)
		return ERROR_COMMAND_SYNTAX_ERROR;

	target = get_current_target(CMD_CTX);
	arm = target_to_arm(target);
	if (!is_arm(arm)) {
		command_print(CMD, "ETM: current target isn't an ARM");
		return ERROR_FAIL;
	}

	etm_ctx = arm->etm;
	if (!etm_ctx) {
		command_print(CMD, "current target doesn't have an ETM configured");
		return ERROR_FAIL;
	}

	if (etm_ctx->capture_driver->status(etm_ctx) & TRACE_RUNNING) {
		command_print(CMD, "trace capture running, stop first");
		return ERROR_FAIL;
	}

	if (fileio_open(&file, CMD_ARGV[0], FILEIO_READ, FILEIO_BINARY) != ERROR_OK)
		return ERROR_FAIL;

	size_t filesize;
	int retval = fileio_size(file, &filesize);
	if (retval != ERROR_OK) {
		fileio_close(file);
		return retval;
	}

	if (filesize % 4) {
		command_print(CMD, "size isn't a multiple of 4, no valid trace data");
		fileio_close(file);
		return ERROR_FAIL;
	}

	if (etm_ctx->trace_depth > 0) {
		free(etm_ctx->trace_data);
		etm_ctx->trace_data = NULL;
	}

	{
		uint32_t tmp;
		fileio_read_u32(file, &tmp); etm_ctx->capture_status = tmp;
		fileio_read_u32(file, &tmp); etm_ctx->control = tmp;
		fileio_read_u32(file, &etm_ctx->trace_depth);
	}
	etm_ctx->trace_data = malloc(sizeof(struct etmv1_trace_data) * etm_ctx->trace_depth);
	if (!etm_ctx->trace_data) {
		command_print(CMD, "not enough memory to perform operation");
		fileio_close(file);
		return ERROR_FAIL;
	}

	for (i = 0; i < etm_ctx->trace_depth; i++) {
		uint32_t pipestat, packet, flags;
		fileio_read_u32(file, &pipestat);
		fileio_read_u32(file, &packet);
		fileio_read_u32(file, &flags);
		etm_ctx->trace_data[i].pipestat = pipestat & 0xff;
		etm_ctx->trace_data[i].packet = packet & 0xffff;
		etm_ctx->trace_data[i].flags = flags;
	}

	fileio_close(file);

	return ERROR_OK;
}

COMMAND_HANDLER(handle_etm_start_command)
{
	struct target *target;
	struct arm *arm;
	struct etm_context *etm_ctx;
	struct reg *etm_ctrl_reg;

	target = get_current_target(CMD_CTX);
	arm = target_to_arm(target);
	if (!is_arm(arm)) {
		command_print(CMD, "ETM: current target isn't an ARM");
		return ERROR_FAIL;
	}

	etm_ctx = arm->etm;
	if (!etm_ctx) {
		command_print(CMD, "current target doesn't have an ETM configured");
		return ERROR_FAIL;
	}

	/* invalidate old tracing data */
	etm_ctx->capture_status = TRACE_IDLE;
	if (etm_ctx->trace_depth > 0) {
		free(etm_ctx->trace_data);
		etm_ctx->trace_data = NULL;
	}
	etm_ctx->trace_depth = 0;

	etm_ctrl_reg = etm_reg_lookup(etm_ctx, ETM_CTRL);
	if (!etm_ctrl_reg)
		return ERROR_FAIL;

	etm_get_reg(etm_ctrl_reg);

	/* Clear programming bit (10), set port selection bit (11) */
	buf_set_u32(etm_ctrl_reg->value, 10, 2, 0x2);

	etm_store_reg(etm_ctrl_reg);
	jtag_execute_queue();

	etm_ctx->capture_driver->start_capture(etm_ctx);

	return ERROR_OK;
}

COMMAND_HANDLER(handle_etm_stop_command)
{
	struct target *target;
	struct arm *arm;
	struct etm_context *etm_ctx;
	struct reg *etm_ctrl_reg;

	target = get_current_target(CMD_CTX);
	arm = target_to_arm(target);
	if (!is_arm(arm)) {
		command_print(CMD, "ETM: current target isn't an ARM");
		return ERROR_FAIL;
	}

	etm_ctx = arm->etm;
	if (!etm_ctx) {
		command_print(CMD, "current target doesn't have an ETM configured");
		return ERROR_FAIL;
	}

	etm_ctrl_reg = etm_reg_lookup(etm_ctx, ETM_CTRL);
	if (!etm_ctrl_reg)
		return ERROR_FAIL;

	etm_get_reg(etm_ctrl_reg);

	/* Set programming bit (10), clear port selection bit (11) */
	buf_set_u32(etm_ctrl_reg->value, 10, 2, 0x1);

	etm_store_reg(etm_ctrl_reg);
	jtag_execute_queue();

	etm_ctx->capture_driver->stop_capture(etm_ctx);

	return ERROR_OK;
}

COMMAND_HANDLER(handle_etm_trigger_debug_command)
{
	struct target *target;
	struct arm *arm;
	struct etm_context *etm;

	target = get_current_target(CMD_CTX);
	arm = target_to_arm(target);
	if (!is_arm(arm)) {
		command_print(CMD, "ETM: %s isn't an ARM",
			target_name(target));
		return ERROR_FAIL;
	}

	etm = arm->etm;
	if (!etm) {
		command_print(CMD, "ETM: no ETM configured for %s",
			target_name(target));
		return ERROR_FAIL;
	}

	if (CMD_ARGC == 1) {
		struct reg *etm_ctrl_reg;
		bool dbgrq;

		etm_ctrl_reg = etm_reg_lookup(etm, ETM_CTRL);
		if (!etm_ctrl_reg)
			return ERROR_FAIL;

		COMMAND_PARSE_ENABLE(CMD_ARGV[0], dbgrq);
		if (dbgrq)
			etm->control |= ETM_CTRL_DBGRQ;
		else
			etm->control &= ~ETM_CTRL_DBGRQ;

		/* etm->control will be written to hardware
		 * the next time an "etm start" is issued.
		 */
		buf_set_u32(etm_ctrl_reg->value, 0, 32, etm->control);
	}

	command_print(CMD, "ETM: %s debug halt",
		(etm->control & ETM_CTRL_DBGRQ)
		? "triggers"
		: "does not trigger");
	return ERROR_OK;
}

COMMAND_HANDLER(handle_etm_analyze_command)
{
	struct target *target;
	struct arm *arm;
	struct etm_context *etm_ctx;
	int retval;

	target = get_current_target(CMD_CTX);
	arm = target_to_arm(target);
	if (!is_arm(arm)) {
		command_print(CMD, "ETM: current target isn't an ARM");
		return ERROR_FAIL;
	}

	etm_ctx = arm->etm;
	if (!etm_ctx) {
		command_print(CMD, "current target doesn't have an ETM configured");
		return ERROR_FAIL;
	}

	retval = etmv1_analyze_trace(etm_ctx, CMD);
	if (retval != ERROR_OK) {
		/* FIX! error should be reported inside etmv1_analyze_trace() */
		switch (retval) {
			case ERROR_ETM_ANALYSIS_FAILED:
				command_print(CMD,
					"further analysis failed (corrupted trace data or just end of data");
				break;
			case ERROR_TRACE_INSTRUCTION_UNAVAILABLE:
				command_print(CMD,
					"no instruction for current address available, analysis aborted");
				break;
			case ERROR_TRACE_IMAGE_UNAVAILABLE:
				command_print(CMD, "no image available for trace analysis");
				break;
			default:
				command_print(CMD, "unknown error");
		}
	}

	return retval;
}

static const struct command_registration etm_config_command_handlers[] = {
	{
		/* NOTE:  with ADIv5, ETMs are accessed by DAP operations,
		 * possibly over SWD, not JTAG scanchain 6 of 'target'.
		 *
		 * Also, these parameters don't match ETM v3+ modules...
		 */
		.name = "config",
		.handler = handle_etm_config_command,
		.mode = COMMAND_CONFIG,
		.help = "Set up ETM output port.",
		.usage = "target port_width port_mode clocking capture_driver",
	},
	COMMAND_REGISTRATION_DONE
};
const struct command_registration etm_command_handlers[] = {
	{
		.name = "etm",
		.mode = COMMAND_ANY,
		.help = "Embedded Trace Macrocell command group",
		.usage = "",
		.chain = etm_config_command_handlers,
	},
	COMMAND_REGISTRATION_DONE
};

static const struct command_registration etm_exec_command_handlers[] = {
	{
		.name = "tracemode",
		.handler = handle_etm_tracemode_command,
		.mode = COMMAND_EXEC,
		.help = "configure/display trace mode",
		.usage = "('none'|'data'|'address'|'all') "
			"context_id_bits "
			"['enable'|'disable'] "
			"['enable'|'disable']",
	},
	{
		.name = "info",
		.handler = handle_etm_info_command,
		.mode = COMMAND_EXEC,
		.usage = "",
		.help = "display info about the current target's ETM",
	},
	{
		.name = "status",
		.handler = handle_etm_status_command,
		.mode = COMMAND_EXEC,
		.usage = "",
		.help = "display current target's ETM status",
	},
	{
		.name = "start",
		.handler = handle_etm_start_command,
		.mode = COMMAND_EXEC,
		.usage = "",
		.help = "start ETM trace collection",
	},
	{
		.name = "stop",
		.handler = handle_etm_stop_command,
		.mode = COMMAND_EXEC,
		.usage = "",
		.help = "stop ETM trace collection",
	},
	{
		.name = "trigger_debug",
		.handler = handle_etm_trigger_debug_command,
		.mode = COMMAND_EXEC,
		.help = "enable/disable debug entry on trigger",
		.usage = "['enable'|'disable']",
	},
	{
		.name = "analyze",
		.handler = handle_etm_analyze_command,
		.mode = COMMAND_EXEC,
		.usage = "",
		.help = "analyze collected ETM trace",
	},
	{
		.name = "image",
		.handler = handle_etm_image_command,
		.mode = COMMAND_EXEC,
		.help = "load image from file with optional offset",
		.usage = "<file> [base address] [type]",
	},
	{
		.name = "dump",
		.handler = handle_etm_dump_command,
		.mode = COMMAND_EXEC,
		.help = "dump captured trace data to file",
		.usage = "filename",
	},
	{
		.name = "load",
		.handler = handle_etm_load_command,
		.mode = COMMAND_EXEC,
		.usage = "",
		.help = "load trace data for analysis <file>",
	},
	COMMAND_REGISTRATION_DONE
};

static int etm_register_user_commands(struct command_context *cmd_ctx)
{
	return register_commands(cmd_ctx, "etm", etm_exec_command_handlers);
}<|MERGE_RESOLUTION|>--- conflicted
+++ resolved
@@ -298,11 +298,7 @@
 	reg_list = calloc(128, sizeof(struct reg));
 	arch_info = calloc(128, sizeof(struct etm_reg));
 
-<<<<<<< HEAD
-	if (reg_cache == NULL || reg_list == NULL || arch_info == NULL) {
-=======
 	if (!reg_cache || !reg_list || !arch_info) {
->>>>>>> 25488359
 		LOG_ERROR("No memory");
 		goto fail;
 	}
