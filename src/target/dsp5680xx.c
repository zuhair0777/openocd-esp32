/***************************************************************************
 *  Copyright (C) 2011 by Rodrigo L. Rosa                                 *
 *  rodrigorosa.LG@gmail.com                                              *
 *                                                                        *
 *  Based on dsp563xx_once.h written by Mathias Kuester                   *
 *  mkdorg@users.sourceforge.net                                          *
 *                                                                        *
 *  This program is free software; you can redistribute it and/or modify  *
 *  it under the terms of the GNU General Public License as published by  *
 *  the Free Software Foundation; either version 2 of the License, or     *
 *  (at your option) any later version.                                   *
 *                                                                        *
 *  This program is distributed in the hope that it will be useful,       *
 *  but WITHOUT ANY WARRANTY; without even the implied warranty of        *
 *  MERCHANTABILITY or FITNESS FOR A PARTICULAR PURPOSE.  See the         *
 *  GNU General Public License for more details.                          *
 *                                                                        *
 *  You should have received a copy of the GNU General Public License     *
 *  along with this program.  If not, see <http://www.gnu.org/licenses/>. *
 ***************************************************************************/

#ifdef HAVE_CONFIG_H
#include "config.h"
#endif

#include "target.h"
#include "target_type.h"
#include "dsp5680xx.h"

struct dsp5680xx_common dsp5680xx_context;

#define _E "DSP5680XX_ERROR:%d\nAt:%s:%d:%s"
#define err_check(r, c, m) if (r != ERROR_OK) {LOG_ERROR(_E, c, __func__, __LINE__, m); return r; }
#define err_check_propagate(retval) if (retval != ERROR_OK) return retval;
#define DEBUG_MSG "Debug mode be enabled to read mem."
#define DEBUG_FAIL { err_check(ERROR_FAIL, DSP5680XX_ERROR_NOT_IN_DEBUG, DEBUG_MSG) }
#define CHECK_DBG if (!dsp5680xx_context.debug_mode_enabled) DEBUG_FAIL
#define HALT_MSG "Target must be halted."
#define HALT_FAIL { err_check(ERROR_FAIL, DSP5680XX_ERROR_TARGET_RUNNING, HALT_MSG) }
#define CHECK_HALT(target) if (target->state != TARGET_HALTED) HALT_FAIL
#define check_halt_and_debug(target) { CHECK_HALT(target); CHECK_DBG; }

static int dsp5680xx_execute_queue(void)
{
	int retval;

	retval = jtag_execute_queue();
	return retval;
}

/**
 * Reset state machine
 */
static int reset_jtag(void)
{
	int retval;

	tap_state_t states[2];

	const char *cp = "RESET";

	states[0] = tap_state_by_name(cp);
	retval = jtag_add_statemove(states[0]);
	err_check_propagate(retval);
	retval = jtag_execute_queue();
	err_check_propagate(retval);
	jtag_add_pathmove(0, states + 1);
	retval = jtag_execute_queue();
	return retval;
}

static int dsp5680xx_drscan(struct target *target, uint8_t *d_in,
			    uint8_t *d_out, int len)
{
	/* -- -- -- -- -- -- -- -- -- -- -- -- -- -- -- -- -- -- -- -- -- -- -- -- -- --
	 *
	 *Inputs:
	 *    - d_in: This is the data that will be shifted into the JTAG DR reg.
	 *    - d_out: The data that will be shifted out of the JTAG DR reg will stored here
	 *    - len: Length of the data to be shifted to JTAG DR.
	 *
	 *Note:  If  d_out   ==  NULL, discard incoming bits.
	 *
	 *-- -- -- -- -- -- -- -- -- -- -- -- -- -- -- -- -- -- -- -- -- -- -- -- -- --
	 */
	int retval = ERROR_OK;

	if (!target->tap) {
		retval = ERROR_FAIL;
		err_check(retval, DSP5680XX_ERROR_JTAG_INVALID_TAP,
			  "Invalid tap");
	}
	if (len > 32) {
		retval = ERROR_FAIL;
		err_check(retval, DSP5680XX_ERROR_JTAG_DR_LEN_OVERFLOW,
			  "dr_len overflow, maximum is 32");
	}
	/* TODO what values of len are valid for jtag_add_plain_dr_scan? */
	/* can i send as many bits as i want? */
	/* is the casting necessary? */
	jtag_add_plain_dr_scan(len, d_in, d_out, TAP_IDLE);
	if (dsp5680xx_context.flush) {
		retval = dsp5680xx_execute_queue();
		err_check(retval, DSP5680XX_ERROR_JTAG_DRSCAN,
			  "drscan failed!");
	}
	if (d_out)
		LOG_DEBUG("Data read (%d bits): 0x%04X", len, *d_out);
	else
		LOG_DEBUG("Data read was discarded.");
	return retval;
}

/**
 * Test func
 *
 * @param target
 * @param d_in This is the data that will be shifted into the JTAG IR reg.
 * @param d_out The data that will be shifted out of the JTAG IR reg will be stored here.
 * @param ir_len Length of the data to be shifted to JTAG IR.
 *
 */
static int dsp5680xx_irscan(struct target *target, uint32_t *d_in,
			    uint32_t *d_out, uint8_t ir_len)
{
	int retval = ERROR_OK;

	uint16_t tap_ir_len = DSP5680XX_JTAG_MASTER_TAP_IRLEN;

	if (!target->tap) {
		retval = ERROR_FAIL;
		err_check(retval, DSP5680XX_ERROR_JTAG_INVALID_TAP,
			  "Invalid tap");
	}
	if (ir_len != target->tap->ir_length) {
		if (target->tap->enabled) {
			retval = ERROR_FAIL;
			err_check(retval, DSP5680XX_ERROR_INVALID_IR_LEN,
				  "Invalid irlen");
		} else {
			struct jtag_tap *t =
				jtag_tap_by_string("dsp568013.chp");
			if ((!t)
			    || ((t->enabled) && (ir_len != tap_ir_len))) {
				retval = ERROR_FAIL;
				err_check(retval,
					  DSP5680XX_ERROR_INVALID_IR_LEN,
					  "Invalid irlen");
			}
		}
	}
	jtag_add_plain_ir_scan(ir_len, (uint8_t *) d_in, (uint8_t *) d_out,
			       TAP_IDLE);
	if (dsp5680xx_context.flush) {
		retval = dsp5680xx_execute_queue();
		err_check(retval, DSP5680XX_ERROR_JTAG_IRSCAN,
			  "irscan failed!");
	}
	return retval;
}

static int dsp5680xx_jtag_status(struct target *target, uint8_t *status)
{
	uint32_t read_from_ir;

	uint32_t instr;

	int retval;

	instr = JTAG_INSTR_ENABLE_ONCE;
	retval =
		dsp5680xx_irscan(target, &instr, &read_from_ir,
				 DSP5680XX_JTAG_CORE_TAP_IRLEN);
	err_check_propagate(retval);
	if (status)
		*status = (uint8_t) read_from_ir;
	return ERROR_OK;
}

static int jtag_data_read(struct target *target, uint8_t *data_read,
			  int num_bits)
{
	uint32_t bogus_instr = 0;

	int retval =
		dsp5680xx_drscan(target, (uint8_t *) &bogus_instr, data_read,
				 num_bits);
	LOG_DEBUG("Data read (%d bits): 0x%04X", num_bits, *data_read);
	/** TODO remove this or move to jtagio? */
	return retval;
}

#define jtag_data_read8(target, data_read)  jtag_data_read(target, data_read, 8)
#define jtag_data_read16(target, data_read) jtag_data_read(target, data_read, 16)
#define jtag_data_read32(target, data_read) jtag_data_read(target, data_read, 32)

static uint32_t data_read_dummy;

static int jtag_data_write(struct target *target, uint32_t instr, int num_bits,
			   uint32_t *data_read)
{
	int retval;

	retval =
		dsp5680xx_drscan(target, (uint8_t *) &instr,
				 (uint8_t *) &data_read_dummy, num_bits);
	err_check_propagate(retval);
	if (data_read)
		*data_read = data_read_dummy;
	return retval;
}

#define jtag_data_write8(target, instr, data_read)  jtag_data_write(target, instr, 8, data_read)
#define jtag_data_write16(target, instr, data_read) jtag_data_write(target, instr, 16, data_read)
#define jtag_data_write24(target, instr, data_read) jtag_data_write(target, instr, 24, data_read)
#define jtag_data_write32(target, instr, data_read) jtag_data_write(target, instr, 32, data_read)

/**
 * Executes EOnCE instruction.
 *
 * @param target
 * @param instr Instruction to execute.
 * @param rw
 * @param go
 * @param ex
 * @param eonce_status Value read from the EOnCE status register.
 *
 * @return
 */
static int eonce_instruction_exec_single(struct target *target, uint8_t instr,
					 uint8_t rw, uint8_t go, uint8_t ex,
					 uint8_t *eonce_status)
{
	int retval;

	uint32_t dr_out_tmp;

	uint8_t instr_with_flags = instr | (rw << 7) | (go << 6) | (ex << 5);

	retval = jtag_data_write(target, instr_with_flags, 8, &dr_out_tmp);
	err_check_propagate(retval);
	if (eonce_status)
		*eonce_status = (uint8_t) dr_out_tmp;
	return retval;
}

/* wrappers for multi opcode instructions */
#define dsp5680xx_exe_1(target, oc1, oc2, oc3)	 dsp5680xx_exe1(target, oc1)
#define dsp5680xx_exe_2(target, oc1, oc2, oc3)	 dsp5680xx_exe2(target, oc1, oc2)
#define dsp5680xx_exe_3(target, oc1, oc2, oc3)	 dsp5680xx_exe3(target, oc1, oc2, oc3)
#define dsp5680xx_exe_generic(t, words, oc1, oc2, oc3) dsp5680xx_exe_##words(t, oc1, oc2, oc3)

/* Executes one word DSP instruction */
static int dsp5680xx_exe1(struct target *target, uint16_t opcode)
{
	int retval;

	retval = eonce_instruction_exec_single(target, 0x04, 0, 1, 0, NULL);
	err_check_propagate(retval);
	retval = jtag_data_write16(target, opcode, NULL);
	err_check_propagate(retval);
	return retval;
}

/* Executes two word DSP instruction */
static int dsp5680xx_exe2(struct target *target, uint16_t opcode1,
			  uint16_t opcode2)
{
	int retval;

	retval = eonce_instruction_exec_single(target, 0x04, 0, 0, 0, NULL);
	err_check_propagate(retval);
	retval = jtag_data_write16(target, opcode1, NULL);
	err_check_propagate(retval);
	retval = eonce_instruction_exec_single(target, 0x04, 0, 1, 0, NULL);
	err_check_propagate(retval);
	retval = jtag_data_write16(target, opcode2, NULL);
	err_check_propagate(retval);
	return retval;
}

/* Executes three word DSP instruction */
static int dsp5680xx_exe3(struct target *target, uint16_t opcode1,
			  uint16_t opcode2, uint16_t opcode3)
{
	int retval;

	retval = eonce_instruction_exec_single(target, 0x04, 0, 0, 0, NULL);
	err_check_propagate(retval);
	retval = jtag_data_write16(target, opcode1, NULL);
	err_check_propagate(retval);
	retval = eonce_instruction_exec_single(target, 0x04, 0, 0, 0, NULL);
	err_check_propagate(retval);
	retval = jtag_data_write16(target, opcode2, NULL);
	err_check_propagate(retval);
	retval = eonce_instruction_exec_single(target, 0x04, 0, 1, 0, NULL);
	err_check_propagate(retval);
	retval = jtag_data_write16(target, opcode3, NULL);
	err_check_propagate(retval);
	return retval;
}

/*
 *--------------- Real-time data exchange ---------------
 * The EOnCE Transmit (OTX) and Receive (ORX) registers are data memory mapped, each with an upper
 * and lower 16 bit word.
 * Transmit and receive directions are defined from the core’s perspective.
 * The core writes to the Transmit register and reads the Receive register, and the host through
 * JTAG writes to the Receive register and reads the Transmit register.
 * Both registers have a combined data memory mapped OTXRXSR which provides indication when
 * each may be accessed.
 * ref: eonce_rev.1.0_0208081.pdf@36
 */

/* writes data into upper ORx register of the target */
static int core_tx_upper_data(struct target *target, uint16_t data,
			      uint32_t *eonce_status_low)
{
	int retval;

	retval =
		eonce_instruction_exec_single(target, DSP5680XX_ONCE_ORX1, 0, 0, 0,
					      NULL);
	err_check_propagate(retval);
	retval = jtag_data_write16(target, data, eonce_status_low);
	err_check_propagate(retval);
	return retval;
}

/* writes data into lower ORx register of the target */
#define CMD1 eonce_instruction_exec_single(target, DSP5680XX_ONCE_ORX, 0, 0, 0, NULL);
#define CMD2 jtag_data_write16((t, data)
#define core_tx_lower_data(t, data) PT1\ PT2

/**
 *
 * @param target
 * @param data_read: Returns the data read from the upper OTX register via JTAG.
 * @return: Returns an error code (see error code documentation)
 */
static int core_rx_upper_data(struct target *target, uint8_t *data_read)
{
	int retval;

	retval =
		eonce_instruction_exec_single(target, DSP5680XX_ONCE_OTX1, 1, 0, 0,
					      NULL);
	err_check_propagate(retval);
	retval = jtag_data_read16(target, data_read);
	err_check_propagate(retval);
	return retval;
}

/**
 *
 * @param target
 * @param data_read: Returns the data read from the lower OTX register via JTAG.
 * @return: Returns an error code (see error code documentation)
 */
static int core_rx_lower_data(struct target *target, uint8_t *data_read)
{
	int retval;

	retval =
		eonce_instruction_exec_single(target, DSP5680XX_ONCE_OTX, 1, 0, 0,
					      NULL);
	err_check_propagate(retval);
	retval = jtag_data_read16(target, data_read);
	err_check_propagate(retval);
	return retval;
}

/*
 *-- -- -- -- --- -- -- -- --- -- -- -- --- -- -- -- --- -- -- -- --- --
 *-- -- -- -- --- -- -- -Core Instructions- -- -- -- --- -- -- -- --- --
 *-- -- -- -- --- -- -- -- --- -- -- -- --- -- -- -- --- -- -- -- --- --
 */

#define exe(a, b, c, d, e) dsp5680xx_exe_generic(a, b, c, d, e)

/* move.l #value, r0 */
#define core_move_long_to_r0(target, value)	exe(target, 3, 0xe418, value&0xffff, value>>16)

/* move.l #value, n */
#define core_move_long_to_n(target, value)	exe(target, 3, 0xe41e, value&0xffff, value>>16)

/* move x:(r0), y0 */
#define core_move_at_r0_to_y0(target)	exe(target, 1, 0xF514, 0, 0)

/* move x:(r0), y1 */
#define core_move_at_r0_to_y1(target)	exe(target, 1, 0xF714, 0, 0)

/* move.l x:(r0), y */
#define core_move_long_at_r0_y(target) exe(target, 1, 0xF734, 0, 0)

/* move y0, x:(r0) */
#define core_move_y0_at_r0(target)	exe(target, 1, 0xd514, 0, 0)

/* bfclr #value, x:(r0) */
#define eonce_bfclr_at_r0(target, value)	exe(target, 2, 0x8040, value, 0)

/* move #value, y0 */
#define core_move_value_to_y0(target, value)	exe(target, 2, 0x8745, value, 0)

/* move.w y0, x:(r0)+ */
#define core_move_y0_at_r0_inc(target)	exe(target, 1, 0xd500, 0, 0)

/* move.w y0, p:(r0)+ */
#define core_move_y0_at_pr0_inc(target)	exe(target, 1, 0x8560, 0, 0)

/* move.w p:(r0)+, y0 */
#define core_move_at_pr0_inc_to_y0(target)	exe(target, 1, 0x8568, 0, 0)

/* move.w p:(r0)+, y1 */
#define core_move_at_pr0_inc_to_y1(target)	exe(target, 1, 0x8768, 0, 0)

/* move.l #value, r2 */
#define core_move_long_to_r2(target, value)	exe(target, 3, 0xe41A, value&0xffff, value>>16)

/* move y0, x:(r2) */
#define core_move_y0_at_r2(target)	     exe(target, 1, 0xd516, 0, 0)

/* move.w #<value>, x:(r2) */
#define core_move_value_at_r2(target, value)	exe(target, 2, 0x8642, value, 0)

/* move.w #<value>, x:(r0) */
#define core_move_value_at_r0(target, value)	exe(target, 2, 0x8640, value, 0)

/* move.w #<value>, x:(R2+<disp>) */
#define core_move_value_at_r2_disp(target, value, disp)	exe(target, 3, 0x8646, value, disp)

/* move.w x:(r2), Y0 */
#define core_move_at_r2_to_y0(target)	exe(target, 1, 0xF516, 0, 0)

/* move.w p:(r2)+, y0 */
#define core_move_at_pr2_inc_to_y0(target)	exe(target, 1, 0x856A, 0, 0)

/* move.l #value, r3 */
#define core_move_long_to_r1(target, value)	exe(target, 3, 0xE419, value&0xffff, value>>16)

/* move.l #value, r3 */
#define core_move_long_to_r3(target, value)	exe(target, 3, 0xE41B, value&0xffff, value>>16)

/* move.w y0, p:(r3)+ */
#define core_move_y0_at_pr3_inc(target)	exe(target, 1, 0x8563, 0, 0)

/* move.w y0, x:(r3) */
#define core_move_y0_at_r3(target)	exe(target, 1, 0xD503, 0, 0)

/* move.l #value, r4 */
#define core_move_long_to_r4(target, value)	exe(target, 3, 0xE41C, value&0xffff, value>>16)

/* move pc, r4 */
#define core_move_pc_to_r4(target)	exe(target, 1, 0xE716, 0, 0)

/* move.l r4, y */
#define core_move_r4_to_y(target)	exe(target, 1, 0xe764, 0, 0)

/* move.w p:(r0)+, y0 */
#define core_move_at_pr0_inc_to_y0(target)	exe(target, 1, 0x8568, 0, 0)

/* move.w x:(r0)+, y0 */
#define core_move_at_r0_inc_to_y0(target)	exe(target, 1, 0xf500, 0, 0)

/* move x:(r0), y0 */
#define core_move_at_r0_y0(target)	exe(target, 1, 0xF514, 0, 0)

/* nop */
#define eonce_nop(target)	exe(target, 1, 0xe700, 0, 0)

/* move.w x:(R2+<disp>), Y0 */
#define core_move_at_r2_disp_to_y0(target, disp) exe(target, 2, 0xF542, disp, 0)

/* move.w y1, x:(r2) */
#define core_move_y1_at_r2(target) exe(target, 1, 0xd716, 0, 0)

/* move.w y1, x:(r0) */
#define core_move_y1_at_r0(target) exe(target, 1, 0xd714, 0, 0)

/* move.bp y0, x:(r0)+ */
#define core_move_byte_y0_at_r0(target) exe(target, 1, 0xd5a0, 0, 0)

/* move.w y1, p:(r0)+ */
#define core_move_y1_at_pr0_inc(target) exe(target, 1, 0x8760, 0, 0)

/* move.w y1, x:(r0)+ */
#define core_move_y1_at_r0_inc(target) exe(target, 1, 0xD700, 0, 0)

/* move.l #value, y */
#define core_move_long_to_y(target, value) exe(target, 3, 0xe417, value&0xffff, value>>16)

static int core_move_value_to_pc(struct target *target, uint32_t value)
{
	check_halt_and_debug(target);
	int retval;

	retval =
		dsp5680xx_exe_generic(target, 3, 0xE71E, value & 0xffff,
				      value >> 16);
	err_check_propagate(retval);
	return retval;
}

static int eonce_load_tx_rx_to_r0(struct target *target)
{
	int retval;

	retval =
		core_move_long_to_r0(target,
				     ((MC568013_EONCE_TX_RX_ADDR) +
				      (MC568013_EONCE_OBASE_ADDR << 16)));
	return retval;
}

static int core_load_tx_rx_high_addr_to_r0(struct target *target)
{
	int retval = 0;

	retval =
		core_move_long_to_r0(target,
				     ((MC568013_EONCE_TX1_RX1_HIGH_ADDR) +
				      (MC568013_EONCE_OBASE_ADDR << 16)));
	return retval;
}

static int dsp5680xx_read_core_reg(struct target *target, uint8_t reg_addr,
				   uint16_t *data_read)
{
	/* TODO implement a general version of this which matches what openocd uses. */
	int retval;

	uint32_t dummy_data_to_shift_into_dr;

	retval = eonce_instruction_exec_single(target, reg_addr, 1, 0, 0, NULL);
	err_check_propagate(retval);
	retval =
		dsp5680xx_drscan(target, (uint8_t *) &dummy_data_to_shift_into_dr,
				 (uint8_t *) data_read, 8);
	err_check_propagate(retval);
	LOG_DEBUG("Reg. data: 0x%02X.", *data_read);
	return retval;
}

static int eonce_read_status_reg(struct target *target, uint16_t *data)
{
	int retval;

	retval = dsp5680xx_read_core_reg(target, DSP5680XX_ONCE_OSR, data);
	err_check_propagate(retval);
	return retval;
}

/**
 * Takes the core out of debug mode.
 *
 * @param target
 * @param eonce_status Data read from the EOnCE status register.
 *
 * @return
 */
static int eonce_exit_debug_mode(struct target *target, uint8_t *eonce_status)
{
	int retval;

	retval =
		eonce_instruction_exec_single(target, 0x1F, 0, 0, 1, eonce_status);
	err_check_propagate(retval);
	return retval;
}

static int switch_tap(struct target *target, struct jtag_tap *master_tap,
		      struct jtag_tap *core_tap)
{
	int retval = ERROR_OK;

	uint32_t instr;

	uint32_t ir_out;	/* not used, just to make jtag happy. */

	if (!master_tap) {
		master_tap = jtag_tap_by_string("dsp568013.chp");
		if (!master_tap) {
			retval = ERROR_FAIL;
			const char *msg = "Failed to get master tap.";

			err_check(retval, DSP5680XX_ERROR_JTAG_TAP_FIND_MASTER,
				  msg);
		}
	}
	if (!core_tap) {
		core_tap = jtag_tap_by_string("dsp568013.cpu");
		if (!core_tap) {
			retval = ERROR_FAIL;
			err_check(retval, DSP5680XX_ERROR_JTAG_TAP_FIND_CORE,
				  "Failed to get core tap.");
		}
	}

	if (!(((int)master_tap->enabled) ^ ((int)core_tap->enabled))) {
		LOG_WARNING
			("Master:%d\nCore:%d\nOnly 1 should be enabled.\n",
			 (int)master_tap->enabled, (int)core_tap->enabled);
	}

	if (master_tap->enabled) {
		instr = 0x5;
		retval =
			dsp5680xx_irscan(target, &instr, &ir_out,
					 DSP5680XX_JTAG_MASTER_TAP_IRLEN);
		err_check_propagate(retval);
		instr = 0x2;
		retval =
			dsp5680xx_drscan(target, (uint8_t *) &instr,
					 (uint8_t *) &ir_out, 4);
		err_check_propagate(retval);
		core_tap->enabled = true;
		master_tap->enabled = false;
	} else {
		instr = 0x08;
		retval =
			dsp5680xx_irscan(target, &instr, &ir_out,
					 DSP5680XX_JTAG_CORE_TAP_IRLEN);
		err_check_propagate(retval);
		instr = 0x1;
		retval =
			dsp5680xx_drscan(target, (uint8_t *) &instr,
					 (uint8_t *) &ir_out, 4);
		err_check_propagate(retval);
		core_tap->enabled = false;
		master_tap->enabled = true;
	}
	return retval;
}

/**
 * Puts the core into debug mode, enabling the EOnCE module.
 * This will not always work, eonce_enter_debug_mode executes much
 * more complicated routine, which is guaranteed to work, but requires
 * a reset. This will complicate comm with the flash module, since
 * after a reset clock divisors must be set again.
 * This implementation works most of the time, and is not accessible to the
 * user.
 *
 * @param target
 * @param eonce_status Data read from the EOnCE status register.
 *
 * @return
 */
static int eonce_enter_debug_mode_without_reset(struct target *target,
						uint16_t *eonce_status)
{
	int retval;

	uint32_t instr = JTAG_INSTR_DEBUG_REQUEST;

	uint32_t ir_out;	/* not used, just to make jtag happy.*/

	/* Debug request #1 */
	retval =
		dsp5680xx_irscan(target, &instr, &ir_out,
				 DSP5680XX_JTAG_CORE_TAP_IRLEN);
	err_check_propagate(retval);

	/* Enable EOnCE module */
	instr = JTAG_INSTR_ENABLE_ONCE;
	/* Two rounds of jtag 0x6  (enable eonce) to enable EOnCE. */
	retval =
		dsp5680xx_irscan(target, &instr, &ir_out,
				 DSP5680XX_JTAG_CORE_TAP_IRLEN);
	err_check_propagate(retval);
	retval =
		dsp5680xx_irscan(target, &instr, &ir_out,
				 DSP5680XX_JTAG_CORE_TAP_IRLEN);
	err_check_propagate(retval);
	if ((ir_out & JTAG_STATUS_MASK) == JTAG_STATUS_DEBUG)
		target->state = TARGET_HALTED;
	else {
		retval = ERROR_FAIL;
		err_check_propagate(retval);
	}
	/* Verify that debug mode is enabled */
	uint16_t data_read_from_dr;

	retval = eonce_read_status_reg(target, &data_read_from_dr);
	err_check_propagate(retval);
	if ((data_read_from_dr & 0x30) == 0x30) {
		LOG_DEBUG("EOnCE successfully entered debug mode.");
		dsp5680xx_context.debug_mode_enabled = true;
		retval = ERROR_OK;
	} else {
		dsp5680xx_context.debug_mode_enabled = false;
		retval = ERROR_TARGET_FAILURE;
		/**
		 *No error msg here, since there is still hope with full halting sequence
		 */
		err_check_propagate(retval);
	}
	if (eonce_status)
		*eonce_status = data_read_from_dr;
	return retval;
}

/**
 * Puts the core into debug mode, enabling the EOnCE module.
 *
 * @param target
 * @param eonce_status Data read from the EOnCE status register.
 *
 * @return
 */
static int eonce_enter_debug_mode(struct target *target,
				  uint16_t *eonce_status)
{
	int retval = ERROR_OK;

	uint32_t instr = JTAG_INSTR_DEBUG_REQUEST;

	uint32_t ir_out;	/* not used, just to make jtag happy. */

	uint16_t instr_16;

	uint16_t read_16;

	/* First try the easy way */
	retval = eonce_enter_debug_mode_without_reset(target, eonce_status);
	if (retval == ERROR_OK)
		return retval;

	struct jtag_tap *tap_chp;

	struct jtag_tap *tap_cpu;

	tap_chp = jtag_tap_by_string("dsp568013.chp");
	if (!tap_chp) {
		retval = ERROR_FAIL;
		err_check(retval, DSP5680XX_ERROR_JTAG_TAP_FIND_MASTER,
			  "Failed to get master tap.");
	}
	tap_cpu = jtag_tap_by_string("dsp568013.cpu");
	if (!tap_cpu) {
		retval = ERROR_FAIL;
		err_check(retval, DSP5680XX_ERROR_JTAG_TAP_FIND_CORE,
			  "Failed to get master tap.");
	}
	/* Enable master tap */
	tap_chp->enabled = true;
	tap_cpu->enabled = false;

	instr = MASTER_TAP_CMD_IDCODE;
	retval =
		dsp5680xx_irscan(target, &instr, &ir_out,
				 DSP5680XX_JTAG_MASTER_TAP_IRLEN);
	err_check_propagate(retval);
	jtag_add_sleep(TIME_DIV_FREESCALE * 100 * 1000);

	/* Enable EOnCE module */
	jtag_add_reset(0, 1);
	jtag_add_sleep(TIME_DIV_FREESCALE * 200 * 1000);
	instr = 0x0606ffff;     /* This was selected experimentally. */
	retval =
		dsp5680xx_drscan(target, (uint8_t *) &instr, (uint8_t *) &ir_out,
				 32);
	err_check_propagate(retval);
	/* ir_out now hold tap idcode */

	/* Enable core tap */
	tap_chp->enabled = true;
	retval = switch_tap(target, tap_chp, tap_cpu);
	err_check_propagate(retval);

	instr = JTAG_INSTR_ENABLE_ONCE;
	/* Two rounds of jtag 0x6  (enable eonce) to enable EOnCE. */
	retval =
		dsp5680xx_irscan(target, &instr, &ir_out,
				 DSP5680XX_JTAG_CORE_TAP_IRLEN);
	err_check_propagate(retval);
	instr = JTAG_INSTR_DEBUG_REQUEST;
	retval =
		dsp5680xx_irscan(target, &instr, &ir_out,
				 DSP5680XX_JTAG_CORE_TAP_IRLEN);
	err_check_propagate(retval);
	instr_16 = 0x1;
	retval =
		dsp5680xx_drscan(target, (uint8_t *) &instr_16,
				 (uint8_t *) &read_16, 8);
	err_check_propagate(retval);
	instr_16 = 0x20;
	retval =
		dsp5680xx_drscan(target, (uint8_t *) &instr_16,
				 (uint8_t *) &read_16, 8);
	err_check_propagate(retval);
	jtag_add_sleep(TIME_DIV_FREESCALE * 100 * 1000);
	jtag_add_reset(0, 0);
	jtag_add_sleep(TIME_DIV_FREESCALE * 300 * 1000);

	instr = JTAG_INSTR_ENABLE_ONCE;
	/* Two rounds of jtag 0x6  (enable eonce) to enable EOnCE. */
	for (int i = 0; i < 3; i++) {
		retval =
			dsp5680xx_irscan(target, &instr, &ir_out,
					 DSP5680XX_JTAG_CORE_TAP_IRLEN);
		err_check_propagate(retval);
	}
	if ((ir_out & JTAG_STATUS_MASK) == JTAG_STATUS_DEBUG)
		target->state = TARGET_HALTED;
	else {
		retval = ERROR_FAIL;
		err_check(retval, DSP5680XX_ERROR_HALT,
			  "Failed to halt target.");
	}

	for (int i = 0; i < 3; i++) {
		instr_16 = 0x86;
		dsp5680xx_drscan(target, (uint8_t *) &instr_16,
				 (uint8_t *) &read_16, 16);
		instr_16 = 0xff;
		dsp5680xx_drscan(target, (uint8_t *) &instr_16,
				 (uint8_t *) &read_16, 16);
	}

	/* Verify that debug mode is enabled */
	uint16_t data_read_from_dr;

	retval = eonce_read_status_reg(target, &data_read_from_dr);
	err_check_propagate(retval);
	if ((data_read_from_dr & 0x30) == 0x30) {
		LOG_DEBUG("EOnCE successfully entered debug mode.");
		dsp5680xx_context.debug_mode_enabled = true;
		retval = ERROR_OK;
	} else {
		const char *msg = "Failed to set EOnCE module to debug mode";

		retval = ERROR_TARGET_FAILURE;
		err_check(retval, DSP5680XX_ERROR_ENTER_DEBUG_MODE, msg);
	}
	if (eonce_status)
		*eonce_status = data_read_from_dr;
	return retval;
}

/**
 * Reads the current value of the program counter and stores it.
 *
 * @param target
 *
 * @return
 */
static int eonce_pc_store(struct target *target)
{
	uint8_t tmp[2];

	int retval;

	retval = core_move_pc_to_r4(target);
	err_check_propagate(retval);
	retval = core_move_r4_to_y(target);
	err_check_propagate(retval);
	retval = eonce_load_tx_rx_to_r0(target);
	err_check_propagate(retval);
	retval = core_move_y0_at_r0(target);
	err_check_propagate(retval);
	retval = core_rx_lower_data(target, tmp);
	err_check_propagate(retval);
	LOG_USER("PC value: 0x%X%X\n", tmp[1], tmp[0]);
	dsp5680xx_context.stored_pc = (tmp[0] | (tmp[1] << 8));
	return ERROR_OK;
}

static int dsp5680xx_target_create(struct target *target, Jim_Interp *interp)
{
	struct dsp5680xx_common *dsp5680xx =
		calloc(1, sizeof(struct dsp5680xx_common));
	target->arch_info = dsp5680xx;
	return ERROR_OK;
}

static int dsp5680xx_init_target(struct command_context *cmd_ctx,
				 struct target *target)
{
	dsp5680xx_context.stored_pc = 0;
	dsp5680xx_context.flush = 1;
	dsp5680xx_context.debug_mode_enabled = false;
	LOG_DEBUG("target initiated!");
	/* TODO core tap must be enabled before running these commands, currently
	 * this is done in the .cfg tcl script. */
	return ERROR_OK;
}

static int dsp5680xx_arch_state(struct target *target)
{
	LOG_USER("%s not implemented yet.", __func__);
	return ERROR_OK;
}

static int dsp5680xx_assert_reset(struct target *target)
{
	target->state = TARGET_RESET;
	return ERROR_OK;
}

static int dsp5680xx_deassert_reset(struct target *target)
{
	target->state = TARGET_RUNNING;
	return ERROR_OK;
}

static int dsp5680xx_halt(struct target *target)
{
	int retval;

	uint16_t eonce_status = 0xbeef;

	if ((target->state == TARGET_HALTED)
	    && (dsp5680xx_context.debug_mode_enabled)) {
		LOG_USER("Target already halted and in debug mode.");
		return ERROR_OK;
	} else {
		if (target->state == TARGET_HALTED)
			LOG_USER
				("Target already halted, re attempting to enter debug mode.");
	}
	retval = eonce_enter_debug_mode(target, &eonce_status);
	err_check_propagate(retval);
	retval = eonce_pc_store(target);
	err_check_propagate(retval);
	if (dsp5680xx_context.debug_mode_enabled) {
		retval = eonce_pc_store(target);
		err_check_propagate(retval);
	}
	return retval;
}

static int dsp5680xx_poll(struct target *target)
{
	int retval;

	uint8_t jtag_status;

	uint8_t eonce_status;

	uint16_t read_tmp;

	retval = dsp5680xx_jtag_status(target, &jtag_status);
	err_check_propagate(retval);
	if (jtag_status == JTAG_STATUS_DEBUG)
		if (target->state != TARGET_HALTED) {
			retval = eonce_enter_debug_mode(target, &read_tmp);
			err_check_propagate(retval);
			eonce_status = (uint8_t) read_tmp;
			if ((eonce_status & EONCE_STAT_MASK) !=
			    DSP5680XX_ONCE_OSCR_DEBUG_M) {
				const char *msg =
					"%s: Failed to put EOnCE in debug mode.Flash locked?...";
				LOG_WARNING(msg, __func__);
				return ERROR_TARGET_FAILURE;
			} else {
				target->state = TARGET_HALTED;
				return ERROR_OK;
			}
		}
	if (jtag_status == JTAG_STATUS_NORMAL) {
		if (target->state == TARGET_RESET) {
			retval = dsp5680xx_halt(target);
			err_check_propagate(retval);
			retval = eonce_exit_debug_mode(target, &eonce_status);
			err_check_propagate(retval);
			if ((eonce_status & EONCE_STAT_MASK) !=
			    DSP5680XX_ONCE_OSCR_NORMAL_M) {
				const char *msg =
					"%s: JTAG running, but EOnCE run failed.Try resetting..";
				LOG_WARNING(msg, __func__);
				return ERROR_TARGET_FAILURE;
			} else {
				target->state = TARGET_RUNNING;
				return ERROR_OK;
			}
		}
		if (target->state != TARGET_RUNNING) {
			retval = eonce_read_status_reg(target, &read_tmp);
			err_check_propagate(retval);
			eonce_status = (uint8_t) read_tmp;
			if ((eonce_status & EONCE_STAT_MASK) !=
			    DSP5680XX_ONCE_OSCR_NORMAL_M) {
				LOG_WARNING
					("Inconsistent target status. Restart!");
				return ERROR_TARGET_FAILURE;
			}
		}
		target->state = TARGET_RUNNING;
		return ERROR_OK;
	}
	if (jtag_status == JTAG_STATUS_DEAD) {
		LOG_ERROR
			("%s: Cannot communicate with JTAG. Check connection...",
			 __func__);
		target->state = TARGET_UNKNOWN;
		return ERROR_TARGET_FAILURE;
	}
	if (target->state == TARGET_UNKNOWN) {
		LOG_ERROR("%s: Target status invalid - communication failure",
			  __func__);
		return ERROR_TARGET_FAILURE;
	}
	return ERROR_OK;
}

static int dsp5680xx_resume(struct target *target, int current,
			    target_addr_t address, int hb, int d)
{
	if (target->state == TARGET_RUNNING) {
		LOG_USER("Target already running.");
		return ERROR_OK;
	}
	int retval;

	uint8_t eonce_status;

	uint8_t jtag_status;

	if (dsp5680xx_context.debug_mode_enabled) {
		if (!current) {
			retval = core_move_value_to_pc(target, address);
			err_check_propagate(retval);
		}

		int retry = 20;

		while (retry-- > 1) {
			retval = eonce_exit_debug_mode(target, &eonce_status);
			err_check_propagate(retval);
			if (eonce_status == DSP5680XX_ONCE_OSCR_NORMAL_M)
				break;
		}
		if (retry == 0) {
			retval = ERROR_TARGET_FAILURE;
			err_check(retval, DSP5680XX_ERROR_EXIT_DEBUG_MODE,
				  "Failed to exit debug mode...");
		} else {
			target->state = TARGET_RUNNING;
			dsp5680xx_context.debug_mode_enabled = false;
		}
		LOG_DEBUG("EOnCE status: 0x%02X.", eonce_status);
	} else {
		/*
		 * If debug mode was not enabled but target was halted, then it is most likely that
		 * access to eonce registers is locked.
		 * Reset target to make it run again.
		 */
		jtag_add_reset(0, 1);
		jtag_add_sleep(TIME_DIV_FREESCALE * 200 * 1000);

		retval = reset_jtag();
		err_check(retval, DSP5680XX_ERROR_JTAG_RESET,
			  "Failed to reset JTAG state machine");
		jtag_add_sleep(TIME_DIV_FREESCALE * 100 * 1000);
		jtag_add_reset(0, 0);
		jtag_add_sleep(TIME_DIV_FREESCALE * 300 * 1000);
		retval = dsp5680xx_jtag_status(target, &jtag_status);
		err_check_propagate(retval);
		if ((jtag_status & JTAG_STATUS_MASK) == JTAG_STATUS_NORMAL) {
			target->state = TARGET_RUNNING;
			dsp5680xx_context.debug_mode_enabled = false;
		} else {
			retval = ERROR_TARGET_FAILURE;
			err_check(retval, DSP5680XX_ERROR_RESUME,
				  "Failed to resume target");
		}
	}
	return ERROR_OK;
}

/**
 * The value of @a address determines if it corresponds to P: (program) or X: (dat) memory.
 * If the address is over 0x200000 then it is considered X: memory, and @a pmem = 0.
 * The special case of 0xFFXXXX is not modified, since it allows to read out the
 * memory mapped EOnCE registers.
 *
 * @param address
 * @param pmem
 *
 * @return
 */
static int dsp5680xx_convert_address(uint32_t *address, int *pmem)
{
	/*
	 * Distinguish data memory (x) from program memory (p) by the address.
	 * Addresses over S_FILE_DATA_OFFSET are considered (x) memory.
	 */
	if (*address >= S_FILE_DATA_OFFSET) {
		*pmem = 0;
		if (((*address) & 0xff0000) != 0xff0000)
			*address -= S_FILE_DATA_OFFSET;
	}
	return ERROR_OK;
}

static int dsp5680xx_read_16_single(struct target *t, uint32_t a,
				    uint8_t *data_read, int r_pmem)
{
	struct target *target = t;

	uint32_t address = a;

	int retval;

	retval = core_move_long_to_r0(target, address);
	err_check_propagate(retval);
	if (r_pmem)
		retval = core_move_at_pr0_inc_to_y0(target);
	else
		retval = core_move_at_r0_to_y0(target);
	err_check_propagate(retval);
	retval = eonce_load_tx_rx_to_r0(target);
	err_check_propagate(retval);
	retval = core_move_y0_at_r0(target);
	err_check_propagate(retval);
	/* at this point the data i want is at the reg eonce can read */
	retval = core_rx_lower_data(target, data_read);
	err_check_propagate(retval);
	LOG_DEBUG("%s:Data read from 0x%06" PRIX32 ": 0x%02X%02X", __func__, address,
		  data_read[1], data_read[0]);
	return retval;
}

static int dsp5680xx_read_32_single(struct target *t, uint32_t a,
				    uint8_t *data_read, int r_pmem)
{
	struct target *target = t;

	uint32_t address = a;

	int retval;

	address = (address & 0xFFFFF);
	/* Get data to an intermediate register */
	retval = core_move_long_to_r0(target, address);
	err_check_propagate(retval);
	if (r_pmem) {
		retval = core_move_at_pr0_inc_to_y0(target);
		err_check_propagate(retval);
		retval = core_move_at_pr0_inc_to_y1(target);
		err_check_propagate(retval);
	} else {
		retval = core_move_at_r0_inc_to_y0(target);
		err_check_propagate(retval);
		retval = core_move_at_r0_to_y1(target);
		err_check_propagate(retval);
	}
	/* Get lower part of data to TX/RX */
	retval = eonce_load_tx_rx_to_r0(target);
	err_check_propagate(retval);
	retval = core_move_y0_at_r0_inc(target);    /* This also load TX/RX high to r0 */
	err_check_propagate(retval);
	/* Get upper part of data to TX/RX */
	retval = core_move_y1_at_r0(target);
	err_check_propagate(retval);
	/* at this point the data i want is at the reg eonce can read */
	retval = core_rx_lower_data(target, data_read);
	err_check_propagate(retval);
	retval = core_rx_upper_data(target, data_read + 2);
	err_check_propagate(retval);
	return retval;
}

static int dsp5680xx_read(struct target *t, target_addr_t a, uint32_t size,
			  uint32_t count, uint8_t *buf)
{
	struct target *target = t;

	uint32_t address = a;

	uint8_t *buffer = buf;

	check_halt_and_debug(target);

	int retval = ERROR_OK;

	int pmem = 1;

	retval = dsp5680xx_convert_address(&address, &pmem);
	err_check_propagate(retval);

	dsp5680xx_context.flush = 0;
	int counter = FLUSH_COUNT_READ_WRITE;

	for (unsigned i = 0; i < count; i++) {
		if (--counter == 0) {
			dsp5680xx_context.flush = 1;
			counter = FLUSH_COUNT_READ_WRITE;
		}
		switch (size) {
		case 1:
			if (!(i % 2))
				retval =
					dsp5680xx_read_16_single(target,
								 address + i / 2,
								 buffer + i, pmem);
			break;
		case 2:
			retval =
				dsp5680xx_read_16_single(target, address + i,
							 buffer + 2 * i, pmem);
			break;
		case 4:
			retval =
				dsp5680xx_read_32_single(target, address + 2 * i,
							 buffer + 4 * i, pmem);
			break;
		default:
			LOG_USER("%s: Invalid read size.", __func__);
			break;
		}
		err_check_propagate(retval);
		dsp5680xx_context.flush = 0;
	}

	dsp5680xx_context.flush = 1;
	retval = dsp5680xx_execute_queue();
	err_check_propagate(retval);

	return retval;
}

static int dsp5680xx_write_16_single(struct target *t, uint32_t a,
				     uint16_t data, uint8_t w_pmem)
{
	struct target *target = t;

	uint32_t address = a;

	int retval = 0;

	retval = core_move_long_to_r0(target, address);
	err_check_propagate(retval);
	if (w_pmem) {
		retval = core_move_value_to_y0(target, data);
		err_check_propagate(retval);
		retval = core_move_y0_at_pr0_inc(target);
		err_check_propagate(retval);
	} else {
		retval = core_move_value_at_r0(target, data);
		err_check_propagate(retval);
	}
	return retval;
}

static int dsp5680xx_write_32_single(struct target *t, uint32_t a,
				     uint32_t data, int w_pmem)
{
	struct target *target = t;

	uint32_t address = a;

	int retval = ERROR_OK;

	retval = core_move_long_to_r0(target, address);
	err_check_propagate(retval);
	retval = core_move_long_to_y(target, data);
	err_check_propagate(retval);
	if (w_pmem)
		retval = core_move_y0_at_pr0_inc(target);
	else
		retval = core_move_y0_at_r0_inc(target);
	err_check_propagate(retval);
	if (w_pmem)
		retval = core_move_y1_at_pr0_inc(target);
	else
		retval = core_move_y1_at_r0_inc(target);
	err_check_propagate(retval);
	return retval;
}

static int dsp5680xx_write_8(struct target *t, uint32_t a, uint32_t c,
			     const uint8_t *d, int pmem)
{
	struct target *target = t;

	uint32_t address = a;

	uint32_t count = c;

	const uint8_t *data = d;

	int retval = 0;

	uint16_t data_16;

	uint32_t iter;

	int counter = FLUSH_COUNT_READ_WRITE;

	for (iter = 0; iter < count / 2; iter++) {
		if (--counter == 0) {
			dsp5680xx_context.flush = 1;
			counter = FLUSH_COUNT_READ_WRITE;
		}
		data_16 = (data[2 * iter] | (data[2 * iter + 1] << 8));
		retval =
			dsp5680xx_write_16_single(target, address + iter, data_16,
						  pmem);
		if (retval != ERROR_OK) {
			LOG_ERROR("%s: Could not write to p:0x%04" PRIX32, __func__,
				  address);
			dsp5680xx_context.flush = 1;
			return retval;
		}
		dsp5680xx_context.flush = 0;
	}
	dsp5680xx_context.flush = 1;

	/* Only one byte left, let's not overwrite the other byte (mem is 16bit) */
	/* Need to retrieve the part we do not want to overwrite. */
	uint16_t data_old;

	if ((count == 1) || (count % 2)) {
		retval =
			dsp5680xx_read(target, address + iter, 1, 1,
				       (uint8_t *) &data_old);
		err_check_propagate(retval);
		if (count == 1)
			data_old = (((data_old & 0xff) << 8) | data[0]); /* preserve upper byte */
		else
			data_old =
				(((data_old & 0xff) << 8) | data[2 * iter + 1]);
		retval =
			dsp5680xx_write_16_single(target, address + iter, data_old,
						  pmem);
		err_check_propagate(retval);
	}
	return retval;
}

static int dsp5680xx_write_16(struct target *t, uint32_t a, uint32_t c,
			      const uint8_t *d, int pmem)
{
	struct target *target = t;

	uint32_t address = a;

	uint32_t count = c;

	const uint8_t *data = d;

	int retval = ERROR_OK;

	uint32_t iter;

	int counter = FLUSH_COUNT_READ_WRITE;

	for (iter = 0; iter < count; iter++) {
		if (--counter == 0) {
			dsp5680xx_context.flush = 1;
			counter = FLUSH_COUNT_READ_WRITE;
		}
		retval =
			dsp5680xx_write_16_single(target, address + iter,
						  data[iter], pmem);
		if (retval != ERROR_OK) {
			LOG_ERROR("%s: Could not write to p:0x%04" PRIX32, __func__,
				  address);
			dsp5680xx_context.flush = 1;
			return retval;
		}
		dsp5680xx_context.flush = 0;
	}
	dsp5680xx_context.flush = 1;
	return retval;
}

static int dsp5680xx_write_32(struct target *t, uint32_t a, uint32_t c,
			      const uint8_t *d, int pmem)
{
	struct target *target = t;

	uint32_t address = a;

	uint32_t count = c;

	const uint8_t *data = d;

	int retval = ERROR_OK;

	uint32_t iter;

	int counter = FLUSH_COUNT_READ_WRITE;

	for (iter = 0; iter < count; iter++) {
		if (--counter == 0) {
			dsp5680xx_context.flush = 1;
			counter = FLUSH_COUNT_READ_WRITE;
		}
		retval =
			dsp5680xx_write_32_single(target, address + (iter << 1),
						  data[iter], pmem);
		if (retval != ERROR_OK) {
			LOG_ERROR("%s: Could not write to p:0x%04" PRIX32, __func__,
				  address);
			dsp5680xx_context.flush = 1;
			return retval;
		}
		dsp5680xx_context.flush = 0;
	}
	dsp5680xx_context.flush = 1;
	return retval;
}

/**
 * Writes @a buffer to memory.
 * The parameter @a address determines whether @a buffer should be written to
 * P: (program) memory or X: (dat) memory.
 *
 * @param target
 * @param a address
 * @param size Bytes (1), Half words (2), Words (4).
 * @param count In bytes.
 * @param b buffer
 *
 * @return
 */
static int dsp5680xx_write(struct target *target, target_addr_t a, uint32_t size, uint32_t count,
			   const uint8_t *b)
{
	/* TODO Cannot write 32bit to odd address, will write 0x12345678  as 0x5678 0x0012 */
	uint32_t address = a;

	uint8_t const *buffer = b;

	check_halt_and_debug(target);

	int retval = 0;

	int p_mem = 1;

	retval = dsp5680xx_convert_address(&address, &p_mem);
	err_check_propagate(retval);

	switch (size) {
	case 1:
		retval =
			dsp5680xx_write_8(target, address, count, buffer, p_mem);
		break;
	case 2:
		retval =
			dsp5680xx_write_16(target, address, count, buffer, p_mem);
		break;
	case 4:
		retval =
			dsp5680xx_write_32(target, address, count, buffer, p_mem);
		break;
	default:
		retval = ERROR_TARGET_DATA_ABORT;
		err_check(retval, DSP5680XX_ERROR_INVALID_DATA_SIZE_UNIT,
			  "Invalid data size.");
		break;
	}
	return retval;
}

static int dsp5680xx_write_buffer(struct target *t, target_addr_t a, uint32_t size,
				  const uint8_t *b)
{
	check_halt_and_debug(t);
	return dsp5680xx_write(t, a, 1, size, b);
}

/**
 * This function is called by verify_image, it is used to read data from memory.
 *
 * @param target
 * @param address Word addressing.
 * @param size In bytes.
 * @param buffer
 *
 * @return
 */
static int dsp5680xx_read_buffer(struct target *target, target_addr_t address, uint32_t size,
				 uint8_t *buffer)
{
	check_halt_and_debug(target);
	/* The "/2" solves the byte/word addressing issue.*/
	return dsp5680xx_read(target, address, 2, size / 2, buffer);
}

/**
 * This function is not implemented.
 * It returns an error in order to get OpenOCD to do read out the data
 * and calculate the CRC, or try a binary comparison.
 *
 * @param target
 * @param address Start address of the image.
 * @param size In bytes.
 * @param checksum
 *
 * @return
 */
static int dsp5680xx_checksum_memory(struct target *target, target_addr_t address, uint32_t size,
				     uint32_t *checksum)
{
	return ERROR_FAIL;
}

/**
 * Calculates a signature over @a word_count words in the data from @a buff8.
 * The algorithm used is the same the FM uses, so the @a return may be used to compare
 * with the one generated by the FM module, and check if flashing was successful.
 * This algorithm is based on the perl script available from the Freescale website at FAQ 25630.
 *
 * @param buff8
 * @param word_count
 *
 * @return
 */
static int perl_crc(const uint8_t *buff8, uint32_t word_count)
{
	uint16_t checksum = 0xffff;

	uint16_t data, fbmisr;

	uint32_t i;

	for (i = 0; i < word_count; i++) {
		data = (buff8[2 * i] | (buff8[2 * i + 1] << 8));
		fbmisr =
			(checksum & 2) >> 1 ^ (checksum & 4) >> 2 ^ (checksum & 16)
				>> 4 ^ (checksum & 0x8000) >> 15;
		checksum = (data ^ ((checksum << 1) | fbmisr));
	}
	i--;
	for (; !(i & 0x80000000); i--) {
		data = (buff8[2 * i] | (buff8[2 * i + 1] << 8));
		fbmisr =
			(checksum & 2) >> 1 ^ (checksum & 4) >> 2 ^ (checksum & 16)
				       >> 4 ^ (checksum & 0x8000) >> 15;
		checksum = (data ^ ((checksum << 1) | fbmisr));
	}
	return checksum;
}

/**
 * Resets the SIM. (System Integration Modul).
 *
 * @param target
 *
 * @return
 */
<<<<<<< HEAD
static int dsp5680xx_f_SIM_reset(struct target *target)
=======
static int dsp5680xx_f_sim_reset(struct target *target)
>>>>>>> 25488359
{
	int retval = ERROR_OK;

	uint16_t sim_cmd = SIM_CMD_RESET;

	uint32_t sim_addr;

	if (strcmp(target->tap->chip, "dsp568013") == 0) {
		sim_addr = MC568013_SIM_BASE_ADDR + S_FILE_DATA_OFFSET;
		retval =
			dsp5680xx_write(target, sim_addr, 1, 2,
					(const uint8_t *)&sim_cmd);
		err_check_propagate(retval);
	}
	return retval;
}

/**
 * Halts the core and resets the SIM. (System Integration Modul).
 *
 * @param target
 *
 * @return
 */
static int dsp5680xx_soft_reset_halt(struct target *target)
{
	/* TODO is this what this function is expected to do...? */
	int retval;

	retval = dsp5680xx_halt(target);
	err_check_propagate(retval);
	retval = dsp5680xx_f_sim_reset(target);
	err_check_propagate(retval);
	return retval;
}

int dsp5680xx_f_protect_check(struct target *target, uint16_t *protected)
{
	int retval;

	check_halt_and_debug(target);
	if (!protected) {
		const char *msg = "NULL pointer not valid.";

		err_check(ERROR_FAIL,
			  DSP5680XX_ERROR_PROTECT_CHECK_INVALID_ARGS, msg);
	}
	retval =
		dsp5680xx_read_16_single(target, HFM_BASE_ADDR | HFM_PROT,
					 (uint8_t *) protected, 0);
	err_check_propagate(retval);
	return retval;
}

/**
 * Executes a command on the FM module.
 * Some commands use the parameters @a address and @a data, others ignore them.
 *
 * @param target
 * @param c Command to execute.
 * @param address Command parameter.
 * @param data Command parameter.
 * @param hfm_ustat FM status register.
 * @param pmem Address is P: (program) memory (@a pmem == 1) or X: (dat) memory (@a pmem == 0)
 *
 * @return
 */
static int dsp5680xx_f_ex(struct target *target, uint16_t c, uint32_t address, uint32_t data,
			  uint16_t *hfm_ustat, int pmem)
{
	uint32_t command = c;
	int retval;

	retval = core_load_tx_rx_high_addr_to_r0(target);
	err_check_propagate(retval);
	retval = core_move_long_to_r2(target, HFM_BASE_ADDR);
	err_check_propagate(retval);
	uint8_t i[2];

	int watchdog = 100;

	do {
		retval = core_move_at_r2_disp_to_y0(target, HFM_USTAT); /* read HMF_USTAT */
		err_check_propagate(retval);
		retval = core_move_y0_at_r0(target);
		err_check_propagate(retval);
		retval = core_rx_upper_data(target, i);
		err_check_propagate(retval);
		if ((watchdog--) == 1) {
			retval = ERROR_TARGET_FAILURE;
			const char *msg =
				"Timed out waiting for FM to finish old command.";
			err_check(retval, DSP5680XX_ERROR_FM_BUSY, msg);
		}
	} while (!(i[0] & 0x40)); /* wait until current command is complete */

	dsp5680xx_context.flush = 0;

	/* write to HFM_CNFG (lock=0,select bank) - flash_desc.bank&0x03, 0x01 == 0x00, 0x01 ??? */
	retval = core_move_value_at_r2_disp(target, 0x00, HFM_CNFG);
	err_check_propagate(retval);
	/* write to HMF_USTAT, clear PVIOL, ACCERR &BLANK bits */
	retval = core_move_value_at_r2_disp(target, 0x04, HFM_USTAT);
	err_check_propagate(retval);
	/* clear only one bit at a time */
	retval = core_move_value_at_r2_disp(target, 0x10, HFM_USTAT);
	err_check_propagate(retval);
	retval = core_move_value_at_r2_disp(target, 0x20, HFM_USTAT);
	err_check_propagate(retval);
	/* write to HMF_PROT, clear protection */
	retval = core_move_value_at_r2_disp(target, 0x00, HFM_PROT);
	err_check_propagate(retval);
	/* write to HMF_PROTB, clear protection */
	retval = core_move_value_at_r2_disp(target, 0x00, HFM_PROTB);
	err_check_propagate(retval);
	retval = core_move_value_to_y0(target, data);
	err_check_propagate(retval);
	/* write to the flash block */
	retval = core_move_long_to_r3(target, address);
	err_check_propagate(retval);
	if (pmem) {
		retval = core_move_y0_at_pr3_inc(target);
		err_check_propagate(retval);
	} else {
		retval = core_move_y0_at_r3(target);
		err_check_propagate(retval);
	}
	/* write command to the HFM_CMD reg */
	retval = core_move_value_at_r2_disp(target, command, HFM_CMD);
	err_check_propagate(retval);
	/* start the command */
	retval = core_move_value_at_r2_disp(target, 0x80, HFM_USTAT);
	err_check_propagate(retval);

	dsp5680xx_context.flush = 1;
	retval = dsp5680xx_execute_queue();
	err_check_propagate(retval);

	watchdog = 100;
	do {
		/* read HMF_USTAT */
		retval = core_move_at_r2_disp_to_y0(target, HFM_USTAT);
		err_check_propagate(retval);
		retval = core_move_y0_at_r0(target);
		err_check_propagate(retval);
		retval = core_rx_upper_data(target, i);
		err_check_propagate(retval);
		if ((watchdog--) == 1) {
			retval = ERROR_TARGET_FAILURE;
			err_check(retval, DSP5680XX_ERROR_FM_CMD_TIMED_OUT,
				  "FM execution did not finish.");
		}
	} while (!(i[0] & 0x40)); /* wait until the command is complete */
	*hfm_ustat = ((i[0] << 8) | (i[1]));
	if (i[0] & HFM_USTAT_MASK_PVIOL_ACCER) {
		retval = ERROR_TARGET_FAILURE;
		const char *msg =
			"pviol and/or accer bits set. HFM command execution error";
		err_check(retval, DSP5680XX_ERROR_FM_EXEC, msg);
	}
	return ERROR_OK;
}

/**
 * Prior to the execution of any Flash module command, the Flash module Clock
 * Divider (CLKDIV) register must be initialized. The values of this register
 * determine the speed of the internal Flash Clock (FCLK). FCLK must be in the
 * range of 150kHz ≤ FCLK ≤ 200kHz for proper operation of the Flash module.
 * (Running FCLK too slowly wears out the module, while running it too fast
 * under programs Flash leading to bit errors.)
 *
 * @param target
 *
 * @return
 */
static int set_fm_ck_div(struct target *target)
{
	uint8_t i[2];

	int retval;

	retval = core_move_long_to_r2(target, HFM_BASE_ADDR);
	err_check_propagate(retval);
	retval = core_load_tx_rx_high_addr_to_r0(target);
	err_check_propagate(retval);
	/* read HFM_CLKD */
	retval = core_move_at_r2_to_y0(target);
	err_check_propagate(retval);
	retval = core_move_y0_at_r0(target);
	err_check_propagate(retval);
	retval = core_rx_upper_data(target, i);
	err_check_propagate(retval);
	unsigned int hfm_at_wrong_value = 0;

	if ((i[0] & 0x7f) != HFM_CLK_DEFAULT) {
		LOG_DEBUG("HFM CLK divisor contained incorrect value (0x%02X).",
			  i[0] & 0x7f);
		hfm_at_wrong_value = 1;
	} else {
		LOG_DEBUG
			("HFM CLK divisor was already set to correct value (0x%02X).",
			 i[0] & 0x7f);
		return ERROR_OK;
	}
	/* write HFM_CLKD */
	retval = core_move_value_at_r2(target, HFM_CLK_DEFAULT);
	err_check_propagate(retval);
	/* verify HFM_CLKD */
	retval = core_move_at_r2_to_y0(target);
	err_check_propagate(retval);
	retval = core_move_y0_at_r0(target);
	err_check_propagate(retval);
	retval = core_rx_upper_data(target, i);
	err_check_propagate(retval);
	if (i[0] != (0x80 | (HFM_CLK_DEFAULT & 0x7f))) {
		retval = ERROR_TARGET_FAILURE;
		err_check(retval, DSP5680XX_ERROR_FM_SET_CLK,
			  "Unable to set HFM CLK divisor.");
	}
	if (hfm_at_wrong_value)
		LOG_DEBUG("HFM CLK divisor set to 0x%02x.", i[0] & 0x7f);
	return ERROR_OK;
}

/**
 * Executes the FM calculate signature command. The FM will calculate over the
 * data from @a address to @a address + @a words -1. The result is written to a
 * register, then read out by this function and returned in @a signature. The
 * value @a signature may be compared to the one returned by perl_crc to
 * verify the flash was written correctly.
 *
 * @param target
 * @param address Start of flash array where the signature should be calculated.
 * @param words Number of words over which the signature should be calculated.
 * @param signature Value calculated by the FM.
 *
 * @return
 */
static int dsp5680xx_f_signature(struct target *target, uint32_t address, uint32_t words,
				 uint16_t *signature)
{
	int retval;

	uint16_t hfm_ustat;

	if (!dsp5680xx_context.debug_mode_enabled) {
		retval = eonce_enter_debug_mode_without_reset(target, NULL);
		/*
		 * Generate error here, since it is not done in eonce_enter_debug_mode_without_reset
		 */
		err_check(retval, DSP5680XX_ERROR_HALT,
			  "Failed to halt target.");
	}
	retval =
		dsp5680xx_f_ex(target, HFM_CALCULATE_DATA_SIGNATURE, address, words,
			       &hfm_ustat, 1);
	err_check_propagate(retval);
	retval =
		dsp5680xx_read_16_single(target, HFM_BASE_ADDR | HFM_DATA,
					 (uint8_t *) signature, 0);
	return retval;
}

int dsp5680xx_f_erase_check(struct target *target, uint8_t *erased,
			    uint32_t sector)
{
	int retval;

	uint16_t hfm_ustat;

	uint32_t tmp;

	if (!dsp5680xx_context.debug_mode_enabled) {
		retval = dsp5680xx_halt(target);
		err_check_propagate(retval);
	}
	retval = set_fm_ck_div(target);
	err_check_propagate(retval);
	/*
	 * Check if chip is already erased.
	 */
	tmp = HFM_FLASH_BASE_ADDR + sector * HFM_SECTOR_SIZE / 2;
	retval =
		dsp5680xx_f_ex(target, HFM_ERASE_VERIFY, tmp, 0, &hfm_ustat, 1);
	err_check_propagate(retval);
	if (erased)
		*erased = (uint8_t) (hfm_ustat & HFM_USTAT_MASK_BLANK);
	return retval;
}

/**
 * Executes the FM page erase command.
 *
 * @param target
 * @param sector Page to erase.
 * @param hfm_ustat FM module status register.
 *
 * @return
 */
static int erase_sector(struct target *target, int sector, uint16_t *hfm_ustat)
{
	int retval;

	uint32_t tmp = HFM_FLASH_BASE_ADDR + sector * HFM_SECTOR_SIZE / 2;

	retval = dsp5680xx_f_ex(target, HFM_PAGE_ERASE, tmp, 0, hfm_ustat, 1);
	err_check_propagate(retval);
	return retval;
}

/**
 * Executes the FM mass erase command. Erases the flash array completely.
 *
 * @param target
 * @param hfm_ustat FM module status register.
 *
 * @return
 */
static int mass_erase(struct target *target, uint16_t *hfm_ustat)
{
	int retval;

	retval = dsp5680xx_f_ex(target, HFM_MASS_ERASE, 0, 0, hfm_ustat, 1);
	return retval;
}

int dsp5680xx_f_erase(struct target *target, int first, int last)
{
	int retval;

	if (!dsp5680xx_context.debug_mode_enabled) {
		retval = dsp5680xx_halt(target);
		err_check_propagate(retval);
	}
	/*
	 * Reset SIM
	 *
	 */
	retval = dsp5680xx_f_sim_reset(target);
	err_check_propagate(retval);
	/*
	 * Set hfmdiv
	 *
	 */
	retval = set_fm_ck_div(target);
	err_check_propagate(retval);

	uint16_t hfm_ustat;

	int do_mass_erase = ((!(first | last))
			     || ((first == 0)
				 && (last == (HFM_SECTOR_COUNT - 1))));
	if (do_mass_erase) {
		/* Mass erase */
		retval = mass_erase(target, &hfm_ustat);
		err_check_propagate(retval);
	} else {
		for (int i = first; i <= last; i++) {
			retval = erase_sector(target, i, &hfm_ustat);
			err_check_propagate(retval);
		}
	}
	return ERROR_OK;
}

/*
 * Algorithm for programming normal p: flash
 * Follow state machine from "56F801x Peripheral Reference Manual"@163.
 * Registers to set up before calling:
 * r0: TX/RX high address.
 * r2: FM module base address.
 * r3: Destination address in flash.
 *
 *		hfm_wait:					   // wait for buffer empty
 *			brclr	#0x80, x:(r2+0x13), hfm_wait
 *		rx_check:					    // wait for input buffer full
 *			brclr	#0x01, x:(r0-2), rx_check
 *			move.w	x:(r0), y0			    // read from Rx buffer
 *			move.w	y0, p:(r3)+
 *			move.w	#0x20, x:(r2+0x14)		    // write PGM command
 *			move.w	#0x80, x:(r2+0x13)		    // start the command
 *			move.w  X:(R2+0x13), A			    // Read USTAT register
 *		      brclr       #0x20, A, accerr_check	     // protection violation check
 *		      bfset       #0x20, X:(R2+0x13)		// clear pviol
 *		      bra	 hfm_wait
 *	      accerr_check:
 *		      brclr       #0x10, A, hfm_wait		 // access error check
 *		      bfset       #0x10, X:(R2+0x13)		// clear accerr
 *			bra	    hfm_wait			    // loop
 * 0x00000000  0x8A460013807D	 brclr       #0x80, X:(R2+0x13),*+0
 * 0x00000003  0xE700		 nop
 * 0x00000004  0xE700		 nop
 * 0x00000005  0x8A44FFFE017B	 brclr       #1, X:(R0-2),*-2
 * 0x00000008  0xE700		 nop
 * 0x00000009  0xF514		 move.w      X:(R0), Y0
 * 0x0000000A  0x8563		 move.w      Y0, P:(R3)+
 * 0x0000000B  0x864600200014	 move.w      #32, X:(R2+0x14)
 * 0x0000000E  0x864600800013	 move.w      #128, X:(R2+0x13)
 * 0x00000011  0xF0420013	     move.w      X:(R2+0x13), A
 * 0x00000013  0x8B402004	     brclr       #0x20, A,*+6
 * 0x00000015  0x824600130020	 bfset       #0x20, X:(R2+0x13)
 * 0x00000018  0xA967		 bra	 *-24
 * 0x00000019  0x8B401065	     brclr       #0x10, A,*-25
 * 0x0000001B  0x824600130010	 bfset       #0x10, X:(R2+0x13)
 * 0x0000001E  0xA961		 bra	 *-30
 */

static const uint16_t pgm_write_pflash[] = {
		0x8A46, 0x0013, 0x807D, 0xE700,
		0xE700, 0x8A44, 0xFFFE, 0x017B,
		0xE700, 0xF514, 0x8563, 0x8646,
		0x0020, 0x0014, 0x8646, 0x0080,
		0x0013, 0xF042, 0x0013, 0x8B40,
		0x2004, 0x8246, 0x0013, 0x0020,
		0xA967, 0x8B40, 0x1065, 0x8246,
		0x0013, 0x0010, 0xA961
};

static const uint32_t pgm_write_pflash_length = 31;

int dsp5680xx_f_wr(struct target *t, const uint8_t *b, uint32_t a, uint32_t count,
		   int is_flash_lock)
{
	struct target *target = t;

	uint32_t address = a;

	const uint8_t *buffer = b;

	int retval = ERROR_OK;

	if (!dsp5680xx_context.debug_mode_enabled) {
		retval = eonce_enter_debug_mode(target, NULL);
		err_check_propagate(retval);
	}
	/*
	 * Download the pgm that flashes.
	 *
	 */
	const uint32_t len = pgm_write_pflash_length;

	uint32_t ram_addr = 0x8700;

	/*
	 * This seems to be a safe address.
	 * This one is the one used by codewarrior in 56801x_flash.cfg
	 */
	if (!is_flash_lock) {
		retval =
			dsp5680xx_write(target, ram_addr, 1, len * 2,
					(uint8_t *) pgm_write_pflash);
		err_check_propagate(retval);
		retval = dsp5680xx_execute_queue();
		err_check_propagate(retval);
	}
	/*
	 * Set hfmdiv
	 *
	 */
	retval = set_fm_ck_div(target);
	err_check_propagate(retval);
	/*
	 * Setup registers needed by pgm_write_pflash
	 *
	 */

	dsp5680xx_context.flush = 0;

	retval = core_move_long_to_r3(target, address); /* Destination address to r3 */
	err_check_propagate(retval);
	core_load_tx_rx_high_addr_to_r0(target); /* TX/RX reg address to r0 */
	err_check_propagate(retval);
	retval = core_move_long_to_r2(target, HFM_BASE_ADDR); /* FM base address to r2 */
	err_check_propagate(retval);
	/*
	 * Run flashing program.
	 *
	 */
	/* write to HFM_CNFG (lock=0, select bank) */
	retval = core_move_value_at_r2_disp(target, 0x00, HFM_CNFG);
	err_check_propagate(retval);
	/* write to HMF_USTAT, clear PVIOL, ACCERR &BLANK bits */
	retval = core_move_value_at_r2_disp(target, 0x04, HFM_USTAT);
	err_check_propagate(retval);
	/* clear only one bit at a time */
	retval = core_move_value_at_r2_disp(target, 0x10, HFM_USTAT);
	err_check_propagate(retval);
	retval = core_move_value_at_r2_disp(target, 0x20, HFM_USTAT);
	err_check_propagate(retval);
	/* write to HMF_PROT, clear protection */
	retval = core_move_value_at_r2_disp(target, 0x00, HFM_PROT);
	err_check_propagate(retval);
	/* write to HMF_PROTB, clear protection */
	retval = core_move_value_at_r2_disp(target, 0x00, HFM_PROTB);
	err_check_propagate(retval);
	if (count % 2) {
		/* TODO implement handling of odd number of words. */
		retval = ERROR_FAIL;
		const char *msg = "Cannot handle odd number of words.";

		err_check(retval, DSP5680XX_ERROR_FLASHING_INVALID_WORD_COUNT,
			  msg);
	}

	dsp5680xx_context.flush = 1;
	retval = dsp5680xx_execute_queue();
	err_check_propagate(retval);

	uint32_t drscan_data;

	uint16_t tmp = (buffer[0] | (buffer[1] << 8));

	retval = core_tx_upper_data(target, tmp, &drscan_data);
	err_check_propagate(retval);

	retval = dsp5680xx_resume(target, 0, ram_addr, 0, 0);
	err_check_propagate(retval);

	int counter = FLUSH_COUNT_FLASH;

	dsp5680xx_context.flush = 0;
	uint32_t i;

	for (i = 1; (i < count / 2) && (i < HFM_SIZE_WORDS); i++) {
		if (--counter == 0) {
			dsp5680xx_context.flush = 1;
			counter = FLUSH_COUNT_FLASH;
		}
		tmp = (buffer[2 * i] | (buffer[2 * i + 1] << 8));
		retval = core_tx_upper_data(target, tmp, &drscan_data);
		if (retval != ERROR_OK) {
			dsp5680xx_context.flush = 1;
			err_check_propagate(retval);
		}
		dsp5680xx_context.flush = 0;
	}
	dsp5680xx_context.flush = 1;
	if (!is_flash_lock) {
		/*
		 *Verify flash (skip when exec lock sequence)
		 *
		 */
		uint16_t signature;

		uint16_t pc_crc;

		retval = dsp5680xx_f_signature(target, address, i, &signature);
		err_check_propagate(retval);
		pc_crc = perl_crc(buffer, i);
		if (pc_crc != signature) {
			retval = ERROR_FAIL;
			const char *msg =
				"Flashed data failed CRC check, flash again!";
			err_check(retval, DSP5680XX_ERROR_FLASHING_CRC, msg);
		}
	}
	return retval;
}

int dsp5680xx_f_unlock(struct target *target)
{
	int retval = ERROR_OK;

	uint16_t eonce_status;

	uint32_t instr;

	uint32_t ir_out;

	struct jtag_tap *tap_chp;

	struct jtag_tap *tap_cpu;

	tap_chp = jtag_tap_by_string("dsp568013.chp");
	if (!tap_chp) {
		retval = ERROR_FAIL;
		err_check(retval, DSP5680XX_ERROR_JTAG_TAP_ENABLE_MASTER,
			  "Failed to get master tap.");
	}
	tap_cpu = jtag_tap_by_string("dsp568013.cpu");
	if (!tap_cpu) {
		retval = ERROR_FAIL;
		err_check(retval, DSP5680XX_ERROR_JTAG_TAP_ENABLE_CORE,
			  "Failed to get master tap.");
	}

	retval = eonce_enter_debug_mode_without_reset(target, &eonce_status);
	if (retval == ERROR_OK)
		LOG_WARNING("Memory was not locked.");

	jtag_add_reset(0, 1);
	jtag_add_sleep(TIME_DIV_FREESCALE * 200 * 1000);

	retval = reset_jtag();
	err_check(retval, DSP5680XX_ERROR_JTAG_RESET,
		  "Failed to reset JTAG state machine");
	jtag_add_sleep(150);

	/* Enable core tap */
	tap_chp->enabled = true;
	retval = switch_tap(target, tap_chp, tap_cpu);
	err_check_propagate(retval);

	instr = JTAG_INSTR_DEBUG_REQUEST;
	retval =
		dsp5680xx_irscan(target, &instr, &ir_out,
				 DSP5680XX_JTAG_CORE_TAP_IRLEN);
	err_check_propagate(retval);
	jtag_add_sleep(TIME_DIV_FREESCALE * 100 * 1000);
	jtag_add_reset(0, 0);
	jtag_add_sleep(TIME_DIV_FREESCALE * 300 * 1000);

	/* Enable master tap */
	tap_chp->enabled = false;
	retval = switch_tap(target, tap_chp, tap_cpu);
	err_check_propagate(retval);

	/* Execute mass erase to unlock */
	instr = MASTER_TAP_CMD_FLASH_ERASE;
	retval =
		dsp5680xx_irscan(target, &instr, &ir_out,
				 DSP5680XX_JTAG_MASTER_TAP_IRLEN);
	err_check_propagate(retval);

	instr = HFM_CLK_DEFAULT;
	retval = dsp5680xx_drscan(target, (uint8_t *) &instr, (uint8_t *) &ir_out, 16);
	err_check_propagate(retval);

	jtag_add_sleep(TIME_DIV_FREESCALE * 150 * 1000);
	jtag_add_reset(0, 1);
	jtag_add_sleep(TIME_DIV_FREESCALE * 200 * 1000);

	retval = reset_jtag();
	err_check(retval, DSP5680XX_ERROR_JTAG_RESET,
		  "Failed to reset JTAG state machine");
	jtag_add_sleep(150);

	instr = 0x0606ffff;
	retval = dsp5680xx_drscan(target, (uint8_t *) &instr, (uint8_t *) &ir_out,
				 32);
	err_check_propagate(retval);

	/* enable core tap */
	instr = 0x5;
	retval =
		dsp5680xx_irscan(target, &instr, &ir_out,
				 DSP5680XX_JTAG_MASTER_TAP_IRLEN);
	err_check_propagate(retval);
	instr = 0x2;
	retval = dsp5680xx_drscan(target, (uint8_t *) &instr, (uint8_t *) &ir_out,
				 4);
	err_check_propagate(retval);

	tap_cpu->enabled = true;
	tap_chp->enabled = false;
	target->state = TARGET_RUNNING;
	dsp5680xx_context.debug_mode_enabled = false;
	return retval;
}

int dsp5680xx_f_lock(struct target *target)
{
	int retval;

	struct jtag_tap *tap_chp;

	struct jtag_tap *tap_cpu;
	uint16_t lock_word[] = { HFM_LOCK_FLASH };
	retval = dsp5680xx_f_wr(target, (uint8_t *) (lock_word), HFM_LOCK_ADDR_L, 2, 1);
	err_check_propagate(retval);

	jtag_add_reset(0, 1);
	jtag_add_sleep(TIME_DIV_FREESCALE * 200 * 1000);

	retval = reset_jtag();
	err_check(retval, DSP5680XX_ERROR_JTAG_RESET,
		  "Failed to reset JTAG state machine");
	jtag_add_sleep(TIME_DIV_FREESCALE * 100 * 1000);
	jtag_add_reset(0, 0);
	jtag_add_sleep(TIME_DIV_FREESCALE * 300 * 1000);

	tap_chp = jtag_tap_by_string("dsp568013.chp");
	if (!tap_chp) {
		retval = ERROR_FAIL;
		err_check(retval, DSP5680XX_ERROR_JTAG_TAP_ENABLE_MASTER,
			  "Failed to get master tap.");
	}
	tap_cpu = jtag_tap_by_string("dsp568013.cpu");
	if (!tap_cpu) {
		retval = ERROR_FAIL;
		err_check(retval, DSP5680XX_ERROR_JTAG_TAP_ENABLE_CORE,
			  "Failed to get master tap.");
	}
	target->state = TARGET_RUNNING;
	dsp5680xx_context.debug_mode_enabled = false;
	tap_cpu->enabled = false;
	tap_chp->enabled = true;
	retval = switch_tap(target, tap_chp, tap_cpu);
	return retval;
}

static int dsp5680xx_step(struct target *target, int current, target_addr_t address,
			  int handle_breakpoints)
{
	err_check(ERROR_FAIL, DSP5680XX_ERROR_NOT_IMPLEMENTED_STEP,
		  "Not implemented yet.");
}

/** Holds methods for dsp5680xx targets. */
struct target_type dsp5680xx_target = {
	.name = "dsp5680xx",

	.poll = dsp5680xx_poll,
	.arch_state = dsp5680xx_arch_state,

	.halt = dsp5680xx_halt,
	.resume = dsp5680xx_resume,
	.step = dsp5680xx_step,

	.write_buffer = dsp5680xx_write_buffer,
	.read_buffer = dsp5680xx_read_buffer,

	.assert_reset = dsp5680xx_assert_reset,
	.deassert_reset = dsp5680xx_deassert_reset,
	.soft_reset_halt = dsp5680xx_soft_reset_halt,

	.read_memory = dsp5680xx_read,
	.write_memory = dsp5680xx_write,

	.checksum_memory = dsp5680xx_checksum_memory,

	.target_create = dsp5680xx_target_create,
	.init_target = dsp5680xx_init_target,
};<|MERGE_RESOLUTION|>--- conflicted
+++ resolved
@@ -1543,11 +1543,7 @@
  *
  * @return
  */
-<<<<<<< HEAD
-static int dsp5680xx_f_SIM_reset(struct target *target)
-=======
 static int dsp5680xx_f_sim_reset(struct target *target)
->>>>>>> 25488359
 {
 	int retval = ERROR_OK;
 
