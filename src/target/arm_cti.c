--- conflicted
+++ resolved
@@ -70,11 +70,7 @@
 
 	/* Read register */
 	int retval = mem_ap_read_atomic_u32(ap, self->spot.base + reg, &tmp);
-<<<<<<< HEAD
-	if (ERROR_OK != retval)
-=======
 	if (retval != ERROR_OK)
->>>>>>> 25488359
 		return retval;
 
 	/* clear bitfield */
@@ -147,11 +143,7 @@
 {
 	struct adiv5_ap *ap = dap_ap(self->spot.dap, self->spot.ap_num);
 
-<<<<<<< HEAD
-	if (p_value == NULL)
-=======
 	if (!p_value)
->>>>>>> 25488359
 		return ERROR_COMMAND_ARGUMENT_INVALID;
 
 	return mem_ap_read_atomic_u32(ap, self->spot.base + reg, p_value);
@@ -438,11 +430,7 @@
 	COMMAND_REGISTRATION_DONE
 };
 
-<<<<<<< HEAD
-static int cti_configure(Jim_GetOptInfo *goi, struct arm_cti *cti)
-=======
 static int cti_configure(struct jim_getopt_info *goi, struct arm_cti *cti)
->>>>>>> 25488359
 {
 	/* parse config or cget options ... */
 	while (goi->argc > 0) {
@@ -458,11 +446,7 @@
 
 	return JIM_OK;
 }
-<<<<<<< HEAD
-static int cti_create(Jim_GetOptInfo *goi)
-=======
 static int cti_create(struct jim_getopt_info *goi)
->>>>>>> 25488359
 {
 	struct command_context *cmd_ctx;
 	static struct arm_cti *cti;
@@ -490,11 +474,7 @@
 
 	/* Create it */
 	cti = calloc(1, sizeof(*cti));
-<<<<<<< HEAD
-	if (cti == NULL)
-=======
 	if (!cti)
->>>>>>> 25488359
 		return JIM_ERR;
 
 	adiv5_mem_ap_spot_init(&cti->spot);
