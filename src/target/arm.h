/*
 * Copyright (C) 2005 by Dominic Rath
 * Dominic.Rath@gmx.de
 *
 * Copyright (C) 2008 by Spencer Oliver
 * spen@spen-soft.co.uk
 *
 * Copyright (C) 2009 by Øyvind Harboe
 * oyvind.harboe@zylin.com
 *
 * Copyright (C) 2018 by Liviu Ionescu
 *   <ilg@livius.net>
 *
 * This program is free software; you can redistribute it and/or modify
 * it under the terms of the GNU General Public License as published by
 * the Free Software Foundation; either version 2 of the License, or
 * (at your option) any later version.
 *
 * This program is distributed in the hope that it will be useful,
 * but WITHOUT ANY WARRANTY; without even the implied warranty of
 * MERCHANTABILITY or FITNESS FOR A PARTICULAR PURPOSE.  See the
 * GNU General Public License for more details.
 *
 * You should have received a copy of the GNU General Public License
 * along with this program.  If not, see <http://www.gnu.org/licenses/>.
 */

#ifndef OPENOCD_TARGET_ARM_H
#define OPENOCD_TARGET_ARM_H

#include <helper/command.h>
#include "target.h"

/**
 * @file
 * Holds the interface to ARM cores.
 *
 * At this writing, only "classic ARM" cores built on the ARMv4 register
 * and mode model are supported.  The Thumb2-only microcontroller profile
 * support has not yet been integrated, affecting Cortex-M parts.
 */

/**
 * Indicates what registers are in the ARM state core register set.
 *
 * - ARM_CORE_TYPE_STD indicates the standard set of 37 registers, seen
 *   on for example ARM7TDMI cores.
 * - ARM_CORE_TYPE_SEC_EXT indicates core has security extensions, thus
 *   three more registers are shadowed for "Secure Monitor" mode.
 * - ARM_CORE_TYPE_VIRT_EXT indicates core has virtualization extensions
 *   and also security extensions. Additional shadowed registers for
 *   "Secure Monitor" and "Hypervisor" modes.
 * - ARM_CORE_TYPE_M_PROFILE indicates a microcontroller profile core,
 *   which only shadows SP.
 */
enum arm_core_type {
	ARM_CORE_TYPE_STD = -1,
	ARM_CORE_TYPE_SEC_EXT = 1,
	ARM_CORE_TYPE_VIRT_EXT,
	ARM_CORE_TYPE_M_PROFILE,
};

<<<<<<< HEAD
=======
/** ARM Architecture specifying the version and the profile */
enum arm_arch {
	ARM_ARCH_UNKNOWN,
	ARM_ARCH_V4,
	ARM_ARCH_V6M,
	ARM_ARCH_V7M,
	ARM_ARCH_V8M,
};

>>>>>>> 25488359
/**
 * Represent state of an ARM core.
 *
 * Most numbers match the five low bits of the *PSR registers on
 * "classic ARM" processors, which build on the ARMv4 processor
 * modes and register set.
 *
 * ARM_MODE_ANY is a magic value, often used as a wildcard.
 *
 * Only the microcontroller cores (ARMv6-M, ARMv7-M) support ARM_MODE_THREAD,
 * ARM_MODE_USER_THREAD, and ARM_MODE_HANDLER.  Those are the only modes
 * they support.
 */
enum arm_mode {
	ARM_MODE_USR = 16,
	ARM_MODE_FIQ = 17,
	ARM_MODE_IRQ = 18,
	ARM_MODE_SVC = 19,
	ARM_MODE_MON = 22,
	ARM_MODE_ABT = 23,
	ARM_MODE_HYP = 26,
	ARM_MODE_UND = 27,
	ARM_MODE_1176_MON = 28,
	ARM_MODE_SYS = 31,

	ARM_MODE_THREAD = 0,
	ARM_MODE_USER_THREAD = 1,
	ARM_MODE_HANDLER = 2,

	ARMV8_64_EL0T = 0x0,
	ARMV8_64_EL1T = 0x4,
	ARMV8_64_EL1H = 0x5,
	ARMV8_64_EL2T = 0x8,
	ARMV8_64_EL2H = 0x9,
	ARMV8_64_EL3T = 0xC,
	ARMV8_64_EL3H = 0xD,

	ARM_MODE_ANY = -1
};

/* VFPv3 internal register numbers mapping to d0:31 */
enum {
	ARM_VFP_V3_D0 = 51,
	ARM_VFP_V3_D1,
	ARM_VFP_V3_D2,
	ARM_VFP_V3_D3,
	ARM_VFP_V3_D4,
	ARM_VFP_V3_D5,
	ARM_VFP_V3_D6,
	ARM_VFP_V3_D7,
	ARM_VFP_V3_D8,
	ARM_VFP_V3_D9,
	ARM_VFP_V3_D10,
	ARM_VFP_V3_D11,
	ARM_VFP_V3_D12,
	ARM_VFP_V3_D13,
	ARM_VFP_V3_D14,
	ARM_VFP_V3_D15,
	ARM_VFP_V3_D16,
	ARM_VFP_V3_D17,
	ARM_VFP_V3_D18,
	ARM_VFP_V3_D19,
	ARM_VFP_V3_D20,
	ARM_VFP_V3_D21,
	ARM_VFP_V3_D22,
	ARM_VFP_V3_D23,
	ARM_VFP_V3_D24,
	ARM_VFP_V3_D25,
	ARM_VFP_V3_D26,
	ARM_VFP_V3_D27,
	ARM_VFP_V3_D28,
	ARM_VFP_V3_D29,
	ARM_VFP_V3_D30,
	ARM_VFP_V3_D31,
	ARM_VFP_V3_FPSCR,
};

const char *arm_mode_name(unsigned psr_mode);
bool is_arm_mode(unsigned psr_mode);

/** The PSR "T" and "J" bits define the mode of "classic ARM" cores. */
enum arm_state {
	ARM_STATE_ARM,
	ARM_STATE_THUMB,
	ARM_STATE_JAZELLE,
	ARM_STATE_THUMB_EE,
	ARM_STATE_AARCH64,
};

/** ARM vector floating point enabled, if yes which version. */
enum arm_vfp_version {
	ARM_VFP_DISABLED,
	ARM_VFP_V1,
	ARM_VFP_V2,
	ARM_VFP_V3,
};

#define ARM_COMMON_MAGIC 0x0A450A45

/**
 * Represents a generic ARM core, with standard application registers.
 *
 * There are sixteen application registers (including PC, SP, LR) and a PSR.
 * Cortex-M series cores do not support as many core states or shadowed
 * registers as traditional ARM cores, and only support Thumb2 instructions.
 */
struct arm {
	int common_magic;
	struct reg_cache *core_cache;

	/** Handle to the PC; valid in all core modes. */
	struct reg *pc;

	/** Handle to the CPSR/xPSR; valid in all core modes. */
	struct reg *cpsr;

	/** Handle to the SPSR; valid only in core modes with an SPSR. */
	struct reg *spsr;

	/** Support for arm_reg_current() */
	const int *map;

	/** Indicates what registers are in the ARM state core register set. */
	enum arm_core_type core_type;

	/** Record the current core mode: SVC, USR, or some other mode. */
	enum arm_mode core_mode;

	/** Record the current core state: ARM, Thumb, or otherwise. */
	enum arm_state core_state;

	/** ARM architecture version */
	enum arm_arch arch;

	/** Flag reporting armv8m based core. */
	bool is_armv8m;

	/** Floating point or VFP version, 0 if disabled. */
	int arm_vfp_version;

	int (*setup_semihosting)(struct target *target, int enable);

	/** Backpointer to the target. */
	struct target *target;

	/** Handle for the debug module, if one is present. */
	struct arm_dpm *dpm;

	/** Handle for the Embedded Trace Module, if one is present. */
	struct etm_context *etm;

	/* FIXME all these methods should take "struct arm *" not target */

	/** Retrieve all core registers, for display. */
	int (*full_context)(struct target *target);

	/** Retrieve a single core register. */
	int (*read_core_reg)(struct target *target, struct reg *reg,
			int num, enum arm_mode mode);
	int (*write_core_reg)(struct target *target, struct reg *reg,
			int num, enum arm_mode mode, uint8_t *value);

	/** Read coprocessor register.  */
	int (*mrc)(struct target *target, int cpnum,
			uint32_t op1, uint32_t op2,
			uint32_t crn, uint32_t crm,
			uint32_t *value);

	/** Write coprocessor register.  */
	int (*mcr)(struct target *target, int cpnum,
			uint32_t op1, uint32_t op2,
			uint32_t crn, uint32_t crm,
			uint32_t value);

	void *arch_info;

	/** For targets conforming to ARM Debug Interface v5,
	 * this handle references the Debug Access Port (DAP)
	 * used to make requests to the target.
	 */
	struct adiv5_dap *dap;
};

/** Convert target handle to generic ARM target state handle. */
static inline struct arm *target_to_arm(struct target *target)
{
	assert(target);
	return target->arch_info;
}

static inline bool is_arm(struct arm *arm)
{
	assert(arm);
	return arm->common_magic == ARM_COMMON_MAGIC;
}

struct arm_algorithm {
	int common_magic;

	enum arm_mode core_mode;
	enum arm_state core_state;
};

struct arm_reg {
	int num;
	enum arm_mode mode;
	struct target *target;
	struct arm *arm;
	uint8_t value[16];
};

struct reg_cache *arm_build_reg_cache(struct target *target, struct arm *arm);
void arm_free_reg_cache(struct arm *arm);

struct reg_cache *armv8_build_reg_cache(struct target *target);

extern const struct command_registration arm_command_handlers[];

int arm_arch_state(struct target *target);
const char *arm_get_gdb_arch(struct target *target);
int arm_get_gdb_reg_list(struct target *target,
		struct reg **reg_list[], int *reg_list_size,
		enum target_register_class reg_class);
const char *armv8_get_gdb_arch(struct target *target);
int armv8_get_gdb_reg_list(struct target *target,
		struct reg **reg_list[], int *reg_list_size,
		enum target_register_class reg_class);

int arm_init_arch_info(struct target *target, struct arm *arm);

/* REVISIT rename this once it's usable by ARMv7-M */
int armv4_5_run_algorithm(struct target *target,
		int num_mem_params, struct mem_param *mem_params,
		int num_reg_params, struct reg_param *reg_params,
		target_addr_t entry_point, target_addr_t exit_point,
		int timeout_ms, void *arch_info);
int armv4_5_run_algorithm_inner(struct target *target,
		int num_mem_params, struct mem_param *mem_params,
		int num_reg_params, struct reg_param *reg_params,
		uint32_t entry_point, uint32_t exit_point,
		int timeout_ms, void *arch_info,
		int (*run_it)(struct target *target, uint32_t exit_point,
				int timeout_ms, void *arch_info));

int arm_checksum_memory(struct target *target,
		target_addr_t address, uint32_t count, uint32_t *checksum);
int arm_blank_check_memory(struct target *target,
		struct target_memory_check_block *blocks, int num_blocks, uint8_t erased_value);

void arm_set_cpsr(struct arm *arm, uint32_t cpsr);
struct reg *arm_reg_current(struct arm *arm, unsigned regnum);
struct reg *armv8_reg_current(struct arm *arm, unsigned regnum);

extern struct reg arm_gdb_dummy_fp_reg;
extern struct reg arm_gdb_dummy_fps_reg;

#endif /* OPENOCD_TARGET_ARM_H */<|MERGE_RESOLUTION|>--- conflicted
+++ resolved
@@ -60,8 +60,6 @@
 	ARM_CORE_TYPE_M_PROFILE,
 };
 
-<<<<<<< HEAD
-=======
 /** ARM Architecture specifying the version and the profile */
 enum arm_arch {
 	ARM_ARCH_UNKNOWN,
@@ -71,7 +69,6 @@
 	ARM_ARCH_V8M,
 };
 
->>>>>>> 25488359
 /**
  * Represent state of an ARM core.
  *
