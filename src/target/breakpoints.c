--- conflicted
+++ resolved
@@ -368,25 +368,6 @@
 	}
 }
 
-<<<<<<< HEAD
-void breakpoint_remove_all(struct target *target)
-{
-	if (target->smp) {
-		struct target_list *head;
-		struct target *curr;
-		head = target->head;
-		while (head != (struct target_list *)NULL) {
-			curr = head->target;
-			breakpoint_remove_all_internal(curr);
-			head = head->next;
-		}
-	} else {
-		breakpoint_remove_all_internal(target);
-	}
-}
-
-=======
->>>>>>> 25488359
 static void breakpoint_clear_target_internal(struct target *target)
 {
 	LOG_DEBUG("Delete all breakpoints for target: %s",
@@ -492,35 +473,6 @@
 int watchpoint_add(struct target *target, target_addr_t address,
 		uint32_t length, enum watchpoint_rw rw, uint32_t value, uint32_t mask)
 {
-<<<<<<< HEAD
-	int retval = ERROR_OK;
-	if (target->smp) {
-		struct target_list *head;
-		struct target *curr;
-		bool wp_set = false;
-		head = target->head;
-
-		while (head != (struct target_list *)NULL) {
-			curr = head->target;
-			/* try to set watchpoints on examined cores only */
-			if (target_was_examined(curr)) {
-				retval = watchpoint_add_internal(curr, address, length, rw, value,
-						mask);
-				if (retval != ERROR_OK)
-					return retval;
-				wp_set = true;
-			}
-			head = head->next;
-		}
-		if (!wp_set) {
-			LOG_ERROR("Failed to find any alive core to set watchpoint!");
-			return ERROR_FAIL;
-		}
-		return retval;
-	} else
-		return watchpoint_add_internal(target, address, length, rw, value,
-				mask);
-=======
 	if (target->smp) {
 		struct target_list *head;
 
@@ -536,7 +488,6 @@
 		return watchpoint_add_internal(target, address, length, rw, value,
 				mask);
 	}
->>>>>>> 25488359
 }
 
 static void watchpoint_free(struct target *target, struct watchpoint *watchpoint_to_remove)
@@ -582,22 +533,6 @@
 
 void watchpoint_remove(struct target *target, target_addr_t address)
 {
-<<<<<<< HEAD
-	int found = 0;
-	if (target->smp) {
-		struct target_list *head;
-		struct target *curr;
-		head = target->head;
-		while (head != (struct target_list *)NULL) {
-			curr = head->target;
-			found += watchpoint_remove_internal(curr, address);
-			head = head->next;
-		}
-		if (found == 0)
-			LOG_ERROR("no watchpoint at address " TARGET_ADDR_FMT " found", address);
-	} else
-		watchpoint_remove_internal(target, address);
-=======
 	if (target->smp) {
 		unsigned int num_watchpoints = 0;
 		struct target_list *head;
@@ -611,7 +546,6 @@
 	} else {
 		watchpoint_remove_internal(target, address);
 	}
->>>>>>> 25488359
 }
 
 void watchpoint_clear_target(struct target *target)
