/***************************************************************************
 *   Copyright (C) 2005 by Dominic Rath                                    *
 *   Dominic.Rath@gmx.de                                                   *
 *                                                                         *
 *   Copyright (C) 2006 by Magnus Lundin                                   *
 *   lundin@mlu.mine.nu                                                    *
 *                                                                         *
 *   Copyright (C) 2008 by Spencer Oliver                                  *
 *   spen@spen-soft.co.uk                                                  *
 *                                                                         *
 *   This program is free software; you can redistribute it and/or modify  *
 *   it under the terms of the GNU General Public License as published by  *
 *   the Free Software Foundation; either version 2 of the License, or     *
 *   (at your option) any later version.                                   *
 *                                                                         *
 *   This program is distributed in the hope that it will be useful,       *
 *   but WITHOUT ANY WARRANTY; without even the implied warranty of        *
 *   MERCHANTABILITY or FITNESS FOR A PARTICULAR PURPOSE.  See the         *
 *   GNU General Public License for more details.                          *
 *                                                                         *
 *   You should have received a copy of the GNU General Public License     *
 *   along with this program.  If not, see <http://www.gnu.org/licenses/>. *
 ***************************************************************************/

#ifndef OPENOCD_TARGET_CORTEX_M_H
#define OPENOCD_TARGET_CORTEX_M_H

#include "armv7m.h"

#define CORTEX_M_COMMON_MAGIC 0x1A451A45

#define SYSTEM_CONTROL_BASE 0x400FE000

#define ITM_TER0	0xE0000E00
#define ITM_TPR		0xE0000E40
#define ITM_TCR		0xE0000E80
#define ITM_LAR		0xE0000FB0
#define ITM_LAR_KEY	0xC5ACCE55

#define CPUID		0xE000ED00

#define ARM_CPUID_PARTNO_MASK	0xFFF0

#define CORTEX_M23_PARTNO	0xD200
#define CORTEX_M33_PARTNO	0xD210

/* Debug Control Block */
#define DCB_DHCSR	0xE000EDF0
#define DCB_DCRSR	0xE000EDF4
#define DCB_DCRDR	0xE000EDF8
#define DCB_DEMCR	0xE000EDFC

#define DCRSR_WnR	(1 << 16)

#define DWT_CTRL	0xE0001000
#define DWT_CYCCNT	0xE0001004
#define DWT_PCSR	0xE000101C
#define DWT_COMP0	0xE0001020
#define DWT_MASK0	0xE0001024
#define DWT_FUNCTION0	0xE0001028
#define DWT_DEVARCH		0xE0001FBC

#define DWT_DEVARCH_ARMV8M	0x101A02

#define FP_CTRL		0xE0002000
#define FP_REMAP	0xE0002004
#define FP_COMP0	0xE0002008
#define FP_COMP1	0xE000200C
#define FP_COMP2	0xE0002010
#define FP_COMP3	0xE0002014
#define FP_COMP4	0xE0002018
#define FP_COMP5	0xE000201C
#define FP_COMP6	0xE0002020
#define FP_COMP7	0xE0002024

#define FPU_CPACR	0xE000ED88
#define FPU_FPCCR	0xE000EF34
#define FPU_FPCAR	0xE000EF38
#define FPU_FPDSCR	0xE000EF3C

#define TPIU_SSPSR	0xE0040000
#define TPIU_CSPSR	0xE0040004
#define TPIU_ACPR	0xE0040010
#define TPIU_SPPR	0xE00400F0
#define TPIU_FFSR	0xE0040300
#define TPIU_FFCR	0xE0040304
#define TPIU_FSCR	0xE0040308

/* DCB_DHCSR bit and field definitions */
#define DBGKEY		(0xA05F << 16)
#define C_DEBUGEN	(1 << 0)
#define C_HALT		(1 << 1)
#define C_STEP		(1 << 2)
#define C_MASKINTS	(1 << 3)
#define S_REGRDY	(1 << 16)
#define S_HALT		(1 << 17)
#define S_SLEEP		(1 << 18)
#define S_LOCKUP	(1 << 19)
#define S_RETIRE_ST	(1 << 24)
#define S_RESET_ST	(1 << 25)

/* DCB_DEMCR bit and field definitions */
#define TRCENA			(1 << 24)
#define VC_HARDERR		(1 << 10)
#define VC_INTERR		(1 << 9)
#define VC_BUSERR		(1 << 8)
#define VC_STATERR		(1 << 7)
#define VC_CHKERR		(1 << 6)
#define VC_NOCPERR		(1 << 5)
#define VC_MMERR		(1 << 4)
#define VC_CORERESET	(1 << 0)

#define NVIC_ICTR		0xE000E004
#define NVIC_ISE0		0xE000E100
#define NVIC_ICSR		0xE000ED04
#define NVIC_AIRCR		0xE000ED0C
#define NVIC_SHCSR		0xE000ED24
#define NVIC_CFSR		0xE000ED28
#define NVIC_MMFSRb		0xE000ED28
#define NVIC_BFSRb		0xE000ED29
#define NVIC_USFSRh		0xE000ED2A
#define NVIC_HFSR		0xE000ED2C
#define NVIC_DFSR		0xE000ED30
#define NVIC_MMFAR		0xE000ED34
#define NVIC_BFAR		0xE000ED38

/* NVIC_AIRCR bits */
#define AIRCR_VECTKEY		(0x5FA << 16)
#define AIRCR_SYSRESETREQ	(1 << 2)
#define AIRCR_VECTCLRACTIVE	(1 << 1)
#define AIRCR_VECTRESET		(1 << 0)
/* NVIC_SHCSR bits */
#define SHCSR_BUSFAULTENA	(1 << 17)
/* NVIC_DFSR bits */
#define DFSR_HALTED			1
#define DFSR_BKPT			2
#define DFSR_DWTTRAP		4
#define DFSR_VCATCH			8
#define DFSR_EXTERNAL		16

#define FPCR_CODE 0
#define FPCR_LITERAL 1
#define FPCR_REPLACE_REMAP  (0 << 30)
#define FPCR_REPLACE_BKPT_LOW  (1 << 30)
#define FPCR_REPLACE_BKPT_HIGH  (2 << 30)
#define FPCR_REPLACE_BKPT_BOTH  (3 << 30)

struct cortex_m_fp_comparator {
	bool used;
	int type;
	uint32_t fpcr_value;
	uint32_t fpcr_address;
};

struct cortex_m_dwt_comparator {
	bool used;
	uint32_t comp;
	uint32_t mask;
	uint32_t function;
	uint32_t dwt_comparator_address;
};

enum cortex_m_soft_reset_config {
	CORTEX_M_RESET_SYSRESETREQ,
	CORTEX_M_RESET_VECTRESET,
};

enum cortex_m_isrmasking_mode {
	CORTEX_M_ISRMASK_AUTO,
	CORTEX_M_ISRMASK_OFF,
	CORTEX_M_ISRMASK_ON,
	CORTEX_M_ISRMASK_STEPONLY,
};

struct cortex_m_common {
	int common_magic;

	/* Context information */
	uint32_t dcb_dhcsr;
	uint32_t nvic_dfsr;  /* Debug Fault Status Register - shows reason for debug halt */
	uint32_t nvic_icsr;  /* Interrupt Control State Register - shows active and pending IRQ */

	/* Flash Patch and Breakpoint (FPB) */
	int fp_num_lit;
	int fp_num_code;
	int fp_rev;
<<<<<<< HEAD
	int fpb_enabled;
=======
	bool fpb_enabled;
>>>>>>> 9de7d9c8
	struct cortex_m_fp_comparator *fp_comparator_list;

	/* Data Watchpoint and Trace (DWT) */
	int dwt_num_comp;
	int dwt_comp_available;
	uint32_t dwt_devarch;
	struct cortex_m_dwt_comparator *dwt_comparator_list;
	struct reg_cache *dwt_cache;

	enum cortex_m_soft_reset_config soft_reset_config;
	bool vectreset_supported;

	enum cortex_m_isrmasking_mode isrmasking_mode;

	struct armv7m_common armv7m;

	int apsel;
<<<<<<< HEAD
=======

	/* Whether this target has the erratum that makes C_MASKINTS not apply to
	 * already pending interrupts */
	bool maskints_erratum;
>>>>>>> 9de7d9c8
};

static inline struct cortex_m_common *
target_to_cm(struct target *target)
{
	return container_of(target->arch_info,
			struct cortex_m_common, armv7m);
}

int cortex_m_examine(struct target *target);
int cortex_m_set_breakpoint(struct target *target, struct breakpoint *breakpoint);
int cortex_m_unset_breakpoint(struct target *target, struct breakpoint *breakpoint);
int cortex_m_add_breakpoint(struct target *target, struct breakpoint *breakpoint);
int cortex_m_remove_breakpoint(struct target *target, struct breakpoint *breakpoint);
int cortex_m_set_watchpoint(struct target *target, struct watchpoint *watchpoint);
int cortex_m_unset_watchpoint(struct target *target, struct watchpoint *watchpoint);
int cortex_m_add_watchpoint(struct target *target, struct watchpoint *watchpoint);
int cortex_m_remove_watchpoint(struct target *target, struct watchpoint *watchpoint);
void cortex_m_enable_breakpoints(struct target *target);
void cortex_m_enable_watchpoints(struct target *target);
void cortex_m_dwt_setup(struct cortex_m_common *cm, struct target *target);
void cortex_m_deinit_target(struct target *target);
int cortex_m_profiling(struct target *target, uint32_t *samples,
	uint32_t max_num_samples, uint32_t *num_samples, uint32_t seconds);

#endif /* OPENOCD_TARGET_CORTEX_M_H */<|MERGE_RESOLUTION|>--- conflicted
+++ resolved
@@ -184,11 +184,7 @@
 	int fp_num_lit;
 	int fp_num_code;
 	int fp_rev;
-<<<<<<< HEAD
-	int fpb_enabled;
-=======
 	bool fpb_enabled;
->>>>>>> 9de7d9c8
 	struct cortex_m_fp_comparator *fp_comparator_list;
 
 	/* Data Watchpoint and Trace (DWT) */
@@ -206,13 +202,10 @@
 	struct armv7m_common armv7m;
 
 	int apsel;
-<<<<<<< HEAD
-=======
 
 	/* Whether this target has the erratum that makes C_MASKINTS not apply to
 	 * already pending interrupts */
 	bool maskints_erratum;
->>>>>>> 9de7d9c8
 };
 
 static inline struct cortex_m_common *
