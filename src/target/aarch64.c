/***************************************************************************
 *   Copyright (C) 2015 by David Ung                                       *
 *                                                                         *
 *   This program is free software; you can redistribute it and/or modify  *
 *   it under the terms of the GNU General Public License as published by  *
 *   the Free Software Foundation; either version 2 of the License, or     *
 *   (at your option) any later version.                                   *
 *                                                                         *
 *   This program is distributed in the hope that it will be useful,       *
 *   but WITHOUT ANY WARRANTY; without even the implied warranty of        *
 *   MERCHANTABILITY or FITNESS FOR A PARTICULAR PURPOSE.  See the         *
 *   GNU General Public License for more details.                          *
 *                                                                         *
 *   You should have received a copy of the GNU General Public License     *
 *   along with this program; if not, write to the                         *
 *   Free Software Foundation, Inc.,                                       *
 *                                                                         *
 ***************************************************************************/

#ifdef HAVE_CONFIG_H
#include "config.h"
#endif

#include "breakpoints.h"
#include "aarch64.h"
#include "a64_disassembler.h"
#include "register.h"
#include "target_request.h"
#include "target_type.h"
#include "armv8_opcodes.h"
#include "armv8_cache.h"
#include "arm_coresight.h"
#include "arm_semihosting.h"
#include "jtag/interface.h"
#include "smp.h"
#include <helper/time_support.h>

enum restart_mode {
	RESTART_LAZY,
	RESTART_SYNC,
};

enum halt_mode {
	HALT_LAZY,
	HALT_SYNC,
};

struct aarch64_private_config {
	struct adiv5_private_config adiv5_config;
	struct arm_cti *cti;
};

static int aarch64_poll(struct target *target);
static int aarch64_debug_entry(struct target *target);
static int aarch64_restore_context(struct target *target, bool bpwp);
static int aarch64_set_breakpoint(struct target *target,
	struct breakpoint *breakpoint, uint8_t matchmode);
static int aarch64_set_context_breakpoint(struct target *target,
	struct breakpoint *breakpoint, uint8_t matchmode);
static int aarch64_set_hybrid_breakpoint(struct target *target,
	struct breakpoint *breakpoint);
static int aarch64_unset_breakpoint(struct target *target,
	struct breakpoint *breakpoint);
static int aarch64_mmu(struct target *target, int *enabled);
static int aarch64_virt2phys(struct target *target,
	target_addr_t virt, target_addr_t *phys);
static int aarch64_read_cpu_memory(struct target *target,
	uint64_t address, uint32_t size, uint32_t count, uint8_t *buffer);

static int aarch64_restore_system_control_reg(struct target *target)
{
	enum arm_mode target_mode = ARM_MODE_ANY;
	int retval = ERROR_OK;
	uint32_t instr;

	struct aarch64_common *aarch64 = target_to_aarch64(target);
	struct armv8_common *armv8 = target_to_armv8(target);

	if (aarch64->system_control_reg != aarch64->system_control_reg_curr) {
		aarch64->system_control_reg_curr = aarch64->system_control_reg;
		/* LOG_INFO("cp15_control_reg: %8.8" PRIx32, cortex_v8->cp15_control_reg); */

		switch (armv8->arm.core_mode) {
		case ARMV8_64_EL0T:
			target_mode = ARMV8_64_EL1H;
			/* fall through */
		case ARMV8_64_EL1T:
		case ARMV8_64_EL1H:
			instr = ARMV8_MSR_GP(SYSTEM_SCTLR_EL1, 0);
			break;
		case ARMV8_64_EL2T:
		case ARMV8_64_EL2H:
			instr = ARMV8_MSR_GP(SYSTEM_SCTLR_EL2, 0);
			break;
		case ARMV8_64_EL3H:
		case ARMV8_64_EL3T:
			instr = ARMV8_MSR_GP(SYSTEM_SCTLR_EL3, 0);
			break;

		case ARM_MODE_SVC:
		case ARM_MODE_ABT:
		case ARM_MODE_FIQ:
		case ARM_MODE_IRQ:
		case ARM_MODE_HYP:
<<<<<<< HEAD
=======
		case ARM_MODE_UND:
>>>>>>> 25488359
		case ARM_MODE_SYS:
			instr = ARMV4_5_MCR(15, 0, 0, 1, 0, 0);
			break;

		default:
			LOG_ERROR("cannot read system control register in this mode: (%s : 0x%x)",
					armv8_mode_name(armv8->arm.core_mode), armv8->arm.core_mode);
			return ERROR_FAIL;
		}

		if (target_mode != ARM_MODE_ANY)
			armv8_dpm_modeswitch(&armv8->dpm, target_mode);

		retval = armv8->dpm.instr_write_data_r0(&armv8->dpm, instr, aarch64->system_control_reg);
		if (retval != ERROR_OK)
			return retval;

		if (target_mode != ARM_MODE_ANY)
			armv8_dpm_modeswitch(&armv8->dpm, ARM_MODE_ANY);
	}

	return retval;
}

/*  modify system_control_reg in order to enable or disable mmu for :
 *  - virt2phys address conversion
 *  - read or write memory in phys or virt address */
static int aarch64_mmu_modify(struct target *target, int enable)
{
	struct aarch64_common *aarch64 = target_to_aarch64(target);
	struct armv8_common *armv8 = &aarch64->armv8_common;
	int retval = ERROR_OK;
	enum arm_mode target_mode = ARM_MODE_ANY;
	uint32_t instr = 0;

	if (enable) {
		/*	if mmu enabled at target stop and mmu not enable */
		if (!(aarch64->system_control_reg & 0x1U)) {
			LOG_ERROR("trying to enable mmu on target stopped with mmu disable");
			return ERROR_FAIL;
		}
		if (!(aarch64->system_control_reg_curr & 0x1U))
			aarch64->system_control_reg_curr |= 0x1U;
	} else {
		if (aarch64->system_control_reg_curr & 0x4U) {
			/*  data cache is active */
			aarch64->system_control_reg_curr &= ~0x4U;
			/* flush data cache armv8 function to be called */
			if (armv8->armv8_mmu.armv8_cache.flush_all_data_cache)
				armv8->armv8_mmu.armv8_cache.flush_all_data_cache(target);
		}
		if ((aarch64->system_control_reg_curr & 0x1U)) {
			aarch64->system_control_reg_curr &= ~0x1U;
		}
	}

	switch (armv8->arm.core_mode) {
	case ARMV8_64_EL0T:
		target_mode = ARMV8_64_EL1H;
		/* fall through */
	case ARMV8_64_EL1T:
	case ARMV8_64_EL1H:
		instr = ARMV8_MSR_GP(SYSTEM_SCTLR_EL1, 0);
		break;
	case ARMV8_64_EL2T:
	case ARMV8_64_EL2H:
		instr = ARMV8_MSR_GP(SYSTEM_SCTLR_EL2, 0);
		break;
	case ARMV8_64_EL3H:
	case ARMV8_64_EL3T:
		instr = ARMV8_MSR_GP(SYSTEM_SCTLR_EL3, 0);
		break;

	case ARM_MODE_SVC:
	case ARM_MODE_ABT:
	case ARM_MODE_FIQ:
	case ARM_MODE_IRQ:
	case ARM_MODE_HYP:
<<<<<<< HEAD
=======
	case ARM_MODE_UND:
>>>>>>> 25488359
	case ARM_MODE_SYS:
		instr = ARMV4_5_MCR(15, 0, 0, 1, 0, 0);
		break;

	default:
		LOG_DEBUG("unknown cpu state 0x%x", armv8->arm.core_mode);
		break;
	}
	if (target_mode != ARM_MODE_ANY)
		armv8_dpm_modeswitch(&armv8->dpm, target_mode);

	retval = armv8->dpm.instr_write_data_r0(&armv8->dpm, instr,
				aarch64->system_control_reg_curr);

	if (target_mode != ARM_MODE_ANY)
		armv8_dpm_modeswitch(&armv8->dpm, ARM_MODE_ANY);

	return retval;
}

/*
 * Basic debug access, very low level assumes state is saved
 */
static int aarch64_init_debug_access(struct target *target)
{
	struct armv8_common *armv8 = target_to_armv8(target);
	int retval;
	uint32_t dummy;

	LOG_DEBUG("%s", target_name(target));

	retval = mem_ap_write_atomic_u32(armv8->debug_ap,
			armv8->debug_base + CPUV8_DBG_OSLAR, 0);
	if (retval != ERROR_OK) {
		LOG_DEBUG("Examine %s failed", "oslock");
		return retval;
	}

	/* Clear Sticky Power Down status Bit in PRSR to enable access to
	   the registers in the Core Power Domain */
	retval = mem_ap_read_atomic_u32(armv8->debug_ap,
			armv8->debug_base + CPUV8_DBG_PRSR, &dummy);
	if (retval != ERROR_OK)
		return retval;

	/*
	 * Static CTI configuration:
	 * Channel 0 -> trigger outputs HALT request to PE
	 * Channel 1 -> trigger outputs Resume request to PE
	 * Gate all channel trigger events from entering the CTM
	 */

	/* Enable CTI */
	retval = arm_cti_enable(armv8->cti, true);
	/* By default, gate all channel events to and from the CTM */
	if (retval == ERROR_OK)
		retval = arm_cti_write_reg(armv8->cti, CTI_GATE, 0);
	/* output halt requests to PE on channel 0 event */
	if (retval == ERROR_OK)
		retval = arm_cti_write_reg(armv8->cti, CTI_OUTEN0, CTI_CHNL(0));
	/* output restart requests to PE on channel 1 event */
	if (retval == ERROR_OK)
		retval = arm_cti_write_reg(armv8->cti, CTI_OUTEN1, CTI_CHNL(1));
	if (retval != ERROR_OK)
		return retval;

	/* Resync breakpoint registers */

	return ERROR_OK;
}

/* Write to memory mapped registers directly with no cache or mmu handling */
static int aarch64_dap_write_memap_register_u32(struct target *target,
	target_addr_t address,
	uint32_t value)
{
	int retval;
	struct armv8_common *armv8 = target_to_armv8(target);

	retval = mem_ap_write_atomic_u32(armv8->debug_ap, address, value);

	return retval;
}

static int aarch64_dpm_setup(struct aarch64_common *a8, uint64_t debug)
{
	struct arm_dpm *dpm = &a8->armv8_common.dpm;
	int retval;

	dpm->arm = &a8->armv8_common.arm;
	dpm->didr = debug;

	retval = armv8_dpm_setup(dpm);
	if (retval == ERROR_OK)
		retval = armv8_dpm_initialize(dpm);

	return retval;
}

static int aarch64_set_dscr_bits(struct target *target, unsigned long bit_mask, unsigned long value)
{
	struct armv8_common *armv8 = target_to_armv8(target);
	return armv8_set_dbgreg_bits(armv8, CPUV8_DBG_DSCR, bit_mask, value);
}

static int aarch64_check_state_one(struct target *target,
		uint32_t mask, uint32_t val, int *p_result, uint32_t *p_prsr)
{
	struct armv8_common *armv8 = target_to_armv8(target);
	uint32_t prsr;
	int retval;

	retval = mem_ap_read_atomic_u32(armv8->debug_ap,
			armv8->debug_base + CPUV8_DBG_PRSR, &prsr);
	if (retval != ERROR_OK)
		return retval;

	if (p_prsr)
		*p_prsr = prsr;

	if (p_result)
		*p_result = (prsr & mask) == (val & mask);

	return ERROR_OK;
}

static int aarch64_wait_halt_one(struct target *target)
{
	int retval = ERROR_OK;
	uint32_t prsr;

	int64_t then = timeval_ms();
	for (;;) {
		int halted;

		retval = aarch64_check_state_one(target, PRSR_HALT, PRSR_HALT, &halted, &prsr);
		if (retval != ERROR_OK || halted)
			break;

		if (timeval_ms() > then + 1000) {
			retval = ERROR_TARGET_TIMEOUT;
			LOG_DEBUG("target %s timeout, prsr=0x%08"PRIx32, target_name(target), prsr);
			break;
		}
	}
	return retval;
}

static int aarch64_prepare_halt_smp(struct target *target, bool exc_target, struct target **p_first)
{
	int retval = ERROR_OK;
	struct target_list *head;
	struct target *first = NULL;

	LOG_DEBUG("target %s exc %i", target_name(target), exc_target);

	foreach_smp_target(head, target->smp_targets) {
		struct target *curr = head->target;
		struct armv8_common *armv8 = target_to_armv8(curr);

		if (exc_target && curr == target)
			continue;
		if (!target_was_examined(curr))
			continue;
		if (curr->state != TARGET_RUNNING)
			continue;

		/* HACK: mark this target as prepared for halting */
		curr->debug_reason = DBG_REASON_DBGRQ;

		/* open the gate for channel 0 to let HALT requests pass to the CTM */
		retval = arm_cti_ungate_channel(armv8->cti, 0);
		if (retval == ERROR_OK)
			retval = aarch64_set_dscr_bits(curr, DSCR_HDE, DSCR_HDE);
		if (retval != ERROR_OK)
			break;

		LOG_DEBUG("target %s prepared", target_name(curr));

		if (!first)
			first = curr;
	}

	if (p_first) {
		if (exc_target && first)
			*p_first = first;
		else
			*p_first = target;
	}

	return retval;
}

static int aarch64_halt_one(struct target *target, enum halt_mode mode)
{
	int retval = ERROR_OK;
	struct armv8_common *armv8 = target_to_armv8(target);

	LOG_DEBUG("%s", target_name(target));

	/* allow Halting Debug Mode */
	retval = aarch64_set_dscr_bits(target, DSCR_HDE, DSCR_HDE);
	if (retval != ERROR_OK)
		return retval;

	/* trigger an event on channel 0, this outputs a halt request to the PE */
	retval = arm_cti_pulse_channel(armv8->cti, 0);
	if (retval != ERROR_OK)
		return retval;

	if (mode == HALT_SYNC) {
		retval = aarch64_wait_halt_one(target);
		if (retval != ERROR_OK) {
			if (retval == ERROR_TARGET_TIMEOUT)
				LOG_ERROR("Timeout waiting for target %s halt", target_name(target));
			return retval;
		}
	}

	return ERROR_OK;
}

static int aarch64_halt_smp(struct target *target, bool exc_target)
{
	struct target *next = target;
	int retval;

	/* prepare halt on all PEs of the group */
	retval = aarch64_prepare_halt_smp(target, exc_target, &next);

	if (exc_target && next == target)
		return retval;

	/* halt the target PE */
	if (retval == ERROR_OK)
		retval = aarch64_halt_one(next, HALT_LAZY);

	if (retval != ERROR_OK)
		return retval;

	/* wait for all PEs to halt */
	int64_t then = timeval_ms();
	for (;;) {
		bool all_halted = true;
		struct target_list *head;
		struct target *curr;

		foreach_smp_target(head, target->smp_targets) {
			int halted;

			curr = head->target;

			if (!target_was_examined(curr))
				continue;

			retval = aarch64_check_state_one(curr, PRSR_HALT, PRSR_HALT, &halted, NULL);
			if (retval != ERROR_OK || !halted) {
				all_halted = false;
				break;
			}
		}

		if (all_halted)
			break;

		if (timeval_ms() > then + 1000) {
			retval = ERROR_TARGET_TIMEOUT;
			break;
		}

		/*
		 * HACK: on Hi6220 there are 8 cores organized in 2 clusters
		 * and it looks like the CTI's are not connected by a common
		 * trigger matrix. It seems that we need to halt one core in each
		 * cluster explicitly. So if we find that a core has not halted
		 * yet, we trigger an explicit halt for the second cluster.
		 */
		retval = aarch64_halt_one(curr, HALT_LAZY);
		if (retval != ERROR_OK)
			break;
	}

	return retval;
}

static int update_halt_gdb(struct target *target, enum target_debug_reason debug_reason)
{
	struct target *gdb_target = NULL;
	struct target_list *head;
	struct target *curr;

	if (debug_reason == DBG_REASON_NOTHALTED) {
		LOG_DEBUG("Halting remaining targets in SMP group");
		aarch64_halt_smp(target, true);
	}

	/* poll all targets in the group, but skip the target that serves GDB */
	foreach_smp_target(head, target->smp_targets) {
		curr = head->target;
		/* skip calling context */
		if (curr == target)
			continue;
		if (!target_was_examined(curr))
			continue;
		/* skip targets that were already halted */
		if (curr->state == TARGET_HALTED)
			continue;
		/* remember the gdb_service->target */
		if (curr->gdb_service)
			gdb_target = curr->gdb_service->target;
		/* skip it */
		if (curr == gdb_target)
			continue;

		/* avoid recursion in aarch64_poll() */
		curr->smp = 0;
		aarch64_poll(curr);
		curr->smp = 1;
	}

	/* after all targets were updated, poll the gdb serving target */
	if (gdb_target && gdb_target != target)
		aarch64_poll(gdb_target);

	return ERROR_OK;
}

/*
 * Aarch64 Run control
 */

static int aarch64_poll(struct target *target)
{
	enum target_state prev_target_state;
	int retval = ERROR_OK;
	int halted;

	retval = aarch64_check_state_one(target,
				PRSR_HALT, PRSR_HALT, &halted, NULL);
	if (retval != ERROR_OK)
		return retval;

	if (halted) {
		prev_target_state = target->state;
		if (prev_target_state != TARGET_HALTED) {
			enum target_debug_reason debug_reason = target->debug_reason;

			/* We have a halting debug event */
			target->state = TARGET_HALTED;
			LOG_DEBUG("Target %s halted", target_name(target));
			retval = aarch64_debug_entry(target);
			if (retval != ERROR_OK)
				return retval;

			if (target->smp)
				update_halt_gdb(target, debug_reason);

			if (arm_semihosting(target, &retval) != 0)
				return retval;

			switch (prev_target_state) {
			case TARGET_RUNNING:
			case TARGET_UNKNOWN:
			case TARGET_RESET:
				target_call_event_callbacks(target, TARGET_EVENT_HALTED);
				break;
			case TARGET_DEBUG_RUNNING:
				target_call_event_callbacks(target, TARGET_EVENT_DEBUG_HALTED);
				break;
			default:
				break;
			}
		}
	} else
		target->state = TARGET_RUNNING;

	return retval;
}

static int aarch64_halt(struct target *target)
{
	struct armv8_common *armv8 = target_to_armv8(target);
	armv8->last_run_control_op = ARMV8_RUNCONTROL_HALT;

	if (target->smp)
		return aarch64_halt_smp(target, false);

	return aarch64_halt_one(target, HALT_SYNC);
}

static int aarch64_restore_one(struct target *target, int current,
	uint64_t *address, int handle_breakpoints, int debug_execution)
{
	struct armv8_common *armv8 = target_to_armv8(target);
	struct arm *arm = &armv8->arm;
	int retval;
	uint64_t resume_pc;

	LOG_DEBUG("%s", target_name(target));

	if (!debug_execution)
		target_free_all_working_areas(target);

	/* current = 1: continue on current pc, otherwise continue at <address> */
	resume_pc = buf_get_u64(arm->pc->value, 0, 64);
	if (!current)
		resume_pc = *address;
	else
		*address = resume_pc;

	/* Make sure that the Armv7 gdb thumb fixups does not
	 * kill the return address
	 */
	switch (arm->core_state) {
		case ARM_STATE_ARM:
			resume_pc &= 0xFFFFFFFC;
			break;
		case ARM_STATE_AARCH64:
			resume_pc &= 0xFFFFFFFFFFFFFFFC;
			break;
		case ARM_STATE_THUMB:
		case ARM_STATE_THUMB_EE:
			/* When the return address is loaded into PC
			 * bit 0 must be 1 to stay in Thumb state
			 */
			resume_pc |= 0x1;
			break;
		case ARM_STATE_JAZELLE:
			LOG_ERROR("How do I resume into Jazelle state??");
			return ERROR_FAIL;
	}
	LOG_DEBUG("resume pc = 0x%016" PRIx64, resume_pc);
	buf_set_u64(arm->pc->value, 0, 64, resume_pc);
	arm->pc->dirty = true;
	arm->pc->valid = true;

	/* called it now before restoring context because it uses cpu
	 * register r0 for restoring system control register */
	retval = aarch64_restore_system_control_reg(target);
	if (retval == ERROR_OK)
		retval = aarch64_restore_context(target, handle_breakpoints);

	return retval;
}

/**
 * prepare single target for restart
 *
 *
 */
static int aarch64_prepare_restart_one(struct target *target)
{
	struct armv8_common *armv8 = target_to_armv8(target);
	int retval;
	uint32_t dscr;
	uint32_t tmp;

	LOG_DEBUG("%s", target_name(target));

	retval = mem_ap_read_atomic_u32(armv8->debug_ap,
			armv8->debug_base + CPUV8_DBG_DSCR, &dscr);
	if (retval != ERROR_OK)
		return retval;

	if ((dscr & DSCR_ITE) == 0)
		LOG_ERROR("DSCR.ITE must be set before leaving debug!");
	if ((dscr & DSCR_ERR) != 0)
		LOG_ERROR("DSCR.ERR must be cleared before leaving debug!");

	/* acknowledge a pending CTI halt event */
	retval = arm_cti_ack_events(armv8->cti, CTI_TRIG(HALT));
	/*
	 * open the CTI gate for channel 1 so that the restart events
	 * get passed along to all PEs. Also close gate for channel 0
	 * to isolate the PE from halt events.
	 */
	if (retval == ERROR_OK)
		retval = arm_cti_ungate_channel(armv8->cti, 1);
	if (retval == ERROR_OK)
		retval = arm_cti_gate_channel(armv8->cti, 0);

	/* make sure that DSCR.HDE is set */
	if (retval == ERROR_OK) {
		dscr |= DSCR_HDE;
		retval = mem_ap_write_atomic_u32(armv8->debug_ap,
				armv8->debug_base + CPUV8_DBG_DSCR, dscr);
	}

	if (retval == ERROR_OK) {
		/* clear sticky bits in PRSR, SDR is now 0 */
		retval = mem_ap_read_atomic_u32(armv8->debug_ap,
				armv8->debug_base + CPUV8_DBG_PRSR, &tmp);
	}

	return retval;
}

static int aarch64_do_restart_one(struct target *target, enum restart_mode mode)
{
	struct armv8_common *armv8 = target_to_armv8(target);
	int retval;

	LOG_DEBUG("%s", target_name(target));

	/* trigger an event on channel 1, generates a restart request to the PE */
	retval = arm_cti_pulse_channel(armv8->cti, 1);
	if (retval != ERROR_OK)
		return retval;

	if (mode == RESTART_SYNC) {
		int64_t then = timeval_ms();
		for (;;) {
			int resumed;
			/*
			 * if PRSR.SDR is set now, the target did restart, even
			 * if it's now already halted again (e.g. due to breakpoint)
			 */
			retval = aarch64_check_state_one(target,
						PRSR_SDR, PRSR_SDR, &resumed, NULL);
			if (retval != ERROR_OK || resumed)
				break;

			if (timeval_ms() > then + 1000) {
				LOG_ERROR("%s: Timeout waiting for resume"PRIx32, target_name(target));
				retval = ERROR_TARGET_TIMEOUT;
				break;
			}
		}
	}

	if (retval != ERROR_OK)
		return retval;

	target->debug_reason = DBG_REASON_NOTHALTED;
	target->state = TARGET_RUNNING;

	return ERROR_OK;
}

static int aarch64_restart_one(struct target *target, enum restart_mode mode)
{
	int retval;

	LOG_DEBUG("%s", target_name(target));

	retval = aarch64_prepare_restart_one(target);
	if (retval == ERROR_OK)
		retval = aarch64_do_restart_one(target, mode);

	return retval;
}

/*
 * prepare all but the current target for restart
 */
static int aarch64_prep_restart_smp(struct target *target, int handle_breakpoints, struct target **p_first)
{
	int retval = ERROR_OK;
	struct target_list *head;
	struct target *first = NULL;
	uint64_t address;

	foreach_smp_target(head, target->smp_targets) {
		struct target *curr = head->target;

		/* skip calling target */
		if (curr == target)
			continue;
		if (!target_was_examined(curr))
			continue;
		if (curr->state != TARGET_HALTED)
			continue;

		/*  resume at current address, not in step mode */
		retval = aarch64_restore_one(curr, 1, &address, handle_breakpoints, 0);
		if (retval == ERROR_OK)
			retval = aarch64_prepare_restart_one(curr);
		if (retval != ERROR_OK) {
			LOG_ERROR("failed to restore target %s", target_name(curr));
			break;
		}
		/* remember the first valid target in the group */
		if (!first)
			first = curr;
	}

	if (p_first)
		*p_first = first;

	return retval;
}


static int aarch64_step_restart_smp(struct target *target)
{
	int retval = ERROR_OK;
	struct target_list *head;
	struct target *first = NULL;

	LOG_DEBUG("%s", target_name(target));

	retval = aarch64_prep_restart_smp(target, 0, &first);
	if (retval != ERROR_OK)
		return retval;

	if (first)
		retval = aarch64_do_restart_one(first, RESTART_LAZY);
	if (retval != ERROR_OK) {
		LOG_DEBUG("error restarting target %s", target_name(first));
		return retval;
	}

	int64_t then = timeval_ms();
	for (;;) {
		struct target *curr = target;
		bool all_resumed = true;

		foreach_smp_target(head, target->smp_targets) {
			uint32_t prsr;
			int resumed;

			curr = head->target;

			if (curr == target)
				continue;

			if (!target_was_examined(curr))
				continue;

			retval = aarch64_check_state_one(curr,
					PRSR_SDR, PRSR_SDR, &resumed, &prsr);
			if (retval != ERROR_OK || (!resumed && (prsr & PRSR_HALT))) {
				all_resumed = false;
				break;
			}

			if (curr->state != TARGET_RUNNING) {
				curr->state = TARGET_RUNNING;
				curr->debug_reason = DBG_REASON_NOTHALTED;
				target_call_event_callbacks(curr, TARGET_EVENT_RESUMED);
			}
		}

		if (all_resumed)
			break;

		if (timeval_ms() > then + 1000) {
			LOG_ERROR("%s: timeout waiting for target resume", __func__);
			retval = ERROR_TARGET_TIMEOUT;
			break;
		}
		/*
		 * HACK: on Hi6220 there are 8 cores organized in 2 clusters
		 * and it looks like the CTI's are not connected by a common
		 * trigger matrix. It seems that we need to halt one core in each
		 * cluster explicitly. So if we find that a core has not halted
		 * yet, we trigger an explicit resume for the second cluster.
		 */
		retval = aarch64_do_restart_one(curr, RESTART_LAZY);
		if (retval != ERROR_OK)
			break;
}

	return retval;
}

static int aarch64_resume(struct target *target, int current,
	target_addr_t address, int handle_breakpoints, int debug_execution)
{
	int retval = 0;
	uint64_t addr = address;

	struct armv8_common *armv8 = target_to_armv8(target);
	armv8->last_run_control_op = ARMV8_RUNCONTROL_RESUME;

	if (target->state != TARGET_HALTED)
		return ERROR_TARGET_NOT_HALTED;

	/*
	 * If this target is part of a SMP group, prepare the others
	 * targets for resuming. This involves restoring the complete
	 * target register context and setting up CTI gates to accept
	 * resume events from the trigger matrix.
	 */
	if (target->smp) {
		retval = aarch64_prep_restart_smp(target, handle_breakpoints, NULL);
		if (retval != ERROR_OK)
			return retval;
	}

	/* all targets prepared, restore and restart the current target */
	retval = aarch64_restore_one(target, current, &addr, handle_breakpoints,
				 debug_execution);
	if (retval == ERROR_OK)
		retval = aarch64_restart_one(target, RESTART_SYNC);
	if (retval != ERROR_OK)
		return retval;

	if (target->smp) {
		int64_t then = timeval_ms();
		for (;;) {
			struct target *curr = target;
			struct target_list *head;
			bool all_resumed = true;

			foreach_smp_target(head, target->smp_targets) {
				uint32_t prsr;
				int resumed;

				curr = head->target;
				if (curr == target)
					continue;
				if (!target_was_examined(curr))
					continue;

				retval = aarch64_check_state_one(curr,
						PRSR_SDR, PRSR_SDR, &resumed, &prsr);
				if (retval != ERROR_OK || (!resumed && (prsr & PRSR_HALT))) {
					all_resumed = false;
					break;
				}

				if (curr->state != TARGET_RUNNING) {
					curr->state = TARGET_RUNNING;
					curr->debug_reason = DBG_REASON_NOTHALTED;
					target_call_event_callbacks(curr, TARGET_EVENT_RESUMED);
				}
			}

			if (all_resumed)
				break;

			if (timeval_ms() > then + 1000) {
				LOG_ERROR("%s: timeout waiting for target %s to resume", __func__, target_name(curr));
				retval = ERROR_TARGET_TIMEOUT;
				break;
			}

			/*
			 * HACK: on Hi6220 there are 8 cores organized in 2 clusters
			 * and it looks like the CTI's are not connected by a common
			 * trigger matrix. It seems that we need to halt one core in each
			 * cluster explicitly. So if we find that a core has not halted
			 * yet, we trigger an explicit resume for the second cluster.
			 */
			retval = aarch64_do_restart_one(curr, RESTART_LAZY);
			if (retval != ERROR_OK)
				break;
		}
	}

	if (retval != ERROR_OK)
		return retval;

	target->debug_reason = DBG_REASON_NOTHALTED;

	if (!debug_execution) {
		target->state = TARGET_RUNNING;
		target_call_event_callbacks(target, TARGET_EVENT_RESUMED);
		LOG_DEBUG("target resumed at 0x%" PRIx64, addr);
	} else {
		target->state = TARGET_DEBUG_RUNNING;
		target_call_event_callbacks(target, TARGET_EVENT_DEBUG_RESUMED);
		LOG_DEBUG("target debug resumed at 0x%" PRIx64, addr);
	}

	return ERROR_OK;
}

static int aarch64_debug_entry(struct target *target)
{
	int retval = ERROR_OK;
	struct armv8_common *armv8 = target_to_armv8(target);
	struct arm_dpm *dpm = &armv8->dpm;
	enum arm_state core_state;
	uint32_t dscr;

	/* make sure to clear all sticky errors */
	retval = mem_ap_write_atomic_u32(armv8->debug_ap,
			armv8->debug_base + CPUV8_DBG_DRCR, DRCR_CSE);
	if (retval == ERROR_OK)
		retval = mem_ap_read_atomic_u32(armv8->debug_ap,
				armv8->debug_base + CPUV8_DBG_DSCR, &dscr);
	if (retval == ERROR_OK)
		retval = arm_cti_ack_events(armv8->cti, CTI_TRIG(HALT));

	if (retval != ERROR_OK)
		return retval;

	LOG_DEBUG("%s dscr = 0x%08" PRIx32, target_name(target), dscr);

	dpm->dscr = dscr;
	core_state = armv8_dpm_get_core_state(dpm);
	armv8_select_opcodes(armv8, core_state == ARM_STATE_AARCH64);
	armv8_select_reg_access(armv8, core_state == ARM_STATE_AARCH64);

	/* close the CTI gate for all events */
	if (retval == ERROR_OK)
		retval = arm_cti_write_reg(armv8->cti, CTI_GATE, 0);
	/* discard async exceptions */
	if (retval == ERROR_OK)
		retval = dpm->instr_cpsr_sync(dpm);
	if (retval != ERROR_OK)
		return retval;

	/* Examine debug reason */
	armv8_dpm_report_dscr(dpm, dscr);

	/* save the memory address that triggered the watchpoint */
	if (target->debug_reason == DBG_REASON_WATCHPOINT) {
		uint32_t tmp;

		retval = mem_ap_read_atomic_u32(armv8->debug_ap,
				armv8->debug_base + CPUV8_DBG_EDWAR0, &tmp);
		if (retval != ERROR_OK)
			return retval;
		target_addr_t edwar = tmp;

		/* EDWAR[63:32] has unknown content in aarch32 state */
		if (core_state == ARM_STATE_AARCH64) {
			retval = mem_ap_read_atomic_u32(armv8->debug_ap,
					armv8->debug_base + CPUV8_DBG_EDWAR1, &tmp);
			if (retval != ERROR_OK)
				return retval;
			edwar |= ((target_addr_t)tmp) << 32;
		}

		armv8->dpm.wp_addr = edwar;
	}

	retval = armv8_dpm_read_current_registers(&armv8->dpm);

	if (retval == ERROR_OK && armv8->post_debug_entry)
		retval = armv8->post_debug_entry(target);

	return retval;
}

static int aarch64_post_debug_entry(struct target *target)
{
	struct aarch64_common *aarch64 = target_to_aarch64(target);
	struct armv8_common *armv8 = &aarch64->armv8_common;
	int retval;
	enum arm_mode target_mode = ARM_MODE_ANY;
	uint32_t instr;

	switch (armv8->arm.core_mode) {
	case ARMV8_64_EL0T:
		target_mode = ARMV8_64_EL1H;
		/* fall through */
	case ARMV8_64_EL1T:
	case ARMV8_64_EL1H:
		instr = ARMV8_MRS(SYSTEM_SCTLR_EL1, 0);
		break;
	case ARMV8_64_EL2T:
	case ARMV8_64_EL2H:
		instr = ARMV8_MRS(SYSTEM_SCTLR_EL2, 0);
		break;
	case ARMV8_64_EL3H:
	case ARMV8_64_EL3T:
		instr = ARMV8_MRS(SYSTEM_SCTLR_EL3, 0);
		break;

	case ARM_MODE_SVC:
	case ARM_MODE_ABT:
	case ARM_MODE_FIQ:
	case ARM_MODE_IRQ:
	case ARM_MODE_HYP:
<<<<<<< HEAD
=======
	case ARM_MODE_UND:
>>>>>>> 25488359
	case ARM_MODE_SYS:
		instr = ARMV4_5_MRC(15, 0, 0, 1, 0, 0);
		break;

	default:
		LOG_ERROR("cannot read system control register in this mode: (%s : 0x%x)",
				armv8_mode_name(armv8->arm.core_mode), armv8->arm.core_mode);
		return ERROR_FAIL;
	}

	if (target_mode != ARM_MODE_ANY)
		armv8_dpm_modeswitch(&armv8->dpm, target_mode);

	retval = armv8->dpm.instr_read_data_r0(&armv8->dpm, instr, &aarch64->system_control_reg);
	if (retval != ERROR_OK)
		return retval;

	if (target_mode != ARM_MODE_ANY)
		armv8_dpm_modeswitch(&armv8->dpm, ARM_MODE_ANY);

	LOG_DEBUG("System_register: %8.8" PRIx32, aarch64->system_control_reg);
	aarch64->system_control_reg_curr = aarch64->system_control_reg;

	if (armv8->armv8_mmu.armv8_cache.info == -1) {
		armv8_identify_cache(armv8);
		armv8_read_mpidr(armv8);
	}

	armv8->armv8_mmu.mmu_enabled =
			(aarch64->system_control_reg & 0x1U) ? 1 : 0;
	armv8->armv8_mmu.armv8_cache.d_u_cache_enabled =
		(aarch64->system_control_reg & 0x4U) ? 1 : 0;
	armv8->armv8_mmu.armv8_cache.i_cache_enabled =
		(aarch64->system_control_reg & 0x1000U) ? 1 : 0;
	return ERROR_OK;
}

/*
 * single-step a target
 */
static int aarch64_step(struct target *target, int current, target_addr_t address,
	int handle_breakpoints)
{
	struct armv8_common *armv8 = target_to_armv8(target);
	struct aarch64_common *aarch64 = target_to_aarch64(target);
	int saved_retval = ERROR_OK;
	int retval;
	uint32_t edecr;

	armv8->last_run_control_op = ARMV8_RUNCONTROL_STEP;

	if (target->state != TARGET_HALTED) {
		LOG_WARNING("target not halted");
		return ERROR_TARGET_NOT_HALTED;
	}

	retval = mem_ap_read_atomic_u32(armv8->debug_ap,
			armv8->debug_base + CPUV8_DBG_EDECR, &edecr);
	/* make sure EDECR.SS is not set when restoring the register */

	if (retval == ERROR_OK) {
		edecr &= ~0x4;
		/* set EDECR.SS to enter hardware step mode */
		retval = mem_ap_write_atomic_u32(armv8->debug_ap,
				armv8->debug_base + CPUV8_DBG_EDECR, (edecr|0x4));
	}
	/* disable interrupts while stepping */
	if (retval == ERROR_OK && aarch64->isrmasking_mode == AARCH64_ISRMASK_ON)
		retval = aarch64_set_dscr_bits(target, 0x3 << 22, 0x3 << 22);
	/* bail out if stepping setup has failed */
	if (retval != ERROR_OK)
		return retval;

	if (target->smp && (current == 1)) {
		/*
		 * isolate current target so that it doesn't get resumed
		 * together with the others
		 */
		retval = arm_cti_gate_channel(armv8->cti, 1);
		/* resume all other targets in the group */
		if (retval == ERROR_OK)
			retval = aarch64_step_restart_smp(target);
		if (retval != ERROR_OK) {
			LOG_ERROR("Failed to restart non-stepping targets in SMP group");
			return retval;
		}
		LOG_DEBUG("Restarted all non-stepping targets in SMP group");
	}

	/* all other targets running, restore and restart the current target */
	retval = aarch64_restore_one(target, current, &address, 0, 0);
	if (retval == ERROR_OK)
		retval = aarch64_restart_one(target, RESTART_LAZY);

	if (retval != ERROR_OK)
		return retval;

	LOG_DEBUG("target step-resumed at 0x%" PRIx64, address);
	if (!handle_breakpoints)
		target_call_event_callbacks(target, TARGET_EVENT_RESUMED);

	int64_t then = timeval_ms();
	for (;;) {
		int stepped;
		uint32_t prsr;

		retval = aarch64_check_state_one(target,
					PRSR_SDR|PRSR_HALT, PRSR_SDR|PRSR_HALT, &stepped, &prsr);
		if (retval != ERROR_OK || stepped)
			break;

		if (timeval_ms() > then + 100) {
			LOG_ERROR("timeout waiting for target %s halt after step",
					target_name(target));
			retval = ERROR_TARGET_TIMEOUT;
			break;
		}
	}

	/*
	 * At least on one SoC (Renesas R8A7795) stepping over a WFI instruction
	 * causes a timeout. The core takes the step but doesn't complete it and so
	 * debug state is never entered. However, you can manually halt the core
	 * as an external debug even is also a WFI wakeup event.
	 */
	if (retval == ERROR_TARGET_TIMEOUT)
		saved_retval = aarch64_halt_one(target, HALT_SYNC);

	/* restore EDECR */
	retval = mem_ap_write_atomic_u32(armv8->debug_ap,
			armv8->debug_base + CPUV8_DBG_EDECR, edecr);
	if (retval != ERROR_OK)
		return retval;

	/* restore interrupts */
	if (aarch64->isrmasking_mode == AARCH64_ISRMASK_ON) {
		retval = aarch64_set_dscr_bits(target, 0x3 << 22, 0);
		if (retval != ERROR_OK)
			return ERROR_OK;
	}

	if (saved_retval != ERROR_OK)
		return saved_retval;

	return ERROR_OK;
}

static int aarch64_restore_context(struct target *target, bool bpwp)
{
	struct armv8_common *armv8 = target_to_armv8(target);
	struct arm *arm = &armv8->arm;

	int retval;

	LOG_DEBUG("%s", target_name(target));

	if (armv8->pre_restore_context)
		armv8->pre_restore_context(target);

	retval = armv8_dpm_write_dirty_registers(&armv8->dpm, bpwp);
	if (retval == ERROR_OK) {
		/* registers are now invalid */
		register_cache_invalidate(arm->core_cache);
		register_cache_invalidate(arm->core_cache->next);
	}

	return retval;
}

/*
 * Cortex-A8 Breakpoint and watchpoint functions
 */

/* Setup hardware Breakpoint Register Pair */
static int aarch64_set_breakpoint(struct target *target,
	struct breakpoint *breakpoint, uint8_t matchmode)
{
	int retval;
	int brp_i = 0;
	uint32_t control;
	uint8_t byte_addr_select = 0x0F;
	struct aarch64_common *aarch64 = target_to_aarch64(target);
	struct armv8_common *armv8 = &aarch64->armv8_common;
	struct aarch64_brp *brp_list = aarch64->brp_list;

	if (breakpoint->set) {
		LOG_WARNING("breakpoint already set");
		return ERROR_OK;
	}

	if (breakpoint->type == BKPT_HARD) {
		int64_t bpt_value;
		while (brp_list[brp_i].used && (brp_i < aarch64->brp_num))
			brp_i++;
		if (brp_i >= aarch64->brp_num) {
			LOG_ERROR("ERROR Can not find free Breakpoint Register Pair");
			return ERROR_TARGET_RESOURCE_NOT_AVAILABLE;
		}
		breakpoint->set = brp_i + 1;
		if (breakpoint->length == 2)
			byte_addr_select = (3 << (breakpoint->address & 0x02));
		control = ((matchmode & 0x7) << 20)
			| (1 << 13)
			| (byte_addr_select << 5)
			| (3 << 1) | 1;
		brp_list[brp_i].used = 1;
		brp_list[brp_i].value = breakpoint->address & 0xFFFFFFFFFFFFFFFC;
		brp_list[brp_i].control = control;
		bpt_value = brp_list[brp_i].value;

		retval = aarch64_dap_write_memap_register_u32(target, armv8->debug_base
				+ CPUV8_DBG_BVR_BASE + 16 * brp_list[brp_i].brpn,
				(uint32_t)(bpt_value & 0xFFFFFFFF));
		if (retval != ERROR_OK)
			return retval;
		retval = aarch64_dap_write_memap_register_u32(target, armv8->debug_base
				+ CPUV8_DBG_BVR_BASE + 4 + 16 * brp_list[brp_i].brpn,
				(uint32_t)(bpt_value >> 32));
		if (retval != ERROR_OK)
			return retval;

		retval = aarch64_dap_write_memap_register_u32(target, armv8->debug_base
				+ CPUV8_DBG_BCR_BASE + 16 * brp_list[brp_i].brpn,
				brp_list[brp_i].control);
		if (retval != ERROR_OK)
			return retval;
		LOG_DEBUG("brp %i control 0x%0" PRIx32 " value 0x%" TARGET_PRIxADDR, brp_i,
			brp_list[brp_i].control,
			brp_list[brp_i].value);

	} else if (breakpoint->type == BKPT_SOFT) {
		uint32_t opcode;
		uint8_t code[4];

		if (armv8_dpm_get_core_state(&armv8->dpm) == ARM_STATE_AARCH64) {
			opcode = ARMV8_HLT(11);

			if (breakpoint->length != 4)
				LOG_ERROR("bug: breakpoint length should be 4 in AArch64 mode");
		} else {
			/**
			 * core_state is ARM_STATE_ARM
			 * in that case the opcode depends on breakpoint length:
			 *  - if length == 4 => A32 opcode
			 *  - if length == 2 => T32 opcode
			 *  - if length == 3 => T32 opcode (refer to gdb doc : ARM-Breakpoint-Kinds)
			 *    in that case the length should be changed from 3 to 4 bytes
			 **/
			opcode = (breakpoint->length == 4) ? ARMV8_HLT_A1(11) :
					(uint32_t) (ARMV8_HLT_T1(11) | ARMV8_HLT_T1(11) << 16);

			if (breakpoint->length == 3)
				breakpoint->length = 4;
		}

		buf_set_u32(code, 0, 32, opcode);

		retval = target_read_memory(target,
				breakpoint->address & 0xFFFFFFFFFFFFFFFE,
				breakpoint->length, 1,
				breakpoint->orig_instr);
		if (retval != ERROR_OK)
			return retval;

		armv8_cache_d_inner_flush_virt(armv8,
				breakpoint->address & 0xFFFFFFFFFFFFFFFE,
				breakpoint->length);

		retval = target_write_memory(target,
				breakpoint->address & 0xFFFFFFFFFFFFFFFE,
				breakpoint->length, 1, code);
		if (retval != ERROR_OK)
			return retval;

		armv8_cache_d_inner_flush_virt(armv8,
				breakpoint->address & 0xFFFFFFFFFFFFFFFE,
				breakpoint->length);

		armv8_cache_i_inner_inval_virt(armv8,
				breakpoint->address & 0xFFFFFFFFFFFFFFFE,
				breakpoint->length);

		breakpoint->set = 0x11;	/* Any nice value but 0 */
	}

	/* Ensure that halting debug mode is enable */
	retval = aarch64_set_dscr_bits(target, DSCR_HDE, DSCR_HDE);
	if (retval != ERROR_OK) {
		LOG_DEBUG("Failed to set DSCR.HDE");
		return retval;
	}

	return ERROR_OK;
}

static int aarch64_set_context_breakpoint(struct target *target,
	struct breakpoint *breakpoint, uint8_t matchmode)
{
	int retval = ERROR_FAIL;
	int brp_i = 0;
	uint32_t control;
	uint8_t byte_addr_select = 0x0F;
	struct aarch64_common *aarch64 = target_to_aarch64(target);
	struct armv8_common *armv8 = &aarch64->armv8_common;
	struct aarch64_brp *brp_list = aarch64->brp_list;

	if (breakpoint->set) {
		LOG_WARNING("breakpoint already set");
		return retval;
	}
	/*check available context BRPs*/
	while ((brp_list[brp_i].used ||
		(brp_list[brp_i].type != BRP_CONTEXT)) && (brp_i < aarch64->brp_num))
		brp_i++;

	if (brp_i >= aarch64->brp_num) {
		LOG_ERROR("ERROR Can not find free Breakpoint Register Pair");
		return ERROR_FAIL;
	}

	breakpoint->set = brp_i + 1;
	control = ((matchmode & 0x7) << 20)
		| (1 << 13)
		| (byte_addr_select << 5)
		| (3 << 1) | 1;
	brp_list[brp_i].used = 1;
	brp_list[brp_i].value = (breakpoint->asid);
	brp_list[brp_i].control = control;
	retval = aarch64_dap_write_memap_register_u32(target, armv8->debug_base
			+ CPUV8_DBG_BVR_BASE + 16 * brp_list[brp_i].brpn,
			brp_list[brp_i].value);
	if (retval != ERROR_OK)
		return retval;
	retval = aarch64_dap_write_memap_register_u32(target, armv8->debug_base
			+ CPUV8_DBG_BCR_BASE + 16 * brp_list[brp_i].brpn,
			brp_list[brp_i].control);
	if (retval != ERROR_OK)
		return retval;
	LOG_DEBUG("brp %i control 0x%0" PRIx32 " value 0x%" TARGET_PRIxADDR, brp_i,
		brp_list[brp_i].control,
		brp_list[brp_i].value);
	return ERROR_OK;

}

static int aarch64_set_hybrid_breakpoint(struct target *target, struct breakpoint *breakpoint)
{
	int retval = ERROR_FAIL;
	int brp_1 = 0;	/* holds the contextID pair */
	int brp_2 = 0;	/* holds the IVA pair */
	uint32_t control_ctx, control_iva;
	uint8_t ctx_byte_addr_select = 0x0F;
	uint8_t iva_byte_addr_select = 0x0F;
	uint8_t ctx_machmode = 0x03;
	uint8_t iva_machmode = 0x01;
	struct aarch64_common *aarch64 = target_to_aarch64(target);
	struct armv8_common *armv8 = &aarch64->armv8_common;
	struct aarch64_brp *brp_list = aarch64->brp_list;

	if (breakpoint->set) {
		LOG_WARNING("breakpoint already set");
		return retval;
	}
	/*check available context BRPs*/
	while ((brp_list[brp_1].used ||
		(brp_list[brp_1].type != BRP_CONTEXT)) && (brp_1 < aarch64->brp_num))
		brp_1++;

	LOG_DEBUG("brp(CTX) found num: %d", brp_1);
	if (brp_1 >= aarch64->brp_num) {
		LOG_ERROR("ERROR Can not find free Breakpoint Register Pair");
		return ERROR_FAIL;
	}

	while ((brp_list[brp_2].used ||
		(brp_list[brp_2].type != BRP_NORMAL)) && (brp_2 < aarch64->brp_num))
		brp_2++;

	LOG_DEBUG("brp(IVA) found num: %d", brp_2);
	if (brp_2 >= aarch64->brp_num) {
		LOG_ERROR("ERROR Can not find free Breakpoint Register Pair");
		return ERROR_FAIL;
	}

	breakpoint->set = brp_1 + 1;
	breakpoint->linked_brp = brp_2;
	control_ctx = ((ctx_machmode & 0x7) << 20)
		| (brp_2 << 16)
		| (0 << 14)
		| (ctx_byte_addr_select << 5)
		| (3 << 1) | 1;
	brp_list[brp_1].used = 1;
	brp_list[brp_1].value = (breakpoint->asid);
	brp_list[brp_1].control = control_ctx;
	retval = aarch64_dap_write_memap_register_u32(target, armv8->debug_base
			+ CPUV8_DBG_BVR_BASE + 16 * brp_list[brp_1].brpn,
			brp_list[brp_1].value);
	if (retval != ERROR_OK)
		return retval;
	retval = aarch64_dap_write_memap_register_u32(target, armv8->debug_base
			+ CPUV8_DBG_BCR_BASE + 16 * brp_list[brp_1].brpn,
			brp_list[brp_1].control);
	if (retval != ERROR_OK)
		return retval;

	control_iva = ((iva_machmode & 0x7) << 20)
		| (brp_1 << 16)
		| (1 << 13)
		| (iva_byte_addr_select << 5)
		| (3 << 1) | 1;
	brp_list[brp_2].used = 1;
	brp_list[brp_2].value = breakpoint->address & 0xFFFFFFFFFFFFFFFC;
	brp_list[brp_2].control = control_iva;
	retval = aarch64_dap_write_memap_register_u32(target, armv8->debug_base
			+ CPUV8_DBG_BVR_BASE + 16 * brp_list[brp_2].brpn,
			brp_list[brp_2].value & 0xFFFFFFFF);
	if (retval != ERROR_OK)
		return retval;
	retval = aarch64_dap_write_memap_register_u32(target, armv8->debug_base
			+ CPUV8_DBG_BVR_BASE + 4 + 16 * brp_list[brp_2].brpn,
			brp_list[brp_2].value >> 32);
	if (retval != ERROR_OK)
		return retval;
	retval = aarch64_dap_write_memap_register_u32(target, armv8->debug_base
			+ CPUV8_DBG_BCR_BASE + 16 * brp_list[brp_2].brpn,
			brp_list[brp_2].control);
	if (retval != ERROR_OK)
		return retval;

	return ERROR_OK;
}

static int aarch64_unset_breakpoint(struct target *target, struct breakpoint *breakpoint)
{
	int retval;
	struct aarch64_common *aarch64 = target_to_aarch64(target);
	struct armv8_common *armv8 = &aarch64->armv8_common;
	struct aarch64_brp *brp_list = aarch64->brp_list;

	if (!breakpoint->set) {
		LOG_WARNING("breakpoint not set");
		return ERROR_OK;
	}

	if (breakpoint->type == BKPT_HARD) {
		if ((breakpoint->address != 0) && (breakpoint->asid != 0)) {
			int brp_i = breakpoint->set - 1;
			int brp_j = breakpoint->linked_brp;
			if ((brp_i < 0) || (brp_i >= aarch64->brp_num)) {
				LOG_DEBUG("Invalid BRP number in breakpoint");
				return ERROR_OK;
			}
			LOG_DEBUG("rbp %i control 0x%0" PRIx32 " value 0x%" TARGET_PRIxADDR, brp_i,
				brp_list[brp_i].control, brp_list[brp_i].value);
			brp_list[brp_i].used = 0;
			brp_list[brp_i].value = 0;
			brp_list[brp_i].control = 0;
			retval = aarch64_dap_write_memap_register_u32(target, armv8->debug_base
					+ CPUV8_DBG_BCR_BASE + 16 * brp_list[brp_i].brpn,
					brp_list[brp_i].control);
			if (retval != ERROR_OK)
				return retval;
			retval = aarch64_dap_write_memap_register_u32(target, armv8->debug_base
					+ CPUV8_DBG_BVR_BASE + 16 * brp_list[brp_i].brpn,
					(uint32_t)brp_list[brp_i].value);
			if (retval != ERROR_OK)
				return retval;
			retval = aarch64_dap_write_memap_register_u32(target, armv8->debug_base
					+ CPUV8_DBG_BVR_BASE + 4 + 16 * brp_list[brp_i].brpn,
					(uint32_t)brp_list[brp_i].value);
			if (retval != ERROR_OK)
				return retval;
			if ((brp_j < 0) || (brp_j >= aarch64->brp_num)) {
				LOG_DEBUG("Invalid BRP number in breakpoint");
				return ERROR_OK;
			}
			LOG_DEBUG("rbp %i control 0x%0" PRIx32 " value 0x%0" PRIx64, brp_j,
				brp_list[brp_j].control, brp_list[brp_j].value);
			brp_list[brp_j].used = 0;
			brp_list[brp_j].value = 0;
			brp_list[brp_j].control = 0;
			retval = aarch64_dap_write_memap_register_u32(target, armv8->debug_base
					+ CPUV8_DBG_BCR_BASE + 16 * brp_list[brp_j].brpn,
					brp_list[brp_j].control);
			if (retval != ERROR_OK)
				return retval;
			retval = aarch64_dap_write_memap_register_u32(target, armv8->debug_base
					+ CPUV8_DBG_BVR_BASE + 16 * brp_list[brp_j].brpn,
					(uint32_t)brp_list[brp_j].value);
			if (retval != ERROR_OK)
				return retval;
			retval = aarch64_dap_write_memap_register_u32(target, armv8->debug_base
					+ CPUV8_DBG_BVR_BASE + 4 + 16 * brp_list[brp_j].brpn,
					(uint32_t)brp_list[brp_j].value);
			if (retval != ERROR_OK)
				return retval;

			breakpoint->linked_brp = 0;
			breakpoint->set = 0;
			return ERROR_OK;

		} else {
			int brp_i = breakpoint->set - 1;
			if ((brp_i < 0) || (brp_i >= aarch64->brp_num)) {
				LOG_DEBUG("Invalid BRP number in breakpoint");
				return ERROR_OK;
			}
			LOG_DEBUG("rbp %i control 0x%0" PRIx32 " value 0x%0" PRIx64, brp_i,
				brp_list[brp_i].control, brp_list[brp_i].value);
			brp_list[brp_i].used = 0;
			brp_list[brp_i].value = 0;
			brp_list[brp_i].control = 0;
			retval = aarch64_dap_write_memap_register_u32(target, armv8->debug_base
					+ CPUV8_DBG_BCR_BASE + 16 * brp_list[brp_i].brpn,
					brp_list[brp_i].control);
			if (retval != ERROR_OK)
				return retval;
			retval = aarch64_dap_write_memap_register_u32(target, armv8->debug_base
					+ CPUV8_DBG_BVR_BASE + 16 * brp_list[brp_i].brpn,
					brp_list[brp_i].value);
			if (retval != ERROR_OK)
				return retval;

			retval = aarch64_dap_write_memap_register_u32(target, armv8->debug_base
					+ CPUV8_DBG_BVR_BASE + 4 + 16 * brp_list[brp_i].brpn,
					(uint32_t)brp_list[brp_i].value);
			if (retval != ERROR_OK)
				return retval;
			breakpoint->set = 0;
			return ERROR_OK;
		}
	} else {
		/* restore original instruction (kept in target endianness) */

		armv8_cache_d_inner_flush_virt(armv8,
				breakpoint->address & 0xFFFFFFFFFFFFFFFE,
				breakpoint->length);

		if (breakpoint->length == 4) {
			retval = target_write_memory(target,
					breakpoint->address & 0xFFFFFFFFFFFFFFFE,
					4, 1, breakpoint->orig_instr);
			if (retval != ERROR_OK)
				return retval;
		} else {
			retval = target_write_memory(target,
					breakpoint->address & 0xFFFFFFFFFFFFFFFE,
					2, 1, breakpoint->orig_instr);
			if (retval != ERROR_OK)
				return retval;
		}

		armv8_cache_d_inner_flush_virt(armv8,
				breakpoint->address & 0xFFFFFFFFFFFFFFFE,
				breakpoint->length);

		armv8_cache_i_inner_inval_virt(armv8,
				breakpoint->address & 0xFFFFFFFFFFFFFFFE,
				breakpoint->length);
	}
	breakpoint->set = 0;

	return ERROR_OK;
}

static int aarch64_add_breakpoint(struct target *target,
	struct breakpoint *breakpoint)
{
	struct aarch64_common *aarch64 = target_to_aarch64(target);

	if ((breakpoint->type == BKPT_HARD) && (aarch64->brp_num_available < 1)) {
		LOG_INFO("no hardware breakpoint available");
		return ERROR_TARGET_RESOURCE_NOT_AVAILABLE;
	}

	if (breakpoint->type == BKPT_HARD)
		aarch64->brp_num_available--;

	return aarch64_set_breakpoint(target, breakpoint, 0x00);	/* Exact match */
}

static int aarch64_add_context_breakpoint(struct target *target,
	struct breakpoint *breakpoint)
{
	struct aarch64_common *aarch64 = target_to_aarch64(target);

	if ((breakpoint->type == BKPT_HARD) && (aarch64->brp_num_available < 1)) {
		LOG_INFO("no hardware breakpoint available");
		return ERROR_TARGET_RESOURCE_NOT_AVAILABLE;
	}

	if (breakpoint->type == BKPT_HARD)
		aarch64->brp_num_available--;

	return aarch64_set_context_breakpoint(target, breakpoint, 0x02);	/* asid match */
}

static int aarch64_add_hybrid_breakpoint(struct target *target,
	struct breakpoint *breakpoint)
{
	struct aarch64_common *aarch64 = target_to_aarch64(target);

	if ((breakpoint->type == BKPT_HARD) && (aarch64->brp_num_available < 1)) {
		LOG_INFO("no hardware breakpoint available");
		return ERROR_TARGET_RESOURCE_NOT_AVAILABLE;
	}

	if (breakpoint->type == BKPT_HARD)
		aarch64->brp_num_available--;

	return aarch64_set_hybrid_breakpoint(target, breakpoint);	/* ??? */
}

static int aarch64_remove_breakpoint(struct target *target, struct breakpoint *breakpoint)
{
	struct aarch64_common *aarch64 = target_to_aarch64(target);

#if 0
/* It is perfectly possible to remove breakpoints while the target is running */
	if (target->state != TARGET_HALTED) {
		LOG_WARNING("target not halted");
		return ERROR_TARGET_NOT_HALTED;
	}
#endif

	if (breakpoint->set) {
		aarch64_unset_breakpoint(target, breakpoint);
		if (breakpoint->type == BKPT_HARD)
			aarch64->brp_num_available++;
	}

	return ERROR_OK;
}

/* Setup hardware Watchpoint Register Pair */
static int aarch64_set_watchpoint(struct target *target,
	struct watchpoint *watchpoint)
{
	int retval;
	int wp_i = 0;
	uint32_t control, offset, length;
	struct aarch64_common *aarch64 = target_to_aarch64(target);
	struct armv8_common *armv8 = &aarch64->armv8_common;
	struct aarch64_brp *wp_list = aarch64->wp_list;

	if (watchpoint->set) {
		LOG_WARNING("watchpoint already set");
		return ERROR_OK;
	}

	while (wp_list[wp_i].used && (wp_i < aarch64->wp_num))
		wp_i++;
	if (wp_i >= aarch64->wp_num) {
		LOG_ERROR("ERROR Can not find free Watchpoint Register Pair");
		return ERROR_TARGET_RESOURCE_NOT_AVAILABLE;
	}

	control = (1 << 0)      /* enable */
		| (3 << 1)      /* both user and privileged access */
		| (1 << 13);    /* higher mode control */

	switch (watchpoint->rw) {
	case WPT_READ:
		control |= 1 << 3;
		break;
	case WPT_WRITE:
		control |= 2 << 3;
		break;
	case WPT_ACCESS:
		control |= 3 << 3;
		break;
	}

	/* Match up to 8 bytes. */
	offset = watchpoint->address & 7;
	length = watchpoint->length;
	if (offset + length > sizeof(uint64_t)) {
		length = sizeof(uint64_t) - offset;
		LOG_WARNING("Adjust watchpoint match inside 8-byte boundary");
	}
	for (; length > 0; offset++, length--)
		control |= (1 << offset) << 5;

	wp_list[wp_i].value = watchpoint->address & 0xFFFFFFFFFFFFFFF8ULL;
	wp_list[wp_i].control = control;

	retval = aarch64_dap_write_memap_register_u32(target, armv8->debug_base
			+ CPUV8_DBG_WVR_BASE + 16 * wp_list[wp_i].brpn,
			(uint32_t)(wp_list[wp_i].value & 0xFFFFFFFF));
	if (retval != ERROR_OK)
		return retval;
	retval = aarch64_dap_write_memap_register_u32(target, armv8->debug_base
			+ CPUV8_DBG_WVR_BASE + 4 + 16 * wp_list[wp_i].brpn,
			(uint32_t)(wp_list[wp_i].value >> 32));
	if (retval != ERROR_OK)
		return retval;

	retval = aarch64_dap_write_memap_register_u32(target, armv8->debug_base
			+ CPUV8_DBG_WCR_BASE + 16 * wp_list[wp_i].brpn,
			control);
	if (retval != ERROR_OK)
		return retval;
	LOG_DEBUG("wp %i control 0x%0" PRIx32 " value 0x%" TARGET_PRIxADDR, wp_i,
		wp_list[wp_i].control, wp_list[wp_i].value);

	/* Ensure that halting debug mode is enable */
	retval = aarch64_set_dscr_bits(target, DSCR_HDE, DSCR_HDE);
	if (retval != ERROR_OK) {
		LOG_DEBUG("Failed to set DSCR.HDE");
		return retval;
	}

	wp_list[wp_i].used = 1;
	watchpoint->set = wp_i + 1;

	return ERROR_OK;
}

/* Clear hardware Watchpoint Register Pair */
static int aarch64_unset_watchpoint(struct target *target,
	struct watchpoint *watchpoint)
{
	int retval, wp_i;
	struct aarch64_common *aarch64 = target_to_aarch64(target);
	struct armv8_common *armv8 = &aarch64->armv8_common;
	struct aarch64_brp *wp_list = aarch64->wp_list;

	if (!watchpoint->set) {
		LOG_WARNING("watchpoint not set");
		return ERROR_OK;
	}

	wp_i = watchpoint->set - 1;
	if ((wp_i < 0) || (wp_i >= aarch64->wp_num)) {
		LOG_DEBUG("Invalid WP number in watchpoint");
		return ERROR_OK;
	}
	LOG_DEBUG("rwp %i control 0x%0" PRIx32 " value 0x%0" PRIx64, wp_i,
		wp_list[wp_i].control, wp_list[wp_i].value);
	wp_list[wp_i].used = 0;
	wp_list[wp_i].value = 0;
	wp_list[wp_i].control = 0;
	retval = aarch64_dap_write_memap_register_u32(target, armv8->debug_base
			+ CPUV8_DBG_WCR_BASE + 16 * wp_list[wp_i].brpn,
			wp_list[wp_i].control);
	if (retval != ERROR_OK)
		return retval;
	retval = aarch64_dap_write_memap_register_u32(target, armv8->debug_base
			+ CPUV8_DBG_WVR_BASE + 16 * wp_list[wp_i].brpn,
			wp_list[wp_i].value);
	if (retval != ERROR_OK)
		return retval;

	retval = aarch64_dap_write_memap_register_u32(target, armv8->debug_base
			+ CPUV8_DBG_WVR_BASE + 4 + 16 * wp_list[wp_i].brpn,
			(uint32_t)wp_list[wp_i].value);
	if (retval != ERROR_OK)
		return retval;
	watchpoint->set = 0;

	return ERROR_OK;
}

static int aarch64_add_watchpoint(struct target *target,
	struct watchpoint *watchpoint)
{
	int retval;
	struct aarch64_common *aarch64 = target_to_aarch64(target);

	if (aarch64->wp_num_available < 1) {
		LOG_INFO("no hardware watchpoint available");
		return ERROR_TARGET_RESOURCE_NOT_AVAILABLE;
	}

	retval = aarch64_set_watchpoint(target, watchpoint);
	if (retval == ERROR_OK)
		aarch64->wp_num_available--;

	return retval;
}

static int aarch64_remove_watchpoint(struct target *target,
	struct watchpoint *watchpoint)
{
	struct aarch64_common *aarch64 = target_to_aarch64(target);

	if (watchpoint->set) {
		aarch64_unset_watchpoint(target, watchpoint);
		aarch64->wp_num_available++;
	}

	return ERROR_OK;
}

/**
 * find out which watchpoint hits
 * get exception address and compare the address to watchpoints
 */
int aarch64_hit_watchpoint(struct target *target,
	struct watchpoint **hit_watchpoint)
{
	if (target->debug_reason != DBG_REASON_WATCHPOINT)
		return ERROR_FAIL;

	struct armv8_common *armv8 = target_to_armv8(target);

	target_addr_t exception_address;
	struct watchpoint *wp;

	exception_address = armv8->dpm.wp_addr;

	if (exception_address == 0xFFFFFFFF)
		return ERROR_FAIL;

	for (wp = target->watchpoints; wp; wp = wp->next)
		if (exception_address >= wp->address && exception_address < (wp->address + wp->length)) {
			*hit_watchpoint = wp;
			return ERROR_OK;
		}

	return ERROR_FAIL;
}

/*
 * Cortex-A8 Reset functions
 */

static int aarch64_enable_reset_catch(struct target *target, bool enable)
{
	struct armv8_common *armv8 = target_to_armv8(target);
	uint32_t edecr;
	int retval;

	retval = mem_ap_read_atomic_u32(armv8->debug_ap,
			armv8->debug_base + CPUV8_DBG_EDECR, &edecr);
	LOG_DEBUG("EDECR = 0x%08" PRIx32 ", enable=%d", edecr, enable);
	if (retval != ERROR_OK)
		return retval;

	if (enable)
		edecr |= ECR_RCE;
	else
		edecr &= ~ECR_RCE;

	return mem_ap_write_atomic_u32(armv8->debug_ap,
			armv8->debug_base + CPUV8_DBG_EDECR, edecr);
}

static int aarch64_clear_reset_catch(struct target *target)
{
	struct armv8_common *armv8 = target_to_armv8(target);
	uint32_t edesr;
	int retval;
	bool was_triggered;

	/* check if Reset Catch debug event triggered as expected */
	retval = mem_ap_read_atomic_u32(armv8->debug_ap,
		armv8->debug_base + CPUV8_DBG_EDESR, &edesr);
	if (retval != ERROR_OK)
		return retval;

	was_triggered = !!(edesr & ESR_RC);
	LOG_DEBUG("Reset Catch debug event %s",
			was_triggered ? "triggered" : "NOT triggered!");

	if (was_triggered) {
		/* clear pending Reset Catch debug event */
		edesr &= ~ESR_RC;
		retval = mem_ap_write_atomic_u32(armv8->debug_ap,
			armv8->debug_base + CPUV8_DBG_EDESR, edesr);
		if (retval != ERROR_OK)
			return retval;
	}

	return ERROR_OK;
}

static int aarch64_assert_reset(struct target *target)
{
	struct armv8_common *armv8 = target_to_armv8(target);
	enum reset_types reset_config = jtag_get_reset_config();
	int retval;

	LOG_DEBUG(" ");

	/* Issue some kind of warm reset. */
	if (target_has_event_action(target, TARGET_EVENT_RESET_ASSERT))
		target_handle_event(target, TARGET_EVENT_RESET_ASSERT);
	else if (reset_config & RESET_HAS_SRST) {
		bool srst_asserted = false;

		if (target->reset_halt) {
			if (target_was_examined(target)) {

				if (reset_config & RESET_SRST_NO_GATING) {
					/*
					 * SRST needs to be asserted *before* Reset Catch
					 * debug event can be set up.
					 */
					adapter_assert_reset();
					srst_asserted = true;

					/* make sure to clear all sticky errors */
					mem_ap_write_atomic_u32(armv8->debug_ap,
							armv8->debug_base + CPUV8_DBG_DRCR, DRCR_CSE);
				}

				/* set up Reset Catch debug event to halt the CPU after reset */
				retval = aarch64_enable_reset_catch(target, true);
				if (retval != ERROR_OK)
					LOG_WARNING("%s: Error enabling Reset Catch debug event; the CPU will not halt immediately after reset!",
							target_name(target));
			} else {
				LOG_WARNING("%s: Target not examined, will not halt immediately after reset!",
						target_name(target));
			}
		}

		/* REVISIT handle "pulls" cases, if there's
		 * hardware that needs them to work.
		 */
		if (!srst_asserted)
			adapter_assert_reset();
	} else {
		LOG_ERROR("%s: how to reset?", target_name(target));
		return ERROR_FAIL;
	}

	/* registers are now invalid */
	if (target_was_examined(target)) {
		register_cache_invalidate(armv8->arm.core_cache);
		register_cache_invalidate(armv8->arm.core_cache->next);
	}

	target->state = TARGET_RESET;

	return ERROR_OK;
}

static int aarch64_deassert_reset(struct target *target)
{
	int retval;

	LOG_DEBUG(" ");

	/* be certain SRST is off */
	adapter_deassert_reset();

	if (!target_was_examined(target))
		return ERROR_OK;

	retval = aarch64_init_debug_access(target);
	if (retval != ERROR_OK)
		return retval;

	retval = aarch64_poll(target);
	if (retval != ERROR_OK)
		return retval;

	if (target->reset_halt) {
		/* clear pending Reset Catch debug event */
		retval = aarch64_clear_reset_catch(target);
		if (retval != ERROR_OK)
			LOG_WARNING("%s: Clearing Reset Catch debug event failed",
					target_name(target));

		/* disable Reset Catch debug event */
		retval = aarch64_enable_reset_catch(target, false);
		if (retval != ERROR_OK)
			LOG_WARNING("%s: Disabling Reset Catch debug event failed",
					target_name(target));

		if (target->state != TARGET_HALTED) {
			LOG_WARNING("%s: ran after reset and before halt ...",
				target_name(target));
			retval = target_halt(target);
			if (retval != ERROR_OK)
				return retval;
		}
	}

	return ERROR_OK;
}

static int aarch64_write_cpu_memory_slow(struct target *target,
	uint32_t size, uint32_t count, const uint8_t *buffer, uint32_t *dscr)
{
	struct armv8_common *armv8 = target_to_armv8(target);
	struct arm_dpm *dpm = &armv8->dpm;
	struct arm *arm = &armv8->arm;
	int retval;

	armv8_reg_current(arm, 1)->dirty = true;

	/* change DCC to normal mode if necessary */
	if (*dscr & DSCR_MA) {
		*dscr &= ~DSCR_MA;
		retval =  mem_ap_write_atomic_u32(armv8->debug_ap,
				armv8->debug_base + CPUV8_DBG_DSCR, *dscr);
		if (retval != ERROR_OK)
			return retval;
	}

	while (count) {
		uint32_t data, opcode;

		/* write the data to store into DTRRX */
		if (size == 1)
			data = *buffer;
		else if (size == 2)
			data = target_buffer_get_u16(target, buffer);
		else
			data = target_buffer_get_u32(target, buffer);
		retval = mem_ap_write_atomic_u32(armv8->debug_ap,
				armv8->debug_base + CPUV8_DBG_DTRRX, data);
		if (retval != ERROR_OK)
			return retval;

		if (arm->core_state == ARM_STATE_AARCH64)
			retval = dpm->instr_execute(dpm, ARMV8_MRS(SYSTEM_DBG_DTRRX_EL0, 1));
		else
			retval = dpm->instr_execute(dpm, ARMV4_5_MRC(14, 0, 1, 0, 5, 0));
		if (retval != ERROR_OK)
			return retval;

		if (size == 1)
			opcode = armv8_opcode(armv8, ARMV8_OPC_STRB_IP);
		else if (size == 2)
			opcode = armv8_opcode(armv8, ARMV8_OPC_STRH_IP);
		else
			opcode = armv8_opcode(armv8, ARMV8_OPC_STRW_IP);
		retval = dpm->instr_execute(dpm, opcode);
		if (retval != ERROR_OK)
			return retval;

		/* Advance */
		buffer += size;
		--count;
	}

	return ERROR_OK;
}

static int aarch64_write_cpu_memory_fast(struct target *target,
	uint32_t count, const uint8_t *buffer, uint32_t *dscr)
{
	struct armv8_common *armv8 = target_to_armv8(target);
	struct arm *arm = &armv8->arm;
	int retval;

	armv8_reg_current(arm, 1)->dirty = true;

	/* Step 1.d   - Change DCC to memory mode */
	*dscr |= DSCR_MA;
	retval =  mem_ap_write_atomic_u32(armv8->debug_ap,
			armv8->debug_base + CPUV8_DBG_DSCR, *dscr);
	if (retval != ERROR_OK)
		return retval;


	/* Step 2.a   - Do the write */
	retval = mem_ap_write_buf_noincr(armv8->debug_ap,
					buffer, 4, count, armv8->debug_base + CPUV8_DBG_DTRRX);
	if (retval != ERROR_OK)
		return retval;

	/* Step 3.a   - Switch DTR mode back to Normal mode */
	*dscr &= ~DSCR_MA;
	retval = mem_ap_write_atomic_u32(armv8->debug_ap,
				armv8->debug_base + CPUV8_DBG_DSCR, *dscr);
	if (retval != ERROR_OK)
		return retval;

	return ERROR_OK;
}

static int aarch64_write_cpu_memory(struct target *target,
	uint64_t address, uint32_t size,
	uint32_t count, const uint8_t *buffer)
{
	/* write memory through APB-AP */
	int retval = ERROR_COMMAND_SYNTAX_ERROR;
	struct armv8_common *armv8 = target_to_armv8(target);
	struct arm_dpm *dpm = &armv8->dpm;
	struct arm *arm = &armv8->arm;
	uint32_t dscr;

	if (target->state != TARGET_HALTED) {
		LOG_WARNING("target not halted");
		return ERROR_TARGET_NOT_HALTED;
	}

	/* Mark register X0 as dirty, as it will be used
	 * for transferring the data.
	 * It will be restored automatically when exiting
	 * debug mode
	 */
	armv8_reg_current(arm, 0)->dirty = true;

	/* This algorithm comes from DDI0487A.g, chapter J9.1 */

	/* Read DSCR */
	retval = mem_ap_read_atomic_u32(armv8->debug_ap,
			armv8->debug_base + CPUV8_DBG_DSCR, &dscr);
	if (retval != ERROR_OK)
		return retval;

	/* Set Normal access mode  */
	dscr = (dscr & ~DSCR_MA);
	retval = mem_ap_write_atomic_u32(armv8->debug_ap,
			armv8->debug_base + CPUV8_DBG_DSCR, dscr);
	if (retval != ERROR_OK)
		return retval;

	if (arm->core_state == ARM_STATE_AARCH64) {
		/* Write X0 with value 'address' using write procedure */
		/* Step 1.a+b - Write the address for read access into DBGDTR_EL0 */
		/* Step 1.c   - Copy value from DTR to R0 using instruction mrs DBGDTR_EL0, x0 */
		retval = dpm->instr_write_data_dcc_64(dpm,
				ARMV8_MRS(SYSTEM_DBG_DBGDTR_EL0, 0), address);
	} else {
		/* Write R0 with value 'address' using write procedure */
		/* Step 1.a+b - Write the address for read access into DBGDTRRX */
		/* Step 1.c   - Copy value from DTR to R0 using instruction mrc DBGDTRTXint, r0 */
		retval = dpm->instr_write_data_dcc(dpm,
				ARMV4_5_MRC(14, 0, 0, 0, 5, 0), address);
	}

	if (retval != ERROR_OK)
		return retval;

	if (size == 4 && (address % 4) == 0)
		retval = aarch64_write_cpu_memory_fast(target, count, buffer, &dscr);
	else
		retval = aarch64_write_cpu_memory_slow(target, size, count, buffer, &dscr);

	if (retval != ERROR_OK) {
		/* Unset DTR mode */
		mem_ap_read_atomic_u32(armv8->debug_ap,
					armv8->debug_base + CPUV8_DBG_DSCR, &dscr);
		dscr &= ~DSCR_MA;
		mem_ap_write_atomic_u32(armv8->debug_ap,
					armv8->debug_base + CPUV8_DBG_DSCR, dscr);
	}

	/* Check for sticky abort flags in the DSCR */
	retval = mem_ap_read_atomic_u32(armv8->debug_ap,
				armv8->debug_base + CPUV8_DBG_DSCR, &dscr);
	if (retval != ERROR_OK)
		return retval;

	dpm->dscr = dscr;
	if (dscr & (DSCR_ERR | DSCR_SYS_ERROR_PEND)) {
		/* Abort occurred - clear it and exit */
		LOG_ERROR("abort occurred - dscr = 0x%08" PRIx32, dscr);
		armv8_dpm_handle_exception(dpm, true);
		return ERROR_FAIL;
	}

	/* Done */
	return ERROR_OK;
}

static int aarch64_read_cpu_memory_slow(struct target *target,
	uint32_t size, uint32_t count, uint8_t *buffer, uint32_t *dscr)
{
	struct armv8_common *armv8 = target_to_armv8(target);
	struct arm_dpm *dpm = &armv8->dpm;
	struct arm *arm = &armv8->arm;
	int retval;

	armv8_reg_current(arm, 1)->dirty = true;

	/* change DCC to normal mode (if necessary) */
	if (*dscr & DSCR_MA) {
		*dscr &= DSCR_MA;
		retval =  mem_ap_write_atomic_u32(armv8->debug_ap,
				armv8->debug_base + CPUV8_DBG_DSCR, *dscr);
		if (retval != ERROR_OK)
			return retval;
	}

	while (count) {
		uint32_t opcode, data;

		if (size == 1)
			opcode = armv8_opcode(armv8, ARMV8_OPC_LDRB_IP);
		else if (size == 2)
			opcode = armv8_opcode(armv8, ARMV8_OPC_LDRH_IP);
		else
			opcode = armv8_opcode(armv8, ARMV8_OPC_LDRW_IP);
		retval = dpm->instr_execute(dpm, opcode);
		if (retval != ERROR_OK)
			return retval;

		if (arm->core_state == ARM_STATE_AARCH64)
			retval = dpm->instr_execute(dpm, ARMV8_MSR_GP(SYSTEM_DBG_DTRTX_EL0, 1));
		else
			retval = dpm->instr_execute(dpm, ARMV4_5_MCR(14, 0, 1, 0, 5, 0));
		if (retval != ERROR_OK)
			return retval;

		retval = mem_ap_read_atomic_u32(armv8->debug_ap,
				armv8->debug_base + CPUV8_DBG_DTRTX, &data);
		if (retval != ERROR_OK)
			return retval;

		if (size == 1)
			*buffer = (uint8_t)data;
		else if (size == 2)
			target_buffer_set_u16(target, buffer, (uint16_t)data);
		else
			target_buffer_set_u32(target, buffer, data);

		/* Advance */
		buffer += size;
		--count;
	}

	return ERROR_OK;
}

static int aarch64_read_cpu_memory_fast(struct target *target,
	uint32_t count, uint8_t *buffer, uint32_t *dscr)
{
	struct armv8_common *armv8 = target_to_armv8(target);
	struct arm_dpm *dpm = &armv8->dpm;
	struct arm *arm = &armv8->arm;
	int retval;
	uint32_t value;

	/* Mark X1 as dirty */
	armv8_reg_current(arm, 1)->dirty = true;

	if (arm->core_state == ARM_STATE_AARCH64) {
		/* Step 1.d - Dummy operation to ensure EDSCR.Txfull == 1 */
		retval = dpm->instr_execute(dpm, ARMV8_MSR_GP(SYSTEM_DBG_DBGDTR_EL0, 0));
	} else {
		/* Step 1.d - Dummy operation to ensure EDSCR.Txfull == 1 */
		retval = dpm->instr_execute(dpm, ARMV4_5_MCR(14, 0, 0, 0, 5, 0));
	}

	if (retval != ERROR_OK)
		return retval;

	/* Step 1.e - Change DCC to memory mode */
	*dscr |= DSCR_MA;
	retval =  mem_ap_write_atomic_u32(armv8->debug_ap,
			armv8->debug_base + CPUV8_DBG_DSCR, *dscr);
	if (retval != ERROR_OK)
		return retval;

	/* Step 1.f - read DBGDTRTX and discard the value */
	retval = mem_ap_read_atomic_u32(armv8->debug_ap,
			armv8->debug_base + CPUV8_DBG_DTRTX, &value);
	if (retval != ERROR_OK)
		return retval;

	count--;
	/* Read the data - Each read of the DTRTX register causes the instruction to be reissued
	 * Abort flags are sticky, so can be read at end of transactions
	 *
	 * This data is read in aligned to 32 bit boundary.
	 */

	if (count) {
		/* Step 2.a - Loop n-1 times, each read of DBGDTRTX reads the data from [X0] and
		 * increments X0 by 4. */
		retval = mem_ap_read_buf_noincr(armv8->debug_ap, buffer, 4, count,
									armv8->debug_base + CPUV8_DBG_DTRTX);
		if (retval != ERROR_OK)
			return retval;
	}

	/* Step 3.a - set DTR access mode back to Normal mode	*/
	*dscr &= ~DSCR_MA;
	retval =  mem_ap_write_atomic_u32(armv8->debug_ap,
					armv8->debug_base + CPUV8_DBG_DSCR, *dscr);
	if (retval != ERROR_OK)
		return retval;

	/* Step 3.b - read DBGDTRTX for the final value */
	retval = mem_ap_read_atomic_u32(armv8->debug_ap,
			armv8->debug_base + CPUV8_DBG_DTRTX, &value);
	if (retval != ERROR_OK)
		return retval;

	target_buffer_set_u32(target, buffer + count * 4, value);
	return retval;
}

static int aarch64_read_cpu_memory(struct target *target,
	target_addr_t address, uint32_t size,
	uint32_t count, uint8_t *buffer)
{
	/* read memory through APB-AP */
	int retval = ERROR_COMMAND_SYNTAX_ERROR;
	struct armv8_common *armv8 = target_to_armv8(target);
	struct arm_dpm *dpm = &armv8->dpm;
	struct arm *arm = &armv8->arm;
	uint32_t dscr;

	LOG_DEBUG("Reading CPU memory address 0x%016" PRIx64 " size %" PRIu32 " count %" PRIu32,
			address, size, count);

	if (target->state != TARGET_HALTED) {
		LOG_WARNING("target not halted");
		return ERROR_TARGET_NOT_HALTED;
	}

	/* Mark register X0 as dirty, as it will be used
	 * for transferring the data.
	 * It will be restored automatically when exiting
	 * debug mode
	 */
	armv8_reg_current(arm, 0)->dirty = true;

	/* Read DSCR */
	retval = mem_ap_read_atomic_u32(armv8->debug_ap,
				armv8->debug_base + CPUV8_DBG_DSCR, &dscr);
	if (retval != ERROR_OK)
		return retval;

	/* This algorithm comes from DDI0487A.g, chapter J9.1 */

	/* Set Normal access mode  */
	dscr &= ~DSCR_MA;
	retval =  mem_ap_write_atomic_u32(armv8->debug_ap,
			armv8->debug_base + CPUV8_DBG_DSCR, dscr);
	if (retval != ERROR_OK)
		return retval;

	if (arm->core_state == ARM_STATE_AARCH64) {
		/* Write X0 with value 'address' using write procedure */
		/* Step 1.a+b - Write the address for read access into DBGDTR_EL0 */
		/* Step 1.c   - Copy value from DTR to R0 using instruction mrs DBGDTR_EL0, x0 */
		retval = dpm->instr_write_data_dcc_64(dpm,
				ARMV8_MRS(SYSTEM_DBG_DBGDTR_EL0, 0), address);
	} else {
		/* Write R0 with value 'address' using write procedure */
		/* Step 1.a+b - Write the address for read access into DBGDTRRXint */
		/* Step 1.c   - Copy value from DTR to R0 using instruction mrc DBGDTRTXint, r0 */
		retval = dpm->instr_write_data_dcc(dpm,
				ARMV4_5_MRC(14, 0, 0, 0, 5, 0), address);
	}

	if (retval != ERROR_OK)
		return retval;

	if (size == 4 && (address % 4) == 0)
		retval = aarch64_read_cpu_memory_fast(target, count, buffer, &dscr);
	else
		retval = aarch64_read_cpu_memory_slow(target, size, count, buffer, &dscr);

	if (dscr & DSCR_MA) {
		dscr &= ~DSCR_MA;
		mem_ap_write_atomic_u32(armv8->debug_ap,
					armv8->debug_base + CPUV8_DBG_DSCR, dscr);
	}

	if (retval != ERROR_OK)
		return retval;

	/* Check for sticky abort flags in the DSCR */
	retval = mem_ap_read_atomic_u32(armv8->debug_ap,
				armv8->debug_base + CPUV8_DBG_DSCR, &dscr);
	if (retval != ERROR_OK)
		return retval;

	dpm->dscr = dscr;

	if (dscr & (DSCR_ERR | DSCR_SYS_ERROR_PEND)) {
		/* Abort occurred - clear it and exit */
		LOG_ERROR("abort occurred - dscr = 0x%08" PRIx32, dscr);
		armv8_dpm_handle_exception(dpm, true);
		return ERROR_FAIL;
	}

	/* Done */
	return ERROR_OK;
}

static int aarch64_read_phys_memory(struct target *target,
	target_addr_t address, uint32_t size,
	uint32_t count, uint8_t *buffer)
{
	int retval = ERROR_COMMAND_SYNTAX_ERROR;

	if (count && buffer) {
		/* read memory through APB-AP */
		retval = aarch64_mmu_modify(target, 0);
		if (retval != ERROR_OK)
			return retval;
		retval = aarch64_read_cpu_memory(target, address, size, count, buffer);
	}
	return retval;
}

static int aarch64_read_memory(struct target *target, target_addr_t address,
	uint32_t size, uint32_t count, uint8_t *buffer)
{
	int mmu_enabled = 0;
	int retval;

	/* determine if MMU was enabled on target stop */
	retval = aarch64_mmu(target, &mmu_enabled);
	if (retval != ERROR_OK)
		return retval;

	if (mmu_enabled) {
		/* enable MMU as we could have disabled it for phys access */
		retval = aarch64_mmu_modify(target, 1);
		if (retval != ERROR_OK)
			return retval;
	}
	return aarch64_read_cpu_memory(target, address, size, count, buffer);
}

static int aarch64_write_phys_memory(struct target *target,
	target_addr_t address, uint32_t size,
	uint32_t count, const uint8_t *buffer)
{
	int retval = ERROR_COMMAND_SYNTAX_ERROR;

	if (count && buffer) {
		/* write memory through APB-AP */
		retval = aarch64_mmu_modify(target, 0);
		if (retval != ERROR_OK)
			return retval;
		return aarch64_write_cpu_memory(target, address, size, count, buffer);
	}

	return retval;
}

static int aarch64_write_memory(struct target *target, target_addr_t address,
	uint32_t size, uint32_t count, const uint8_t *buffer)
{
	int mmu_enabled = 0;
	int retval;

	/* determine if MMU was enabled on target stop */
	retval = aarch64_mmu(target, &mmu_enabled);
	if (retval != ERROR_OK)
		return retval;

	if (mmu_enabled) {
		/* enable MMU as we could have disabled it for phys access */
		retval = aarch64_mmu_modify(target, 1);
		if (retval != ERROR_OK)
			return retval;
	}
	return aarch64_write_cpu_memory(target, address, size, count, buffer);
}

static int aarch64_handle_target_request(void *priv)
{
	struct target *target = priv;
	struct armv8_common *armv8 = target_to_armv8(target);
	int retval;

	if (!target_was_examined(target))
		return ERROR_OK;
	if (!target->dbg_msg_enabled)
		return ERROR_OK;

	if (target->state == TARGET_RUNNING) {
		uint32_t request;
		uint32_t dscr;
		retval = mem_ap_read_atomic_u32(armv8->debug_ap,
				armv8->debug_base + CPUV8_DBG_DSCR, &dscr);

		/* check if we have data */
		while ((dscr & DSCR_DTR_TX_FULL) && (retval == ERROR_OK)) {
			retval = mem_ap_read_atomic_u32(armv8->debug_ap,
					armv8->debug_base + CPUV8_DBG_DTRTX, &request);
			if (retval == ERROR_OK) {
				target_request(target, request);
				retval = mem_ap_read_atomic_u32(armv8->debug_ap,
						armv8->debug_base + CPUV8_DBG_DSCR, &dscr);
			}
		}
	}

	return ERROR_OK;
}

static int aarch64_examine_first(struct target *target)
{
	struct aarch64_common *aarch64 = target_to_aarch64(target);
	struct armv8_common *armv8 = &aarch64->armv8_common;
	struct adiv5_dap *swjdp = armv8->arm.dap;
	struct aarch64_private_config *pc = target->private_config;
	int i;
	int retval = ERROR_OK;
	uint64_t debug, ttypr;
	uint32_t cpuid;
	uint32_t tmp0, tmp1, tmp2, tmp3;
	debug = ttypr = cpuid = 0;

<<<<<<< HEAD
	if (pc == NULL)
=======
	if (!pc)
>>>>>>> 25488359
		return ERROR_FAIL;

	if (pc->adiv5_config.ap_num == DP_APSEL_INVALID) {
		/* Search for the APB-AB */
		retval = dap_find_ap(swjdp, AP_TYPE_APB_AP, &armv8->debug_ap);
		if (retval != ERROR_OK) {
			LOG_ERROR("Could not find APB-AP for debug access");
			return retval;
		}
	} else {
		armv8->debug_ap = dap_ap(swjdp, pc->adiv5_config.ap_num);
	}

	retval = mem_ap_init(armv8->debug_ap);
	if (retval != ERROR_OK) {
		LOG_ERROR("Could not initialize the APB-AP");
		return retval;
	}

	armv8->debug_ap->memaccess_tck = 10;

	if (!target->dbgbase_set) {
		target_addr_t dbgbase;
		/* Get ROM Table base */
		uint32_t apid;
		int32_t coreidx = target->coreid;
		retval = dap_get_debugbase(armv8->debug_ap, &dbgbase, &apid);
		if (retval != ERROR_OK)
			return retval;
		/* Lookup Processor DAP */
		retval = dap_lookup_cs_component(armv8->debug_ap, dbgbase, ARM_CS_C9_DEVTYPE_CORE_DEBUG,
				&armv8->debug_base, &coreidx);
		if (retval != ERROR_OK)
			return retval;
		LOG_DEBUG("Detected core %" PRId32 " dbgbase: " TARGET_ADDR_FMT
				" apid: %08" PRIx32, coreidx, armv8->debug_base, apid);
	} else
		armv8->debug_base = target->dbgbase;

	retval = mem_ap_write_atomic_u32(armv8->debug_ap,
			armv8->debug_base + CPUV8_DBG_OSLAR, 0);
	if (retval != ERROR_OK) {
		LOG_DEBUG("Examine %s failed", "oslock");
		return retval;
	}

	retval = mem_ap_read_u32(armv8->debug_ap,
			armv8->debug_base + CPUV8_DBG_MAINID0, &cpuid);
	if (retval != ERROR_OK) {
		LOG_DEBUG("Examine %s failed", "CPUID");
		return retval;
	}

	retval = mem_ap_read_u32(armv8->debug_ap,
			armv8->debug_base + CPUV8_DBG_MEMFEATURE0, &tmp0);
	retval += mem_ap_read_u32(armv8->debug_ap,
			armv8->debug_base + CPUV8_DBG_MEMFEATURE0 + 4, &tmp1);
	if (retval != ERROR_OK) {
		LOG_DEBUG("Examine %s failed", "Memory Model Type");
		return retval;
	}
	retval = mem_ap_read_u32(armv8->debug_ap,
			armv8->debug_base + CPUV8_DBG_DBGFEATURE0, &tmp2);
	retval += mem_ap_read_u32(armv8->debug_ap,
			armv8->debug_base + CPUV8_DBG_DBGFEATURE0 + 4, &tmp3);
	if (retval != ERROR_OK) {
		LOG_DEBUG("Examine %s failed", "ID_AA64DFR0_EL1");
		return retval;
	}

	retval = dap_run(armv8->debug_ap->dap);
	if (retval != ERROR_OK) {
		LOG_ERROR("%s: examination failed\n", target_name(target));
		return retval;
	}

	ttypr |= tmp1;
	ttypr = (ttypr << 32) | tmp0;
	debug |= tmp3;
	debug = (debug << 32) | tmp2;

	LOG_DEBUG("cpuid = 0x%08" PRIx32, cpuid);
	LOG_DEBUG("ttypr = 0x%08" PRIx64, ttypr);
	LOG_DEBUG("debug = 0x%08" PRIx64, debug);

<<<<<<< HEAD
	if (pc->cti == NULL)
=======
	if (!pc->cti) {
		LOG_TARGET_ERROR(target, "CTI not specified");
>>>>>>> 25488359
		return ERROR_FAIL;
	}

	armv8->cti = pc->cti;

	retval = aarch64_dpm_setup(aarch64, debug);
	if (retval != ERROR_OK)
		return retval;

	/* Setup Breakpoint Register Pairs */
	aarch64->brp_num = (uint32_t)((debug >> 12) & 0x0F) + 1;
	aarch64->brp_num_context = (uint32_t)((debug >> 28) & 0x0F) + 1;
	aarch64->brp_num_available = aarch64->brp_num;
	aarch64->brp_list = calloc(aarch64->brp_num, sizeof(struct aarch64_brp));
	for (i = 0; i < aarch64->brp_num; i++) {
		aarch64->brp_list[i].used = 0;
		if (i < (aarch64->brp_num-aarch64->brp_num_context))
			aarch64->brp_list[i].type = BRP_NORMAL;
		else
			aarch64->brp_list[i].type = BRP_CONTEXT;
		aarch64->brp_list[i].value = 0;
		aarch64->brp_list[i].control = 0;
		aarch64->brp_list[i].brpn = i;
	}

	/* Setup Watchpoint Register Pairs */
	aarch64->wp_num = (uint32_t)((debug >> 20) & 0x0F) + 1;
	aarch64->wp_num_available = aarch64->wp_num;
	aarch64->wp_list = calloc(aarch64->wp_num, sizeof(struct aarch64_brp));
	for (i = 0; i < aarch64->wp_num; i++) {
		aarch64->wp_list[i].used = 0;
		aarch64->wp_list[i].type = BRP_NORMAL;
		aarch64->wp_list[i].value = 0;
		aarch64->wp_list[i].control = 0;
		aarch64->wp_list[i].brpn = i;
	}

	LOG_DEBUG("Configured %i hw breakpoints, %i watchpoints",
		aarch64->brp_num, aarch64->wp_num);

	target->state = TARGET_UNKNOWN;
	target->debug_reason = DBG_REASON_NOTHALTED;
	aarch64->isrmasking_mode = AARCH64_ISRMASK_ON;
	target_set_examined(target);
	return ERROR_OK;
}

static int aarch64_examine(struct target *target)
{
	int retval = ERROR_OK;

	/* don't re-probe hardware after each reset */
	if (!target_was_examined(target))
		retval = aarch64_examine_first(target);

	/* Configure core debug access */
	if (retval == ERROR_OK)
		retval = aarch64_init_debug_access(target);

	return retval;
}

/*
 *	Cortex-A8 target creation and initialization
 */

static int aarch64_init_target(struct command_context *cmd_ctx,
	struct target *target)
{
	/* examine_first() does a bunch of this */
	arm_semihosting_init(target);
	return ERROR_OK;
}

static int aarch64_init_arch_info(struct target *target,
	struct aarch64_common *aarch64, struct adiv5_dap *dap)
{
	struct armv8_common *armv8 = &aarch64->armv8_common;

	/* Setup struct aarch64_common */
	aarch64->common_magic = AARCH64_COMMON_MAGIC;
	armv8->arm.dap = dap;

	/* register arch-specific functions */
	armv8->examine_debug_reason = NULL;
	armv8->post_debug_entry = aarch64_post_debug_entry;
	armv8->pre_restore_context = NULL;
	armv8->armv8_mmu.read_physical_memory = aarch64_read_phys_memory;

	armv8_init_arch_info(target, armv8);
	target_register_timer_callback(aarch64_handle_target_request, 1,
		TARGET_TIMER_TYPE_PERIODIC, target);

	return ERROR_OK;
}

static int aarch64_target_create(struct target *target, Jim_Interp *interp)
{
	struct aarch64_private_config *pc = target->private_config;
	struct aarch64_common *aarch64;

	if (adiv5_verify_config(&pc->adiv5_config) != ERROR_OK)
		return ERROR_FAIL;

	aarch64 = calloc(1, sizeof(struct aarch64_common));
	if (!aarch64) {
		LOG_ERROR("Out of memory");
		return ERROR_FAIL;
	}

	return aarch64_init_arch_info(target, aarch64, pc->adiv5_config.dap);
}

static void aarch64_deinit_target(struct target *target)
{
	struct aarch64_common *aarch64 = target_to_aarch64(target);
	struct armv8_common *armv8 = &aarch64->armv8_common;
	struct arm_dpm *dpm = &armv8->dpm;

	armv8_free_reg_cache(target);
	free(aarch64->brp_list);
	free(dpm->dbp);
	free(dpm->dwp);
	free(target->private_config);
	free(aarch64);
}

static int aarch64_mmu(struct target *target, int *enabled)
{
	if (target->state != TARGET_HALTED) {
		LOG_ERROR("%s: target %s not halted", __func__, target_name(target));
		return ERROR_TARGET_INVALID;
	}

	*enabled = target_to_aarch64(target)->armv8_common.armv8_mmu.mmu_enabled;
	return ERROR_OK;
}

static int aarch64_virt2phys(struct target *target, target_addr_t virt,
			     target_addr_t *phys)
{
	return armv8_mmu_translate_va_pa(target, virt, phys, 1);
}

/*
 * private target configuration items
 */
enum aarch64_cfg_param {
	CFG_CTI,
};

static const struct jim_nvp nvp_config_opts[] = {
	{ .name = "-cti", .value = CFG_CTI },
	{ .name = NULL, .value = -1 }
};

static int aarch64_jim_configure(struct target *target, struct jim_getopt_info *goi)
{
	struct aarch64_private_config *pc;
	struct jim_nvp *n;
	int e;

	pc = (struct aarch64_private_config *)target->private_config;
	if (!pc) {
			pc = calloc(1, sizeof(struct aarch64_private_config));
			pc->adiv5_config.ap_num = DP_APSEL_INVALID;
			target->private_config = pc;
	}

	/*
	 * Call adiv5_jim_configure() to parse the common DAP options
	 * It will return JIM_CONTINUE if it didn't find any known
	 * options, JIM_OK if it correctly parsed the topmost option
	 * and JIM_ERR if an error occurred during parameter evaluation.
	 * For JIM_CONTINUE, we check our own params.
	 *
	 * adiv5_jim_configure() assumes 'private_config' to point to
	 * 'struct adiv5_private_config'. Override 'private_config'!
	 */
	target->private_config = &pc->adiv5_config;
	e = adiv5_jim_configure(target, goi);
	target->private_config = pc;
	if (e != JIM_CONTINUE)
		return e;

	/* parse config or cget options ... */
	if (goi->argc > 0) {
		Jim_SetEmptyResult(goi->interp);

		/* check first if topmost item is for us */
		e = jim_nvp_name2value_obj(goi->interp, nvp_config_opts,
				goi->argv[0], &n);
		if (e != JIM_OK)
			return JIM_CONTINUE;

		e = jim_getopt_obj(goi, NULL);
		if (e != JIM_OK)
			return e;

		switch (n->value) {
		case CFG_CTI: {
			if (goi->isconfigure) {
				Jim_Obj *o_cti;
				struct arm_cti *cti;
				e = jim_getopt_obj(goi, &o_cti);
				if (e != JIM_OK)
					return e;
				cti = cti_instance_by_jim_obj(goi->interp, o_cti);
				if (!cti) {
					Jim_SetResultString(goi->interp, "CTI name invalid!", -1);
					return JIM_ERR;
				}
				pc->cti = cti;
			} else {
				if (goi->argc != 0) {
					Jim_WrongNumArgs(goi->interp,
							goi->argc, goi->argv,
							"NO PARAMS");
					return JIM_ERR;
				}

				if (!pc || !pc->cti) {
					Jim_SetResultString(goi->interp, "CTI not configured", -1);
					return JIM_ERR;
				}
				Jim_SetResultString(goi->interp, arm_cti_name(pc->cti), -1);
			}
			break;
		}

		default:
			return JIM_CONTINUE;
		}
	}

	return JIM_OK;
}

COMMAND_HANDLER(aarch64_handle_cache_info_command)
{
	struct target *target = get_current_target(CMD_CTX);
	struct armv8_common *armv8 = target_to_armv8(target);

	return armv8_handle_cache_info_command(CMD,
			&armv8->armv8_mmu.armv8_cache);
}

COMMAND_HANDLER(aarch64_handle_dbginit_command)
{
	struct target *target = get_current_target(CMD_CTX);
	if (!target_was_examined(target)) {
		LOG_ERROR("target not examined yet");
		return ERROR_FAIL;
	}

	return aarch64_init_debug_access(target);
}

COMMAND_HANDLER(aarch64_handle_disassemble_command)
{
	struct target *target = get_current_target(CMD_CTX);

<<<<<<< HEAD
	if (target == NULL) {
=======
	if (!target) {
>>>>>>> 25488359
		LOG_ERROR("No target selected");
		return ERROR_FAIL;
	}

	struct aarch64_common *aarch64 = target_to_aarch64(target);

	if (aarch64->common_magic != AARCH64_COMMON_MAGIC) {
		command_print(CMD, "current target isn't an AArch64");
		return ERROR_FAIL;
	}

	int count = 1;
	target_addr_t address;

	switch (CMD_ARGC) {
		case 2:
			COMMAND_PARSE_NUMBER(int, CMD_ARGV[1], count);
		/* FALL THROUGH */
		case 1:
			COMMAND_PARSE_ADDRESS(CMD_ARGV[0], address);
			break;
		default:
			return ERROR_COMMAND_SYNTAX_ERROR;
	}

	return a64_disassemble(CMD, target, address, count);
}

COMMAND_HANDLER(aarch64_mask_interrupts_command)
{
	struct target *target = get_current_target(CMD_CTX);
	struct aarch64_common *aarch64 = target_to_aarch64(target);

	static const struct jim_nvp nvp_maskisr_modes[] = {
		{ .name = "off", .value = AARCH64_ISRMASK_OFF },
		{ .name = "on", .value = AARCH64_ISRMASK_ON },
		{ .name = NULL, .value = -1 },
	};
	const struct jim_nvp *n;

	if (CMD_ARGC > 0) {
		n = jim_nvp_name2value_simple(nvp_maskisr_modes, CMD_ARGV[0]);
		if (!n->name) {
			LOG_ERROR("Unknown parameter: %s - should be off or on", CMD_ARGV[0]);
			return ERROR_COMMAND_SYNTAX_ERROR;
		}

		aarch64->isrmasking_mode = n->value;
	}

	n = jim_nvp_value2name_simple(nvp_maskisr_modes, aarch64->isrmasking_mode);
	command_print(CMD, "aarch64 interrupt mask %s", n->name);

	return ERROR_OK;
}

static int jim_mcrmrc(Jim_Interp *interp, int argc, Jim_Obj * const *argv)
{
	struct command *c = jim_to_command(interp);
	struct command_context *context;
	struct target *target;
	struct arm *arm;
	int retval;
	bool is_mcr = false;
	int arg_cnt = 0;

	if (!strcmp(c->name, "mcr")) {
		is_mcr = true;
		arg_cnt = 7;
	} else {
		arg_cnt = 6;
	}

	context = current_command_context(interp);
	assert(context);

	target = get_current_target(context);
	if (!target) {
		LOG_ERROR("%s: no current target", __func__);
		return JIM_ERR;
	}
	if (!target_was_examined(target)) {
		LOG_ERROR("%s: not yet examined", target_name(target));
		return JIM_ERR;
	}

	arm = target_to_arm(target);
	if (!is_arm(arm)) {
		LOG_ERROR("%s: not an ARM", target_name(target));
		return JIM_ERR;
	}

	if (target->state != TARGET_HALTED)
		return ERROR_TARGET_NOT_HALTED;

	if (arm->core_state == ARM_STATE_AARCH64) {
		LOG_ERROR("%s: not 32-bit arm target", target_name(target));
		return JIM_ERR;
	}

	if (argc != arg_cnt) {
		LOG_ERROR("%s: wrong number of arguments", __func__);
		return JIM_ERR;
	}

	int cpnum;
	uint32_t op1;
	uint32_t op2;
	uint32_t crn;
	uint32_t crm;
	uint32_t value;
	long l;

	/* NOTE:  parameter sequence matches ARM instruction set usage:
	 *	MCR	pNUM, op1, rX, CRn, CRm, op2	; write CP from rX
	 *	MRC	pNUM, op1, rX, CRn, CRm, op2	; read CP into rX
	 * The "rX" is necessarily omitted; it uses Tcl mechanisms.
	 */
	retval = Jim_GetLong(interp, argv[1], &l);
	if (retval != JIM_OK)
		return retval;
	if (l & ~0xf) {
		LOG_ERROR("%s: %s %d out of range", __func__,
			"coprocessor", (int) l);
		return JIM_ERR;
	}
	cpnum = l;

	retval = Jim_GetLong(interp, argv[2], &l);
	if (retval != JIM_OK)
		return retval;
	if (l & ~0x7) {
		LOG_ERROR("%s: %s %d out of range", __func__,
			"op1", (int) l);
		return JIM_ERR;
	}
	op1 = l;

	retval = Jim_GetLong(interp, argv[3], &l);
	if (retval != JIM_OK)
		return retval;
	if (l & ~0xf) {
		LOG_ERROR("%s: %s %d out of range", __func__,
			"CRn", (int) l);
		return JIM_ERR;
	}
	crn = l;

	retval = Jim_GetLong(interp, argv[4], &l);
	if (retval != JIM_OK)
		return retval;
	if (l & ~0xf) {
		LOG_ERROR("%s: %s %d out of range", __func__,
			"CRm", (int) l);
		return JIM_ERR;
	}
	crm = l;

	retval = Jim_GetLong(interp, argv[5], &l);
	if (retval != JIM_OK)
		return retval;
	if (l & ~0x7) {
		LOG_ERROR("%s: %s %d out of range", __func__,
			"op2", (int) l);
		return JIM_ERR;
	}
	op2 = l;

	value = 0;

	if (is_mcr == true) {
		retval = Jim_GetLong(interp, argv[6], &l);
		if (retval != JIM_OK)
			return retval;
		value = l;

		/* NOTE: parameters reordered! */
		/* ARMV4_5_MCR(cpnum, op1, 0, crn, crm, op2) */
		retval = arm->mcr(target, cpnum, op1, op2, crn, crm, value);
		if (retval != ERROR_OK)
			return JIM_ERR;
	} else {
		/* NOTE: parameters reordered! */
		/* ARMV4_5_MRC(cpnum, op1, 0, crn, crm, op2) */
		retval = arm->mrc(target, cpnum, op1, op2, crn, crm, &value);
		if (retval != ERROR_OK)
			return JIM_ERR;

		Jim_SetResult(interp, Jim_NewIntObj(interp, value));
	}

	return JIM_OK;
}

static const struct command_registration aarch64_exec_command_handlers[] = {
	{
		.name = "cache_info",
		.handler = aarch64_handle_cache_info_command,
		.mode = COMMAND_EXEC,
		.help = "display information about target caches",
		.usage = "",
	},
	{
		.name = "dbginit",
		.handler = aarch64_handle_dbginit_command,
		.mode = COMMAND_EXEC,
		.help = "Initialize core debug",
		.usage = "",
	},
	{
		.name = "disassemble",
		.handler = aarch64_handle_disassemble_command,
		.mode = COMMAND_EXEC,
		.help = "Disassemble instructions",
		.usage = "address [count]",
	},
	{
		.name = "maskisr",
		.handler = aarch64_mask_interrupts_command,
		.mode = COMMAND_ANY,
		.help = "mask aarch64 interrupts during single-step",
		.usage = "['on'|'off']",
	},
	{
		.name = "mcr",
		.mode = COMMAND_EXEC,
		.jim_handler = jim_mcrmrc,
		.help = "write coprocessor register",
		.usage = "cpnum op1 CRn CRm op2 value",
	},
	{
		.name = "mrc",
		.mode = COMMAND_EXEC,
		.jim_handler = jim_mcrmrc,
		.help = "read coprocessor register",
		.usage = "cpnum op1 CRn CRm op2",
	},
	{
		.chain = smp_command_handlers,
	},


	COMMAND_REGISTRATION_DONE
};

extern const struct command_registration semihosting_common_handlers[];

static const struct command_registration aarch64_command_handlers[] = {
	{
		.name = "arm",
		.mode = COMMAND_ANY,
		.help = "ARM Command Group",
		.usage = "",
		.chain = semihosting_common_handlers
	},
	{
		.chain = armv8_command_handlers,
	},
	{
		.name = "aarch64",
		.mode = COMMAND_ANY,
		.help = "Aarch64 command group",
		.usage = "",
		.chain = aarch64_exec_command_handlers,
	},
	COMMAND_REGISTRATION_DONE
};

struct target_type aarch64_target = {
	.name = "aarch64",

	.poll = aarch64_poll,
	.arch_state = armv8_arch_state,

	.halt = aarch64_halt,
	.resume = aarch64_resume,
	.step = aarch64_step,

	.assert_reset = aarch64_assert_reset,
	.deassert_reset = aarch64_deassert_reset,

	/* REVISIT allow exporting VFP3 registers ... */
	.get_gdb_arch = armv8_get_gdb_arch,
	.get_gdb_reg_list = armv8_get_gdb_reg_list,

	.read_memory = aarch64_read_memory,
	.write_memory = aarch64_write_memory,

	.add_breakpoint = aarch64_add_breakpoint,
	.add_context_breakpoint = aarch64_add_context_breakpoint,
	.add_hybrid_breakpoint = aarch64_add_hybrid_breakpoint,
	.remove_breakpoint = aarch64_remove_breakpoint,
	.add_watchpoint = aarch64_add_watchpoint,
	.remove_watchpoint = aarch64_remove_watchpoint,
	.hit_watchpoint = aarch64_hit_watchpoint,

	.commands = aarch64_command_handlers,
	.target_create = aarch64_target_create,
	.target_jim_configure = aarch64_jim_configure,
	.init_target = aarch64_init_target,
	.deinit_target = aarch64_deinit_target,
	.examine = aarch64_examine,

	.read_phys_memory = aarch64_read_phys_memory,
	.write_phys_memory = aarch64_write_phys_memory,
	.mmu = aarch64_mmu,
	.virt2phys = aarch64_virt2phys,
};<|MERGE_RESOLUTION|>--- conflicted
+++ resolved
@@ -102,10 +102,7 @@
 		case ARM_MODE_FIQ:
 		case ARM_MODE_IRQ:
 		case ARM_MODE_HYP:
-<<<<<<< HEAD
-=======
 		case ARM_MODE_UND:
->>>>>>> 25488359
 		case ARM_MODE_SYS:
 			instr = ARMV4_5_MCR(15, 0, 0, 1, 0, 0);
 			break;
@@ -184,10 +181,7 @@
 	case ARM_MODE_FIQ:
 	case ARM_MODE_IRQ:
 	case ARM_MODE_HYP:
-<<<<<<< HEAD
-=======
 	case ARM_MODE_UND:
->>>>>>> 25488359
 	case ARM_MODE_SYS:
 		instr = ARMV4_5_MCR(15, 0, 0, 1, 0, 0);
 		break;
@@ -1056,10 +1050,7 @@
 	case ARM_MODE_FIQ:
 	case ARM_MODE_IRQ:
 	case ARM_MODE_HYP:
-<<<<<<< HEAD
-=======
 	case ARM_MODE_UND:
->>>>>>> 25488359
 	case ARM_MODE_SYS:
 		instr = ARMV4_5_MRC(15, 0, 0, 1, 0, 0);
 		break;
@@ -2560,11 +2551,7 @@
 	uint32_t tmp0, tmp1, tmp2, tmp3;
 	debug = ttypr = cpuid = 0;
 
-<<<<<<< HEAD
-	if (pc == NULL)
-=======
 	if (!pc)
->>>>>>> 25488359
 		return ERROR_FAIL;
 
 	if (pc->adiv5_config.ap_num == DP_APSEL_INVALID) {
@@ -2650,12 +2637,8 @@
 	LOG_DEBUG("ttypr = 0x%08" PRIx64, ttypr);
 	LOG_DEBUG("debug = 0x%08" PRIx64, debug);
 
-<<<<<<< HEAD
-	if (pc->cti == NULL)
-=======
 	if (!pc->cti) {
 		LOG_TARGET_ERROR(target, "CTI not specified");
->>>>>>> 25488359
 		return ERROR_FAIL;
 	}
 
@@ -2918,11 +2901,7 @@
 {
 	struct target *target = get_current_target(CMD_CTX);
 
-<<<<<<< HEAD
-	if (target == NULL) {
-=======
 	if (!target) {
->>>>>>> 25488359
 		LOG_ERROR("No target selected");
 		return ERROR_FAIL;
 	}
