/***************************************************************************
 *   Copyright (C) 2005 by Dominic Rath                                    *
 *   Dominic.Rath@gmx.de                                                   *
 *                                                                         *
 *   Copyright (C) 2007-2010 Øyvind Harboe                                 *
 *   oyvind.harboe@zylin.com                                               *
 *                                                                         *
 *   Copyright (C) 2008 by Spencer Oliver                                  *
 *   spen@spen-soft.co.uk                                                  *
 *                                                                         *
 *   This program is free software; you can redistribute it and/or modify  *
 *   it under the terms of the GNU General Public License as published by  *
 *   the Free Software Foundation; either version 2 of the License, or     *
 *   (at your option) any later version.                                   *
 *                                                                         *
 *   This program is distributed in the hope that it will be useful,       *
 *   but WITHOUT ANY WARRANTY; without even the implied warranty of        *
 *   MERCHANTABILITY or FITNESS FOR A PARTICULAR PURPOSE.  See the         *
 *   GNU General Public License for more details.                          *
 *                                                                         *
 *   You should have received a copy of the GNU General Public License     *
 *   along with this program.  If not, see <http://www.gnu.org/licenses/>. *
 ***************************************************************************/

#ifndef OPENOCD_TARGET_TARGET_TYPE_H
#define OPENOCD_TARGET_TARGET_TYPE_H

#include <jim-nvp.h>

struct target;

/**
 * This holds methods shared between all instances of a given target
 * type.  For example, all Cortex-M3 targets on a scan chain share
 * the same method table.
 */
struct target_type {
	/**
	 * Name of this type of target.  Do @b not access this
	 * field directly, use target_type_name() instead.
	 */
	const char *name;
	const char *deprecated_name;

	/* poll current target status */
	int (*poll)(struct target *target);
	/* Invoked only from target_arch_state().
	 * Issue USER() w/architecture specific status.  */
	int (*arch_state)(struct target *target);

	/* target request support */
	int (*target_request_data)(struct target *target, uint32_t size, uint8_t *buffer);

	/* halt will log a warning, but return ERROR_OK if the target is already halted. */
	int (*halt)(struct target *target);
	/* See target.c target_resume() for documentation. */
	int (*resume)(struct target *target, int current, target_addr_t address,
			int handle_breakpoints, int debug_execution);
	int (*step)(struct target *target, int current, target_addr_t address,
			int handle_breakpoints);
	/* target reset control. assert reset can be invoked when OpenOCD and
	 * the target is out of sync.
	 *
	 * A typical example is that the target was power cycled while OpenOCD
	 * thought the target was halted or running.
	 *
	 * assert_reset() can therefore make no assumptions whatsoever about the
	 * state of the target
	 *
	 * Before assert_reset() for the target is invoked, a TRST/tms and
	 * chain validation is executed. TRST should not be asserted
	 * during target assert unless there is no way around it due to
	 * the way reset's are configured.
	 *
	 */
	int (*assert_reset)(struct target *target);
	/**
	 * The implementation is responsible for polling the
	 * target such that target->state reflects the
	 * state correctly.
	 *
	 * Otherwise the following would fail, as there will not
	 * be any "poll" invoked inbetween the "reset run" and
	 * "halt".
	 *
	 * reset run; halt
	 */
	int (*deassert_reset)(struct target *target);
	int (*soft_reset_halt)(struct target *target);

	/**
	 * Target architecture for GDB.
	 *
	 * The string returned by this function will not be automatically freed;
	 * if dynamic allocation is used for this value, it must be managed by
	 * the target, ideally by caching the result for subsequent calls.
	 */
	const char *(*get_gdb_arch)(struct target *target);

	/**
	 * Target register access for GDB.  Do @b not call this function
	 * directly, use target_get_gdb_reg_list() instead.
	 *
	 * Danger! this function will succeed even if the target is running
	 * and return a register list with dummy values.
	 *
	 * The reason is that GDB connection will fail without a valid register
	 * list, however it is after GDB is connected that monitor commands can
	 * be run to properly initialize the target
	 */
	int (*get_gdb_reg_list)(struct target *target, struct reg **reg_list[],
			int *reg_list_size, enum target_register_class reg_class);

	/**
	 * Same as get_gdb_reg_list, but doesn't read the register values.
	 * */
	int (*get_gdb_reg_list_noread)(struct target *target,
			struct reg **reg_list[], int *reg_list_size,
			enum target_register_class reg_class);

	/* target memory access
	* size: 1 = byte (8bit), 2 = half-word (16bit), 4 = word (32bit)
	* count: number of items of <size>
	*/

	/**
	 * Target memory read callback.  Do @b not call this function
	 * directly, use target_read_memory() instead.
	 */
	int (*read_memory)(struct target *target, target_addr_t address,
			uint32_t size, uint32_t count, uint8_t *buffer);
	/**
	 * Target memory write callback.  Do @b not call this function
	 * directly, use target_write_memory() instead.
	 */
	int (*write_memory)(struct target *target, target_addr_t address,
			uint32_t size, uint32_t count, const uint8_t *buffer);

	/* Default implementation will do some fancy alignment to improve performance, target can override */
	int (*read_buffer)(struct target *target, target_addr_t address,
			uint32_t size, uint8_t *buffer);

	/* Default implementation will do some fancy alignment to improve performance, target can override */
	int (*write_buffer)(struct target *target, target_addr_t address,
			uint32_t size, const uint8_t *buffer);

	int (*checksum_memory)(struct target *target, target_addr_t address,
			uint32_t count, uint32_t *checksum);
	int (*blank_check_memory)(struct target *target,
			struct target_memory_check_block *blocks, int num_blocks,
			uint8_t erased_value);

	/*
	 * target break-/watchpoint control
	 * rw: 0 = write, 1 = read, 2 = access
	 *
	 * Target must be halted while this is invoked as this
	 * will actually set up breakpoints on target.
	 *
	 * The breakpoint hardware will be set up upon adding the
	 * first breakpoint.
	 *
	 * Upon GDB connection all breakpoints/watchpoints are cleared.
	 */
	int (*add_breakpoint)(struct target *target, struct breakpoint *breakpoint);
	int (*add_context_breakpoint)(struct target *target, struct breakpoint *breakpoint);
	int (*add_hybrid_breakpoint)(struct target *target, struct breakpoint *breakpoint);

	/* remove breakpoint. hw will only be updated if the target
	 * is currently halted.
	 * However, this method can be invoked on unresponsive targets.
	 */
	int (*remove_breakpoint)(struct target *target, struct breakpoint *breakpoint);

	/* add watchpoint ... see add_breakpoint() comment above. */
	int (*add_watchpoint)(struct target *target, struct watchpoint *watchpoint);

	/* remove watchpoint. hw will only be updated if the target
	 * is currently halted.
	 * However, this method can be invoked on unresponsive targets.
	 */
	int (*remove_watchpoint)(struct target *target, struct watchpoint *watchpoint);

	/* Find out just hit watchpoint. After the target hits a watchpoint, the
	 * information could assist gdb to locate where the modified/accessed memory is.
	 */
	int (*hit_watchpoint)(struct target *target, struct watchpoint **hit_watchpoint);

	/**
	 * Target algorithm support.  Do @b not call this method directly,
	 * use target_run_algorithm() instead.
	 */
	int (*run_algorithm)(struct target *target, int num_mem_params,
			struct mem_param *mem_params, int num_reg_params,
			struct reg_param *reg_param, target_addr_t entry_point,
			target_addr_t exit_point, int timeout_ms, void *arch_info);
	int (*start_algorithm)(struct target *target, int num_mem_params,
			struct mem_param *mem_params, int num_reg_params,
			struct reg_param *reg_param, target_addr_t entry_point,
			target_addr_t exit_point, void *arch_info);
	int (*wait_algorithm)(struct target *target, int num_mem_params,
			struct mem_param *mem_params, int num_reg_params,
			struct reg_param *reg_param, target_addr_t exit_point,
			int timeout_ms, void *arch_info);

	const struct command_registration *commands;

	/* called when target is created */
	int (*target_create)(struct target *target, Jim_Interp *interp);

	/* called for various config parameters */
	/* returns JIM_CONTINUE - if option not understood */
	/* otherwise: JIM_OK, or JIM_ERR, */
	int (*target_jim_configure)(struct target *target, Jim_GetOptInfo *goi);

	/* target commands specifically handled by the target */
	/* returns JIM_OK, or JIM_ERR, or JIM_CONTINUE - if option not understood */
	int (*target_jim_commands)(struct target *target, Jim_GetOptInfo *goi);

	/**
	 * This method is used to perform target setup that requires
	 * JTAG access.
	 *
	 * This may be called multiple times.  It is called after the
	 * scan chain is initially validated, or later after the target
	 * is enabled by a JRC.  It may also be called during some
	 * parts of the reset sequence.
	 *
	 * For one-time initialization tasks, use target_was_examined()
	 * and target_set_examined().  For example, probe the hardware
	 * before setting up chip-specific state, and then set that
	 * flag so you don't do that again.
	 */
	int (*examine)(struct target *target);

	/* Set up structures for target.
	 *
	 * It is illegal to talk to the target at this stage as this fn is invoked
	 * before the JTAG chain has been examined/verified
	 * */
	int (*init_target)(struct command_context *cmd_ctx, struct target *target);

	/**
	 * Free all the resources allocated by the target.
	 *
	 * @param target The target to deinit
	 */
	void (*deinit_target)(struct target *target);

	/* translate from virtual to physical address. Default implementation is successful
	 * no-op(i.e. virtual==physical).
	 */
	int (*virt2phys)(struct target *target, target_addr_t address, target_addr_t *physical);

	/* read directly from physical memory. caches are bypassed and untouched.
	 *
	 * If the target does not support disabling caches, leaving them untouched,
	 * then minimally the actual physical memory location will be read even
	 * if cache states are unchanged, flushed, etc.
	 *
	 * Default implementation is to call read_memory.
	 */
	int (*read_phys_memory)(struct target *target, target_addr_t phys_address,
			uint32_t size, uint32_t count, uint8_t *buffer);

	/*
	 * same as read_phys_memory, except that it writes...
	 */
	int (*write_phys_memory)(struct target *target, target_addr_t phys_address,
			uint32_t size, uint32_t count, const uint8_t *buffer);

	int (*mmu)(struct target *target, int *enabled);

	/* after reset is complete, the target can check if things are properly set up.
	 *
	 * This can be used to check if e.g. DCC memory writes have been enabled for
	 * arm7/9 targets, which they really should except in the most contrived
	 * circumstances.
	 */
	int (*check_reset)(struct target *target);

	/* get GDB file-I/O parameters from target
	 */
	int (*get_gdb_fileio_info)(struct target *target, struct gdb_fileio_info *fileio_info);

	/* pass GDB file-I/O response to target
	 */
	int (*gdb_fileio_end)(struct target *target, int retcode, int fileio_errno, bool ctrl_c);

	/* do target profiling
	 */
	int (*profiling)(struct target *target, uint32_t *samples,
			uint32_t max_num_samples, uint32_t *num_samples, uint32_t seconds);

<<<<<<< HEAD

	// TODO: remove below interface
	/* get amount of cores for multiprocessor systems.
	*/
	size_t(*get_cores_count)(struct target *target);
	/* get current active core for multiprocessor systems.
	*/
	size_t(*get_active_core)(struct target *target);
	/* set active core for multiprocessor systems.
	*/
	void(*set_active_core)(struct target *target, size_t core);
=======
	/* Return the number of address bits this target supports. This will
	 * typically be 32 for 32-bit targets, and 64 for 64-bit targets. If not
	 * implemented, it's assumed to be 32. */
	unsigned (*address_bits)(struct target *target);
>>>>>>> 9de7d9c8
};

#endif /* OPENOCD_TARGET_TARGET_TYPE_H */<|MERGE_RESOLUTION|>--- conflicted
+++ resolved
@@ -292,7 +292,11 @@
 	int (*profiling)(struct target *target, uint32_t *samples,
 			uint32_t max_num_samples, uint32_t *num_samples, uint32_t seconds);
 
-<<<<<<< HEAD
+
+	/* Return the number of address bits this target supports. This will
+	 * typically be 32 for 32-bit targets, and 64 for 64-bit targets. If not
+	 * implemented, it's assumed to be 32. */
+	unsigned (*address_bits)(struct target *target);
 
 	// TODO: remove below interface
 	/* get amount of cores for multiprocessor systems.
@@ -304,12 +308,6 @@
 	/* set active core for multiprocessor systems.
 	*/
 	void(*set_active_core)(struct target *target, size_t core);
-=======
-	/* Return the number of address bits this target supports. This will
-	 * typically be 32 for 32-bit targets, and 64 for 64-bit targets. If not
-	 * implemented, it's assumed to be 32. */
-	unsigned (*address_bits)(struct target *target);
->>>>>>> 9de7d9c8
 };
 
 #endif /* OPENOCD_TARGET_TARGET_TYPE_H */