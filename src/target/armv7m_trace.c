/***************************************************************************
 *   Copyright (C) 2015  Paul Fertser <fercerpav@gmail.com>                *
 *                                                                         *
 *   This program is free software; you can redistribute it and/or modify  *
 *   it under the terms of the GNU General Public License as published by  *
 *   the Free Software Foundation; either version 2 of the License, or     *
 *   (at your option) any later version.                                   *
 *                                                                         *
 *   This program is distributed in the hope that it will be useful,       *
 *   but WITHOUT ANY WARRANTY; without even the implied warranty of        *
 *   MERCHANTABILITY or FITNESS FOR A PARTICULAR PURPOSE.  See the         *
 *   GNU General Public License for more details.                          *
 *                                                                         *
 *   You should have received a copy of the GNU General Public License     *
 *   along with this program.  If not, see <http://www.gnu.org/licenses/>. *
 ***************************************************************************/

#ifdef HAVE_CONFIG_H
#include "config.h"
#endif

#include <target/target.h>
#include <target/armv7m.h>
#include <target/cortex_m.h>
#include <target/armv7m_trace.h>
#include <jtag/interface.h>
#include <helper/time_support.h>

<<<<<<< HEAD
#define TRACE_BUF_SIZE	4096

static int armv7m_poll_trace(void *target)
{
	struct armv7m_common *armv7m = target_to_armv7m(target);
	uint8_t buf[TRACE_BUF_SIZE];
	size_t size = sizeof(buf);
	int retval;

	retval = adapter_poll_trace(buf, &size);
	if (retval != ERROR_OK || !size)
		return retval;

	target_call_trace_callbacks(target, size, buf);

	switch (armv7m->trace_config.internal_channel) {
	case TRACE_INTERNAL_CHANNEL_FILE:
		if (armv7m->trace_config.trace_file != NULL) {
			if (fwrite(buf, 1, size, armv7m->trace_config.trace_file) == size)
				fflush(armv7m->trace_config.trace_file);
			else {
				LOG_ERROR("Error writing to the trace destination file");
				return ERROR_FAIL;
			}
		}
		break;
	case TRACE_INTERNAL_CHANNEL_TCP:
		if (armv7m->trace_config.trace_service != NULL) {
			/* broadcast to all service connections */
			struct connection *connection = armv7m->trace_config.trace_service->connections;
			retval = ERROR_OK;
			while (connection) {
				if (connection_write(connection, buf, size) != (int) size)
					retval = ERROR_FAIL;

				connection = connection->next;
			}

			if (retval != ERROR_OK) {
				LOG_ERROR("Error streaming the trace to TCP/IP port");
				return ERROR_FAIL;
			}
		}
		break;
	case TRACE_INTERNAL_CHANNEL_TCL_ONLY:
		/* nothing to do :
		 * the trace data is sent to TCL by calling the target_call_trace_callbacks
		 **/
		break;
	default:
		LOG_ERROR("unsupported trace internal channel");
		return ERROR_FAIL;
	}

	return ERROR_OK;
}

int armv7m_trace_tpiu_config(struct target *target)
{
	struct armv7m_common *armv7m = target_to_armv7m(target);
	struct armv7m_trace_config *trace_config = &armv7m->trace_config;
	uint16_t prescaler;
	int retval;

	target_unregister_timer_callback(armv7m_poll_trace, target);

	retval = adapter_config_trace(trace_config->config_type == TRACE_CONFIG_TYPE_INTERNAL,
		trace_config->pin_protocol, trace_config->port_size,
		&trace_config->trace_freq, trace_config->traceclkin_freq, &prescaler);

	if (retval != ERROR_OK)
		return retval;

	if (trace_config->config_type == TRACE_CONFIG_TYPE_EXTERNAL) {
		prescaler = trace_config->traceclkin_freq / trace_config->trace_freq;

		if (trace_config->traceclkin_freq % trace_config->trace_freq) {
			prescaler++;

			int trace_freq = trace_config->traceclkin_freq / prescaler;
			LOG_INFO("Can not obtain %u trace port frequency from %u "
				"TRACECLKIN frequency, using %u instead",
				trace_config->trace_freq, trace_config->traceclkin_freq,
				trace_freq);

			trace_config->trace_freq = trace_freq;
		}
	}

	if (!trace_config->trace_freq) {
		LOG_ERROR("Trace port frequency is 0, can't enable TPIU");
		return ERROR_FAIL;
	}

	retval = target_write_u32(target, TPIU_CSPSR, 1 << trace_config->port_size);
	if (retval != ERROR_OK)
		return retval;

	retval = target_write_u32(target, TPIU_ACPR, prescaler - 1);
	if (retval != ERROR_OK)
		return retval;

	retval = target_write_u32(target, TPIU_SPPR, trace_config->pin_protocol);
=======
int armv7m_trace_itm_config(struct target *target)
{
	struct armv7m_common *armv7m = target_to_armv7m(target);
	struct armv7m_trace_config *trace_config = &armv7m->trace_config;
	int retval;

	retval = target_write_u32(target, ITM_LAR, ITM_LAR_KEY);
>>>>>>> 25488359
	if (retval != ERROR_OK)
		return retval;

	/* pg315 of CoreSight Components
	 * It is recommended that the ITMEn bit is cleared and waits for the
	 * ITMBusy bit to be cleared, before changing any fields in the
	 * Control Register, otherwise the behavior can be unpredictable.
	 */
	uint32_t itm_tcr;
	retval = target_read_u32(target, ITM_TCR, &itm_tcr);
	if (retval != ERROR_OK)
		return retval;
	retval = target_write_u32(target,
			ITM_TCR,
			itm_tcr & ~ITM_TCR_ITMENA_BIT
			);
	if (retval != ERROR_OK)
		return retval;

	int64_t then = timeval_ms() + 1000;
	do {
		retval = target_read_u32(target, ITM_TCR, &itm_tcr);
		if (retval != ERROR_OK)
			return retval;
		if (timeval_ms() > then) {
			LOG_ERROR("timeout waiting for ITM_TCR_BUSY_BIT");
			return ERROR_FAIL;
		}
	} while (itm_tcr & ITM_TCR_BUSY_BIT);

	/* Enable ITM, TXENA, set TraceBusID and other parameters */
	retval = target_write_u32(target, ITM_TCR, (1 << 0) | (1 << 3) |
				  (trace_config->itm_diff_timestamps << 1) |
				  (trace_config->itm_synchro_packets << 2) |
				  (trace_config->itm_async_timestamps << 4) |
				  (trace_config->itm_ts_prescale << 8) |
				  (trace_config->trace_bus_id << 16));
	if (retval != ERROR_OK)
		return retval;

	for (unsigned int i = 0; i < 8; i++) {
		retval = target_write_u32(target, ITM_TER0 + i * 4,
					  trace_config->itm_ter[i]);
		if (retval != ERROR_OK)
			return retval;
	}

	return ERROR_OK;
}

<<<<<<< HEAD
static void close_trace_channel(struct armv7m_common *armv7m)
{
	switch (armv7m->trace_config.internal_channel) {
	case TRACE_INTERNAL_CHANNEL_FILE:
		if (armv7m->trace_config.trace_file)
			fclose(armv7m->trace_config.trace_file);
		armv7m->trace_config.trace_file = NULL;
		break;
	case TRACE_INTERNAL_CHANNEL_TCP:
		if (armv7m->trace_config.trace_service)
			remove_service(armv7m->trace_config.trace_service->name, armv7m->trace_config.trace_service->port);
		armv7m->trace_config.trace_service = NULL;
		break;
	case TRACE_INTERNAL_CHANNEL_TCL_ONLY:
		/* nothing to do:
		 * the trace polling is disabled in the beginning of armv7m_trace_tpiu_config
		 **/
		break;
	default:
		LOG_ERROR("unsupported trace internal channel");
	}
}

static int trace_new_connection(struct connection *connection)
{
	/* nothing to do */
	return ERROR_OK;
}

static int trace_input(struct connection *connection)
{
	/* create a dummy buffer to check if the connection is still active */
	const int buf_len = 100;
	unsigned char buf[buf_len];
	int bytes_read = connection_read(connection, buf, buf_len);

	if (bytes_read == 0)
		return ERROR_SERVER_REMOTE_CLOSED;
	else if (bytes_read == -1) {
		LOG_ERROR("error during read: %s", strerror(errno));
		return ERROR_SERVER_REMOTE_CLOSED;
	}

	return ERROR_OK;
}

static int trace_connection_closed(struct connection *connection)
{
	/* nothing to do, no connection->priv to free */
	return ERROR_OK;
}

extern struct command_context *global_cmd_ctx;

int armv7m_trace_tpiu_exit(struct target *target)
{
	struct armv7m_common *armv7m = target_to_armv7m(target);

	if (global_cmd_ctx->mode == COMMAND_CONFIG ||
		armv7m->trace_config.config_type == TRACE_CONFIG_TYPE_DISABLED)
		return ERROR_OK;

	close_trace_channel(armv7m);
	armv7m->trace_config.config_type = TRACE_CONFIG_TYPE_DISABLED;
	return armv7m_trace_tpiu_config(target);
}

COMMAND_HANDLER(handle_tpiu_config_command)
{
	struct target *target = get_current_target(CMD_CTX);
	struct armv7m_common *armv7m = target_to_armv7m(target);

	unsigned int cmd_idx = 0;

	if (CMD_ARGC == cmd_idx)
		return ERROR_COMMAND_SYNTAX_ERROR;
	if (!strcmp(CMD_ARGV[cmd_idx], "disable")) {
		if (CMD_ARGC == cmd_idx + 1) {
			close_trace_channel(armv7m);

			armv7m->trace_config.config_type = TRACE_CONFIG_TYPE_DISABLED;
			if (CMD_CTX->mode == COMMAND_EXEC)
				return armv7m_trace_tpiu_config(target);
			else
				return ERROR_OK;
		}
	} else if (!strcmp(CMD_ARGV[cmd_idx], "external") ||
		   !strcmp(CMD_ARGV[cmd_idx], "internal")) {
		close_trace_channel(armv7m);

		armv7m->trace_config.config_type = TRACE_CONFIG_TYPE_EXTERNAL;
		if (!strcmp(CMD_ARGV[cmd_idx], "internal")) {
			cmd_idx++;
			if (CMD_ARGC == cmd_idx)
				return ERROR_COMMAND_SYNTAX_ERROR;

			armv7m->trace_config.config_type = TRACE_CONFIG_TYPE_INTERNAL;
			armv7m->trace_config.internal_channel = TRACE_INTERNAL_CHANNEL_TCL_ONLY;

			if (strcmp(CMD_ARGV[cmd_idx], "-") != 0) {
				if (CMD_ARGV[cmd_idx][0] == ':') {
					armv7m->trace_config.internal_channel = TRACE_INTERNAL_CHANNEL_TCP;

					int ret = add_service("armv7m_trace", &(CMD_ARGV[cmd_idx][1]),
							CONNECTION_LIMIT_UNLIMITED, trace_new_connection, trace_input,
							trace_connection_closed, NULL, &armv7m->trace_config.trace_service);
					if (ret != ERROR_OK) {
						LOG_ERROR("Can't configure trace TCP port");
						return ERROR_FAIL;
					}
				} else {
					armv7m->trace_config.internal_channel = TRACE_INTERNAL_CHANNEL_FILE;
					armv7m->trace_config.trace_file = fopen(CMD_ARGV[cmd_idx], "ab");
					if (!armv7m->trace_config.trace_file) {
						LOG_ERROR("Can't open trace destination file");
						return ERROR_FAIL;
					}
				}
			}
		}
		cmd_idx++;
		if (CMD_ARGC == cmd_idx)
			return ERROR_COMMAND_SYNTAX_ERROR;

		if (!strcmp(CMD_ARGV[cmd_idx], "sync")) {
			armv7m->trace_config.pin_protocol = TPIU_PIN_PROTOCOL_SYNC;

			cmd_idx++;
			if (CMD_ARGC == cmd_idx)
				return ERROR_COMMAND_SYNTAX_ERROR;

			COMMAND_PARSE_NUMBER(u32, CMD_ARGV[cmd_idx], armv7m->trace_config.port_size);
		} else {
			if (!strcmp(CMD_ARGV[cmd_idx], "manchester"))
				armv7m->trace_config.pin_protocol = TPIU_PIN_PROTOCOL_ASYNC_MANCHESTER;
			else if (!strcmp(CMD_ARGV[cmd_idx], "uart"))
				armv7m->trace_config.pin_protocol = TPIU_PIN_PROTOCOL_ASYNC_UART;
			else
				return ERROR_COMMAND_SYNTAX_ERROR;

			cmd_idx++;
			if (CMD_ARGC == cmd_idx)
				return ERROR_COMMAND_SYNTAX_ERROR;

			COMMAND_PARSE_ON_OFF(CMD_ARGV[cmd_idx], armv7m->trace_config.formatter);
		}

		cmd_idx++;
		if (CMD_ARGC == cmd_idx)
			return ERROR_COMMAND_SYNTAX_ERROR;

		COMMAND_PARSE_NUMBER(uint, CMD_ARGV[cmd_idx], armv7m->trace_config.traceclkin_freq);

		cmd_idx++;
		if (CMD_ARGC != cmd_idx) {
			COMMAND_PARSE_NUMBER(uint, CMD_ARGV[cmd_idx], armv7m->trace_config.trace_freq);
			cmd_idx++;
		} else {
			if (armv7m->trace_config.config_type != TRACE_CONFIG_TYPE_INTERNAL) {
				LOG_ERROR("Trace port frequency can't be omitted in external capture mode");
				return ERROR_COMMAND_SYNTAX_ERROR;
			}
			armv7m->trace_config.trace_freq = 0;
		}

		if (CMD_ARGC == cmd_idx) {
			if (CMD_CTX->mode == COMMAND_EXEC)
				return armv7m_trace_tpiu_config(target);
			else
				return ERROR_OK;
		}
	}

	return ERROR_COMMAND_SYNTAX_ERROR;
}

=======
>>>>>>> 25488359
COMMAND_HANDLER(handle_itm_port_command)
{
	struct target *target = get_current_target(CMD_CTX);
	struct armv7m_common *armv7m = target_to_armv7m(target);
	unsigned int reg_idx;
	uint8_t port;
	bool enable;

	if (CMD_ARGC != 2)
		return ERROR_COMMAND_SYNTAX_ERROR;

	COMMAND_PARSE_NUMBER(u8, CMD_ARGV[0], port);
	COMMAND_PARSE_ON_OFF(CMD_ARGV[1], enable);
	reg_idx = port / 32;
	port = port % 32;
	if (enable)
		armv7m->trace_config.itm_ter[reg_idx] |= (1 << port);
	else
		armv7m->trace_config.itm_ter[reg_idx] &= ~(1 << port);

	if (CMD_CTX->mode == COMMAND_EXEC)
		return armv7m_trace_itm_config(target);

	armv7m->trace_config.itm_deferred_config = true;
	return ERROR_OK;
}

COMMAND_HANDLER(handle_itm_ports_command)
{
	struct target *target = get_current_target(CMD_CTX);
	struct armv7m_common *armv7m = target_to_armv7m(target);
	bool enable;

	if (CMD_ARGC != 1)
		return ERROR_COMMAND_SYNTAX_ERROR;

	COMMAND_PARSE_ON_OFF(CMD_ARGV[0], enable);
	memset(armv7m->trace_config.itm_ter, enable ? 0xff : 0,
	       sizeof(armv7m->trace_config.itm_ter));

	if (CMD_CTX->mode == COMMAND_EXEC)
		return armv7m_trace_itm_config(target);

<<<<<<< HEAD
static const struct command_registration tpiu_command_handlers[] = {
	{
		.name = "config",
		.handler = handle_tpiu_config_command,
		.mode = COMMAND_ANY,
		.help = "Configure TPIU features",
		.usage = "(disable | "
		"((external | internal (<filename> | <:port> | -)) "
		"(sync <port width> | ((manchester | uart) <formatter enable>)) "
		"<TRACECLKIN freq> [<trace freq>]))",
	},
	COMMAND_REGISTRATION_DONE
};
=======
	armv7m->trace_config.itm_deferred_config = true;
	return ERROR_OK;
}
>>>>>>> 25488359

static const struct command_registration itm_command_handlers[] = {
	{
		.name = "port",
		.handler = handle_itm_port_command,
		.mode = COMMAND_ANY,
		.help = "Enable or disable ITM stimulus port",
		.usage = "<port> (0|1|on|off)",
	},
	{
		.name = "ports",
		.handler = handle_itm_ports_command,
		.mode = COMMAND_ANY,
		.help = "Enable or disable all ITM stimulus ports",
		.usage = "(0|1|on|off)",
	},
	COMMAND_REGISTRATION_DONE
};

const struct command_registration armv7m_trace_command_handlers[] = {
	{
		.name = "itm",
		.mode = COMMAND_ANY,
		.help = "itm command group",
		.usage = "",
		.chain = itm_command_handlers,
	},
	COMMAND_REGISTRATION_DONE
};<|MERGE_RESOLUTION|>--- conflicted
+++ resolved
@@ -26,111 +26,6 @@
 #include <jtag/interface.h>
 #include <helper/time_support.h>
 
-<<<<<<< HEAD
-#define TRACE_BUF_SIZE	4096
-
-static int armv7m_poll_trace(void *target)
-{
-	struct armv7m_common *armv7m = target_to_armv7m(target);
-	uint8_t buf[TRACE_BUF_SIZE];
-	size_t size = sizeof(buf);
-	int retval;
-
-	retval = adapter_poll_trace(buf, &size);
-	if (retval != ERROR_OK || !size)
-		return retval;
-
-	target_call_trace_callbacks(target, size, buf);
-
-	switch (armv7m->trace_config.internal_channel) {
-	case TRACE_INTERNAL_CHANNEL_FILE:
-		if (armv7m->trace_config.trace_file != NULL) {
-			if (fwrite(buf, 1, size, armv7m->trace_config.trace_file) == size)
-				fflush(armv7m->trace_config.trace_file);
-			else {
-				LOG_ERROR("Error writing to the trace destination file");
-				return ERROR_FAIL;
-			}
-		}
-		break;
-	case TRACE_INTERNAL_CHANNEL_TCP:
-		if (armv7m->trace_config.trace_service != NULL) {
-			/* broadcast to all service connections */
-			struct connection *connection = armv7m->trace_config.trace_service->connections;
-			retval = ERROR_OK;
-			while (connection) {
-				if (connection_write(connection, buf, size) != (int) size)
-					retval = ERROR_FAIL;
-
-				connection = connection->next;
-			}
-
-			if (retval != ERROR_OK) {
-				LOG_ERROR("Error streaming the trace to TCP/IP port");
-				return ERROR_FAIL;
-			}
-		}
-		break;
-	case TRACE_INTERNAL_CHANNEL_TCL_ONLY:
-		/* nothing to do :
-		 * the trace data is sent to TCL by calling the target_call_trace_callbacks
-		 **/
-		break;
-	default:
-		LOG_ERROR("unsupported trace internal channel");
-		return ERROR_FAIL;
-	}
-
-	return ERROR_OK;
-}
-
-int armv7m_trace_tpiu_config(struct target *target)
-{
-	struct armv7m_common *armv7m = target_to_armv7m(target);
-	struct armv7m_trace_config *trace_config = &armv7m->trace_config;
-	uint16_t prescaler;
-	int retval;
-
-	target_unregister_timer_callback(armv7m_poll_trace, target);
-
-	retval = adapter_config_trace(trace_config->config_type == TRACE_CONFIG_TYPE_INTERNAL,
-		trace_config->pin_protocol, trace_config->port_size,
-		&trace_config->trace_freq, trace_config->traceclkin_freq, &prescaler);
-
-	if (retval != ERROR_OK)
-		return retval;
-
-	if (trace_config->config_type == TRACE_CONFIG_TYPE_EXTERNAL) {
-		prescaler = trace_config->traceclkin_freq / trace_config->trace_freq;
-
-		if (trace_config->traceclkin_freq % trace_config->trace_freq) {
-			prescaler++;
-
-			int trace_freq = trace_config->traceclkin_freq / prescaler;
-			LOG_INFO("Can not obtain %u trace port frequency from %u "
-				"TRACECLKIN frequency, using %u instead",
-				trace_config->trace_freq, trace_config->traceclkin_freq,
-				trace_freq);
-
-			trace_config->trace_freq = trace_freq;
-		}
-	}
-
-	if (!trace_config->trace_freq) {
-		LOG_ERROR("Trace port frequency is 0, can't enable TPIU");
-		return ERROR_FAIL;
-	}
-
-	retval = target_write_u32(target, TPIU_CSPSR, 1 << trace_config->port_size);
-	if (retval != ERROR_OK)
-		return retval;
-
-	retval = target_write_u32(target, TPIU_ACPR, prescaler - 1);
-	if (retval != ERROR_OK)
-		return retval;
-
-	retval = target_write_u32(target, TPIU_SPPR, trace_config->pin_protocol);
-=======
 int armv7m_trace_itm_config(struct target *target)
 {
 	struct armv7m_common *armv7m = target_to_armv7m(target);
@@ -138,7 +33,6 @@
 	int retval;
 
 	retval = target_write_u32(target, ITM_LAR, ITM_LAR_KEY);
->>>>>>> 25488359
 	if (retval != ERROR_OK)
 		return retval;
 
@@ -189,185 +83,6 @@
 	return ERROR_OK;
 }
 
-<<<<<<< HEAD
-static void close_trace_channel(struct armv7m_common *armv7m)
-{
-	switch (armv7m->trace_config.internal_channel) {
-	case TRACE_INTERNAL_CHANNEL_FILE:
-		if (armv7m->trace_config.trace_file)
-			fclose(armv7m->trace_config.trace_file);
-		armv7m->trace_config.trace_file = NULL;
-		break;
-	case TRACE_INTERNAL_CHANNEL_TCP:
-		if (armv7m->trace_config.trace_service)
-			remove_service(armv7m->trace_config.trace_service->name, armv7m->trace_config.trace_service->port);
-		armv7m->trace_config.trace_service = NULL;
-		break;
-	case TRACE_INTERNAL_CHANNEL_TCL_ONLY:
-		/* nothing to do:
-		 * the trace polling is disabled in the beginning of armv7m_trace_tpiu_config
-		 **/
-		break;
-	default:
-		LOG_ERROR("unsupported trace internal channel");
-	}
-}
-
-static int trace_new_connection(struct connection *connection)
-{
-	/* nothing to do */
-	return ERROR_OK;
-}
-
-static int trace_input(struct connection *connection)
-{
-	/* create a dummy buffer to check if the connection is still active */
-	const int buf_len = 100;
-	unsigned char buf[buf_len];
-	int bytes_read = connection_read(connection, buf, buf_len);
-
-	if (bytes_read == 0)
-		return ERROR_SERVER_REMOTE_CLOSED;
-	else if (bytes_read == -1) {
-		LOG_ERROR("error during read: %s", strerror(errno));
-		return ERROR_SERVER_REMOTE_CLOSED;
-	}
-
-	return ERROR_OK;
-}
-
-static int trace_connection_closed(struct connection *connection)
-{
-	/* nothing to do, no connection->priv to free */
-	return ERROR_OK;
-}
-
-extern struct command_context *global_cmd_ctx;
-
-int armv7m_trace_tpiu_exit(struct target *target)
-{
-	struct armv7m_common *armv7m = target_to_armv7m(target);
-
-	if (global_cmd_ctx->mode == COMMAND_CONFIG ||
-		armv7m->trace_config.config_type == TRACE_CONFIG_TYPE_DISABLED)
-		return ERROR_OK;
-
-	close_trace_channel(armv7m);
-	armv7m->trace_config.config_type = TRACE_CONFIG_TYPE_DISABLED;
-	return armv7m_trace_tpiu_config(target);
-}
-
-COMMAND_HANDLER(handle_tpiu_config_command)
-{
-	struct target *target = get_current_target(CMD_CTX);
-	struct armv7m_common *armv7m = target_to_armv7m(target);
-
-	unsigned int cmd_idx = 0;
-
-	if (CMD_ARGC == cmd_idx)
-		return ERROR_COMMAND_SYNTAX_ERROR;
-	if (!strcmp(CMD_ARGV[cmd_idx], "disable")) {
-		if (CMD_ARGC == cmd_idx + 1) {
-			close_trace_channel(armv7m);
-
-			armv7m->trace_config.config_type = TRACE_CONFIG_TYPE_DISABLED;
-			if (CMD_CTX->mode == COMMAND_EXEC)
-				return armv7m_trace_tpiu_config(target);
-			else
-				return ERROR_OK;
-		}
-	} else if (!strcmp(CMD_ARGV[cmd_idx], "external") ||
-		   !strcmp(CMD_ARGV[cmd_idx], "internal")) {
-		close_trace_channel(armv7m);
-
-		armv7m->trace_config.config_type = TRACE_CONFIG_TYPE_EXTERNAL;
-		if (!strcmp(CMD_ARGV[cmd_idx], "internal")) {
-			cmd_idx++;
-			if (CMD_ARGC == cmd_idx)
-				return ERROR_COMMAND_SYNTAX_ERROR;
-
-			armv7m->trace_config.config_type = TRACE_CONFIG_TYPE_INTERNAL;
-			armv7m->trace_config.internal_channel = TRACE_INTERNAL_CHANNEL_TCL_ONLY;
-
-			if (strcmp(CMD_ARGV[cmd_idx], "-") != 0) {
-				if (CMD_ARGV[cmd_idx][0] == ':') {
-					armv7m->trace_config.internal_channel = TRACE_INTERNAL_CHANNEL_TCP;
-
-					int ret = add_service("armv7m_trace", &(CMD_ARGV[cmd_idx][1]),
-							CONNECTION_LIMIT_UNLIMITED, trace_new_connection, trace_input,
-							trace_connection_closed, NULL, &armv7m->trace_config.trace_service);
-					if (ret != ERROR_OK) {
-						LOG_ERROR("Can't configure trace TCP port");
-						return ERROR_FAIL;
-					}
-				} else {
-					armv7m->trace_config.internal_channel = TRACE_INTERNAL_CHANNEL_FILE;
-					armv7m->trace_config.trace_file = fopen(CMD_ARGV[cmd_idx], "ab");
-					if (!armv7m->trace_config.trace_file) {
-						LOG_ERROR("Can't open trace destination file");
-						return ERROR_FAIL;
-					}
-				}
-			}
-		}
-		cmd_idx++;
-		if (CMD_ARGC == cmd_idx)
-			return ERROR_COMMAND_SYNTAX_ERROR;
-
-		if (!strcmp(CMD_ARGV[cmd_idx], "sync")) {
-			armv7m->trace_config.pin_protocol = TPIU_PIN_PROTOCOL_SYNC;
-
-			cmd_idx++;
-			if (CMD_ARGC == cmd_idx)
-				return ERROR_COMMAND_SYNTAX_ERROR;
-
-			COMMAND_PARSE_NUMBER(u32, CMD_ARGV[cmd_idx], armv7m->trace_config.port_size);
-		} else {
-			if (!strcmp(CMD_ARGV[cmd_idx], "manchester"))
-				armv7m->trace_config.pin_protocol = TPIU_PIN_PROTOCOL_ASYNC_MANCHESTER;
-			else if (!strcmp(CMD_ARGV[cmd_idx], "uart"))
-				armv7m->trace_config.pin_protocol = TPIU_PIN_PROTOCOL_ASYNC_UART;
-			else
-				return ERROR_COMMAND_SYNTAX_ERROR;
-
-			cmd_idx++;
-			if (CMD_ARGC == cmd_idx)
-				return ERROR_COMMAND_SYNTAX_ERROR;
-
-			COMMAND_PARSE_ON_OFF(CMD_ARGV[cmd_idx], armv7m->trace_config.formatter);
-		}
-
-		cmd_idx++;
-		if (CMD_ARGC == cmd_idx)
-			return ERROR_COMMAND_SYNTAX_ERROR;
-
-		COMMAND_PARSE_NUMBER(uint, CMD_ARGV[cmd_idx], armv7m->trace_config.traceclkin_freq);
-
-		cmd_idx++;
-		if (CMD_ARGC != cmd_idx) {
-			COMMAND_PARSE_NUMBER(uint, CMD_ARGV[cmd_idx], armv7m->trace_config.trace_freq);
-			cmd_idx++;
-		} else {
-			if (armv7m->trace_config.config_type != TRACE_CONFIG_TYPE_INTERNAL) {
-				LOG_ERROR("Trace port frequency can't be omitted in external capture mode");
-				return ERROR_COMMAND_SYNTAX_ERROR;
-			}
-			armv7m->trace_config.trace_freq = 0;
-		}
-
-		if (CMD_ARGC == cmd_idx) {
-			if (CMD_CTX->mode == COMMAND_EXEC)
-				return armv7m_trace_tpiu_config(target);
-			else
-				return ERROR_OK;
-		}
-	}
-
-	return ERROR_COMMAND_SYNTAX_ERROR;
-}
-
-=======
->>>>>>> 25488359
 COMMAND_HANDLER(handle_itm_port_command)
 {
 	struct target *target = get_current_target(CMD_CTX);
@@ -411,25 +126,9 @@
 	if (CMD_CTX->mode == COMMAND_EXEC)
 		return armv7m_trace_itm_config(target);
 
-<<<<<<< HEAD
-static const struct command_registration tpiu_command_handlers[] = {
-	{
-		.name = "config",
-		.handler = handle_tpiu_config_command,
-		.mode = COMMAND_ANY,
-		.help = "Configure TPIU features",
-		.usage = "(disable | "
-		"((external | internal (<filename> | <:port> | -)) "
-		"(sync <port width> | ((manchester | uart) <formatter enable>)) "
-		"<TRACECLKIN freq> [<trace freq>]))",
-	},
-	COMMAND_REGISTRATION_DONE
-};
-=======
 	armv7m->trace_config.itm_deferred_config = true;
 	return ERROR_OK;
 }
->>>>>>> 25488359
 
 static const struct command_registration itm_command_handlers[] = {
 	{
