--- conflicted
+++ resolved
@@ -121,8 +121,6 @@
 		uint32_t num, uint32_t value);
 static void cortex_m_dwt_free(struct target *target);
 
-<<<<<<< HEAD
-=======
 /** DCB DHCSR register contains S_RETIRE_ST and S_RESET_ST bits cleared
  *  on a read. Call this helper function each time DHCSR is read
  *  to preserve S_RESET_ST state in case of a reset event was detected.
@@ -150,7 +148,6 @@
 	return ERROR_OK;
 }
 
->>>>>>> 25488359
 static int cortex_m_load_core_reg_u32(struct target *target,
 		uint32_t regsel, uint32_t *value)
 {
@@ -206,10 +203,6 @@
 	return retval;
 }
 
-<<<<<<< HEAD
-static int cortex_m_store_core_reg_u32(struct target *target,
-		uint32_t regsel, uint32_t value)
-=======
 static int cortex_m_slow_read_all_regs(struct target *target)
 {
 	struct cortex_m_common *cortex_m = target_to_cm(target);
@@ -253,7 +246,6 @@
 }
 
 static int cortex_m_fast_read_all_regs(struct target *target)
->>>>>>> 25488359
 {
 	struct cortex_m_common *cortex_m = target_to_cm(target);
 	struct armv7m_common *armv7m = target_to_armv7m(target);
@@ -398,11 +390,7 @@
 	if (retval != ERROR_OK)
 		return retval;
 
-<<<<<<< HEAD
-	retval = mem_ap_write_atomic_u32(armv7m->debug_ap, DCB_DCRSR, regsel | DCRSR_WnR);
-=======
 	retval = mem_ap_write_u32(armv7m->debug_ap, DCB_DCRSR, regsel | DCRSR_WNR);
->>>>>>> 25488359
 	if (retval != ERROR_OK)
 		return retval;
 
@@ -812,26 +800,12 @@
 
 	/* examine PE security state */
 	bool secure_state = false;
-<<<<<<< HEAD
-	if (armv7m->arm.is_armv8m) {
-=======
 	if (armv7m->arm.arch == ARM_ARCH_V8M) {
->>>>>>> 25488359
 		uint32_t dscsr;
 
 		retval = mem_ap_read_u32(armv7m->debug_ap, DCB_DSCSR, &dscsr);
 		if (retval != ERROR_OK)
 			return retval;
-<<<<<<< HEAD
-
-		secure_state = (dscsr & DSCSR_CDS) == DSCSR_CDS;
-	}
-
-	/* Examine target state and mode
-	 * First load register accessible through core debug port */
-	int num_regs = arm->core_cache->num_regs;
-=======
->>>>>>> 25488359
 
 		secure_state = (dscsr & DSCSR_CDS) == DSCSR_CDS;
 	}
@@ -979,16 +953,12 @@
 	}
 
 	if (target->state == TARGET_UNKNOWN) {
-<<<<<<< HEAD
-		/* check if processor is retiring instructions or sleeping */
-=======
 		/* Check if processor is retiring instructions or sleeping.
 		 * Unlike S_RESET_ST here we test if the target *is* running now,
 		 * not if it has been running (possibly in the past). Instructions are
 		 * typically processed much faster than OpenOCD polls DHCSR so S_RETIRE_ST
 		 * is read always 1. That's the reason not to use dcb_dhcsr_cumulated_sticky.
 		 */
->>>>>>> 25488359
 		if (cortex_m->dcb_dhcsr & S_RETIRE_ST || cortex_m->dcb_dhcsr & S_SLEEP) {
 			target->state = TARGET_RUNNING;
 			retval = ERROR_OK;
@@ -1062,14 +1032,11 @@
 	 * As this reset only uses VC_CORERESET it would only ever reset the cortex_m
 	 * core, not the peripherals */
 	LOG_DEBUG("soft_reset_halt is discouraged, please use 'reset halt' instead.");
-<<<<<<< HEAD
-=======
 
 	if (!cortex_m->vectreset_supported) {
 		LOG_ERROR("VECTRESET is not supported on this Cortex-M core");
 		return ERROR_FAIL;
 	}
->>>>>>> 25488359
 
 	/* Set C_DEBUGEN */
 	retval = cortex_m_write_debug_halt_mask(target, 0, C_STEP | C_MASKINTS);
@@ -1937,8 +1904,6 @@
 	return ERROR_OK;
 }
 
-<<<<<<< HEAD
-=======
 int cortex_m_hit_watchpoint(struct target *target, struct watchpoint **hit_watchpoint)
 {
 	if (target->debug_reason != DBG_REASON_WATCHPOINT)
@@ -1968,7 +1933,6 @@
 	return ERROR_FAIL;
 }
 
->>>>>>> 25488359
 void cortex_m_enable_watchpoints(struct target *target)
 {
 	struct watchpoint *watchpoint = target->watchpoints;
@@ -2346,27 +2310,6 @@
 		/* Get ARCH and CPU types */
 		const enum cortex_m_partno core_partno = (cpuid & ARM_CPUID_PARTNO_MASK) >> ARM_CPUID_PARTNO_POS;
 
-<<<<<<< HEAD
-		/* Check if it is an ARMv8-M core */
-		armv7m->arm.is_armv8m = true;
-
-		switch (cpuid & ARM_CPUID_PARTNO_MASK) {
-			case CORTEX_M23_PARTNO:
-				i = 23;
-				break;
-			case CORTEX_M33_PARTNO:
-				i = 33;
-				break;
-			case CORTEX_M35P_PARTNO:
-				i = 35;
-				break;
-			case CORTEX_M55_PARTNO:
-				i = 55;
-				break;
-			default:
-				armv7m->arm.is_armv8m = false;
-				break;
-=======
 		for (unsigned int n = 0; n < ARRAY_SIZE(cortex_m_parts); n++) {
 			if (core_partno == cortex_m_parts[n].partno) {
 				cortex_m->core_info = &cortex_m_parts[n];
@@ -2377,7 +2320,6 @@
 		if (!cortex_m->core_info) {
 			LOG_ERROR("Cortex-M PARTNO 0x%x is unrecognized", core_partno);
 			return ERROR_FAIL;
->>>>>>> 25488359
 		}
 
 		armv7m->arm.arch = cortex_m->core_info->arch;
@@ -2400,14 +2342,7 @@
 		}
 		LOG_DEBUG("cpuid: 0x%8.8" PRIx32 "", cpuid);
 
-<<<<<<< HEAD
-		/* VECTRESET is supported only on ARMv7-M cores */
-		cortex_m->vectreset_supported = !armv7m->arm.is_armv8m && !armv7m->arm.is_armv6m;
-
-		if (i == 4) {
-=======
 		if (cortex_m->core_info->flags & CORTEX_M_F_HAS_FPV4) {
->>>>>>> 25488359
 			target_read_u32(target, MVFR0, &mvfr0);
 			target_read_u32(target, MVFR1, &mvfr1);
 
@@ -2416,11 +2351,7 @@
 				LOG_DEBUG("%s floating point feature FPv4_SP found", cortex_m->core_info->name);
 				armv7m->fp_feature = FPV4_SP;
 			}
-<<<<<<< HEAD
-		} else if (i == 7 || i == 33 || i == 35 || i == 55) {
-=======
 		} else if (cortex_m->core_info->flags & CORTEX_M_F_HAS_FPV5) {
->>>>>>> 25488359
 			target_read_u32(target, MVFR0, &mvfr0);
 			target_read_u32(target, MVFR1, &mvfr1);
 
@@ -2434,24 +2365,8 @@
 			}
 		}
 
-<<<<<<< HEAD
-		if (armv7m->fp_feature == FP_NONE &&
-		    armv7m->arm.core_cache->num_regs > ARMV7M_NUM_CORE_REGS_NOFP) {
-			/* free unavailable FPU registers */
-			size_t idx;
-
-			for (idx = ARMV7M_NUM_CORE_REGS_NOFP;
-			     idx < armv7m->arm.core_cache->num_regs;
-			     idx++) {
-				free(armv7m->arm.core_cache->reg_list[idx].feature);
-				free(armv7m->arm.core_cache->reg_list[idx].reg_data_type);
-			}
-			armv7m->arm.core_cache->num_regs = ARMV7M_NUM_CORE_REGS_NOFP;
-		}
-=======
 		/* VECTRESET is supported only on ARMv7-M cores */
 		cortex_m->vectreset_supported = armv7m->arm.arch == ARM_ARCH_V7M;
->>>>>>> 25488359
 
 		/* Check for FPU, otherwise mark FPU register as non-existent */
 		if (armv7m->fp_feature == FP_NONE)
