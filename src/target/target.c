/***************************************************************************
 *   Copyright (C) 2005 by Dominic Rath                                    *
 *   Dominic.Rath@gmx.de                                                   *
 *                                                                         *
 *   Copyright (C) 2007-2010 Øyvind Harboe                                 *
 *   oyvind.harboe@zylin.com                                               *
 *                                                                         *
 *   Copyright (C) 2008, Duane Ellis                                       *
 *   openocd@duaneeellis.com                                               *
 *                                                                         *
 *   Copyright (C) 2008 by Spencer Oliver                                  *
 *   spen@spen-soft.co.uk                                                  *
 *                                                                         *
 *   Copyright (C) 2008 by Rick Altherr                                    *
 *   kc8apf@kc8apf.net>                                                    *
 *                                                                         *
 *   Copyright (C) 2011 by Broadcom Corporation                            *
 *   Evan Hunter - ehunter@broadcom.com                                    *
 *                                                                         *
 *   Copyright (C) ST-Ericsson SA 2011                                     *
 *   michel.jaouen@stericsson.com : smp minimum support                    *
 *                                                                         *
 *   Copyright (C) 2011 Andreas Fritiofson                                 *
 *   andreas.fritiofson@gmail.com                                          *
 *                                                                         *
 *   This program is free software; you can redistribute it and/or modify  *
 *   it under the terms of the GNU General Public License as published by  *
 *   the Free Software Foundation; either version 2 of the License, or     *
 *   (at your option) any later version.                                   *
 *                                                                         *
 *   This program is distributed in the hope that it will be useful,       *
 *   but WITHOUT ANY WARRANTY; without even the implied warranty of        *
 *   MERCHANTABILITY or FITNESS FOR A PARTICULAR PURPOSE.  See the         *
 *   GNU General Public License for more details.                          *
 *                                                                         *
 *   You should have received a copy of the GNU General Public License     *
 *   along with this program.  If not, see <http://www.gnu.org/licenses/>. *
 ***************************************************************************/

#ifdef HAVE_CONFIG_H
#include "config.h"
#endif

#include <helper/time_support.h>
#include <jtag/jtag.h>
#include <flash/nor/core.h>

#include "target.h"
#include "target_type.h"
#include "target_request.h"
#include "breakpoints.h"
#include "register.h"
#include "trace.h"
#include "image.h"
#include "rtos/rtos.h"
#include "transport/transport.h"
#include "arm_cti.h"

/* default halt wait timeout (ms) */
#define DEFAULT_HALT_TIMEOUT 5000

static int target_read_buffer_default(struct target *target, target_addr_t address,
		uint32_t count, uint8_t *buffer);
static int target_write_buffer_default(struct target *target, target_addr_t address,
		uint32_t count, const uint8_t *buffer);
static int target_array2mem(Jim_Interp *interp, struct target *target,
		int argc, Jim_Obj * const *argv);
static int target_mem2array(Jim_Interp *interp, struct target *target,
		int argc, Jim_Obj * const *argv);
static int target_register_user_commands(struct command_context *cmd_ctx);
static int target_get_gdb_fileio_info_default(struct target *target,
		struct gdb_fileio_info *fileio_info);
static int target_gdb_fileio_end_default(struct target *target, int retcode,
		int fileio_errno, bool ctrl_c);
static int target_profiling_default(struct target *target, uint32_t *samples,
		uint32_t max_num_samples, uint32_t *num_samples, uint32_t seconds);

static size_t target_get_active_core_default(struct target *target);
static void target_set_active_core_default(struct target *target, size_t core);


/* targets */
extern struct target_type arm7tdmi_target;
extern struct target_type arm720t_target;
extern struct target_type arm9tdmi_target;
extern struct target_type arm920t_target;
extern struct target_type arm966e_target;
extern struct target_type arm946e_target;
extern struct target_type arm926ejs_target;
extern struct target_type fa526_target;
extern struct target_type feroceon_target;
extern struct target_type dragonite_target;
extern struct target_type xscale_target;
extern struct target_type cortexm_target;
extern struct target_type cortexa_target;
extern struct target_type aarch64_target;
extern struct target_type cortexr4_target;
extern struct target_type arm11_target;
extern struct target_type ls1_sap_target;
extern struct target_type mips_m4k_target;
extern struct target_type avr_target;
extern struct target_type dsp563xx_target;
extern struct target_type dsp5680xx_target;
extern struct target_type testee_target;
extern struct target_type avr32_ap7k_target;
extern struct target_type hla_target;
extern struct target_type nds32_v2_target;
extern struct target_type nds32_v3_target;
extern struct target_type nds32_v3m_target;
extern struct target_type esp32_target;
extern struct target_type esp32_s2_target;
extern struct target_type or1k_target;
extern struct target_type quark_x10xx_target;
extern struct target_type quark_d20xx_target;
extern struct target_type stm8_target;
extern struct target_type riscv_target;
extern struct target_type mem_ap_target;
extern struct target_type esirisc_target;

static struct target_type *target_types[] = {
	&arm7tdmi_target,
	&arm9tdmi_target,
	&arm920t_target,
	&arm720t_target,
	&arm966e_target,
	&arm946e_target,
	&arm926ejs_target,
	&fa526_target,
	&feroceon_target,
	&dragonite_target,
	&xscale_target,
	&cortexm_target,
	&cortexa_target,
	&cortexr4_target,
	&arm11_target,
	&ls1_sap_target,
	&mips_m4k_target,
	&avr_target,
	&dsp563xx_target,
	&dsp5680xx_target,
	&testee_target,
	&avr32_ap7k_target,
	&hla_target,
	&nds32_v2_target,
	&nds32_v3_target,
	&nds32_v3m_target,
	&esp32_target,
	&esp32_s2_target,
	&or1k_target,
	&quark_x10xx_target,
	&quark_d20xx_target,
	&stm8_target,
	&riscv_target,
	&mem_ap_target,
	&esirisc_target,
#if BUILD_TARGET64
	&aarch64_target,
#endif
	NULL,
};

struct target *all_targets;
static struct target_event_callback *target_event_callbacks;
static struct target_timer_callback *target_timer_callbacks;
LIST_HEAD(target_reset_callback_list);
LIST_HEAD(target_trace_callback_list);
LIST_HEAD(target_exit_callback_list);
static const int polling_interval = 100;

static const Jim_Nvp nvp_assert[] = {
	{ .name = "assert", NVP_ASSERT },
	{ .name = "deassert", NVP_DEASSERT },
	{ .name = "T", NVP_ASSERT },
	{ .name = "F", NVP_DEASSERT },
	{ .name = "t", NVP_ASSERT },
	{ .name = "f", NVP_DEASSERT },
	{ .name = NULL, .value = -1 }
};

static const Jim_Nvp nvp_error_target[] = {
	{ .value = ERROR_TARGET_INVALID, .name = "err-invalid" },
	{ .value = ERROR_TARGET_INIT_FAILED, .name = "err-init-failed" },
	{ .value = ERROR_TARGET_TIMEOUT, .name = "err-timeout" },
	{ .value = ERROR_TARGET_NOT_HALTED, .name = "err-not-halted" },
	{ .value = ERROR_TARGET_FAILURE, .name = "err-failure" },
	{ .value = ERROR_TARGET_UNALIGNED_ACCESS   , .name = "err-unaligned-access" },
	{ .value = ERROR_TARGET_DATA_ABORT , .name = "err-data-abort" },
	{ .value = ERROR_TARGET_RESOURCE_NOT_AVAILABLE , .name = "err-resource-not-available" },
	{ .value = ERROR_TARGET_TRANSLATION_FAULT  , .name = "err-translation-fault" },
	{ .value = ERROR_TARGET_NOT_RUNNING, .name = "err-not-running" },
	{ .value = ERROR_TARGET_NOT_EXAMINED, .name = "err-not-examined" },
	{ .value = -1, .name = NULL }
};

static const char *target_strerror_safe(int err)
{
	const Jim_Nvp *n;

	n = Jim_Nvp_value2name_simple(nvp_error_target, err);
	if (n->name == NULL)
		return "unknown";
	else
		return n->name;
}

static const Jim_Nvp nvp_target_event[] = {

	{ .value = TARGET_EVENT_GDB_HALT, .name = "gdb-halt" },
	{ .value = TARGET_EVENT_HALTED, .name = "halted" },
	{ .value = TARGET_EVENT_RESUMED, .name = "resumed" },
	{ .value = TARGET_EVENT_RESUME_START, .name = "resume-start" },
	{ .value = TARGET_EVENT_RESUME_END, .name = "resume-end" },

	{ .name = "gdb-start", .value = TARGET_EVENT_GDB_START },
	{ .name = "gdb-end", .value = TARGET_EVENT_GDB_END },

	{ .value = TARGET_EVENT_RESET_START,         .name = "reset-start" },
	{ .value = TARGET_EVENT_RESET_ASSERT_PRE,    .name = "reset-assert-pre" },
	{ .value = TARGET_EVENT_RESET_ASSERT,        .name = "reset-assert" },
	{ .value = TARGET_EVENT_RESET_ASSERT_POST,   .name = "reset-assert-post" },
	{ .value = TARGET_EVENT_RESET_DEASSERT_PRE,  .name = "reset-deassert-pre" },
	{ .value = TARGET_EVENT_RESET_DEASSERT_POST, .name = "reset-deassert-post" },
	{ .value = TARGET_EVENT_RESET_INIT,          .name = "reset-init" },
	{ .value = TARGET_EVENT_RESET_END,           .name = "reset-end" },

	{ .value = TARGET_EVENT_EXAMINE_START, .name = "examine-start" },
	{ .value = TARGET_EVENT_EXAMINE_END, .name = "examine-end" },

	{ .value = TARGET_EVENT_DEBUG_HALTED, .name = "debug-halted" },
	{ .value = TARGET_EVENT_DEBUG_RESUMED, .name = "debug-resumed" },

	{ .value = TARGET_EVENT_GDB_ATTACH, .name = "gdb-attach" },
	{ .value = TARGET_EVENT_GDB_DETACH, .name = "gdb-detach" },

	{ .value = TARGET_EVENT_GDB_FLASH_WRITE_START, .name = "gdb-flash-write-start" },
	{ .value = TARGET_EVENT_GDB_FLASH_WRITE_END  , .name = "gdb-flash-write-end"   },

	{ .value = TARGET_EVENT_GDB_FLASH_ERASE_START, .name = "gdb-flash-erase-start" },
	{ .value = TARGET_EVENT_GDB_FLASH_ERASE_END  , .name = "gdb-flash-erase-end" },

	{ .value = TARGET_EVENT_TRACE_CONFIG, .name = "trace-config" },

	{ .name = NULL, .value = -1 }
};

static const Jim_Nvp nvp_target_state[] = {
	{ .name = "unknown", .value = TARGET_UNKNOWN },
	{ .name = "running", .value = TARGET_RUNNING },
	{ .name = "halted",  .value = TARGET_HALTED },
	{ .name = "reset",   .value = TARGET_RESET },
	{ .name = "debug-running", .value = TARGET_DEBUG_RUNNING },
	{ .name = NULL, .value = -1 },
};

static const Jim_Nvp nvp_target_debug_reason[] = {
	{ .name = "debug-request"            , .value = DBG_REASON_DBGRQ },
	{ .name = "breakpoint"               , .value = DBG_REASON_BREAKPOINT },
	{ .name = "watchpoint"               , .value = DBG_REASON_WATCHPOINT },
	{ .name = "watchpoint-and-breakpoint", .value = DBG_REASON_WPTANDBKPT },
	{ .name = "single-step"              , .value = DBG_REASON_SINGLESTEP },
	{ .name = "target-not-halted"        , .value = DBG_REASON_NOTHALTED  },
	{ .name = "program-exit"             , .value = DBG_REASON_EXIT },
	{ .name = "exception-catch"          , .value = DBG_REASON_EXC_CATCH },
	{ .name = "undefined"                , .value = DBG_REASON_UNDEFINED },
	{ .name = NULL, .value = -1 },
};

static const Jim_Nvp nvp_target_endian[] = {
	{ .name = "big",    .value = TARGET_BIG_ENDIAN },
	{ .name = "little", .value = TARGET_LITTLE_ENDIAN },
	{ .name = "be",     .value = TARGET_BIG_ENDIAN },
	{ .name = "le",     .value = TARGET_LITTLE_ENDIAN },
	{ .name = NULL,     .value = -1 },
};

static const Jim_Nvp nvp_reset_modes[] = {
	{ .name = "unknown", .value = RESET_UNKNOWN },
	{ .name = "run"    , .value = RESET_RUN },
	{ .name = "halt"   , .value = RESET_HALT },
	{ .name = "init"   , .value = RESET_INIT },
	{ .name = NULL     , .value = -1 },
};

const char *debug_reason_name(struct target *t)
{
	const char *cp;

	cp = Jim_Nvp_value2name_simple(nvp_target_debug_reason,
			t->debug_reason)->name;
	if (!cp) {
		LOG_ERROR("Invalid debug reason: %d", (int)(t->debug_reason));
		cp = "(*BUG*unknown*BUG*)";
	}
	return cp;
}

const char *target_state_name(struct target *t)
{
	const char *cp;
	cp = Jim_Nvp_value2name_simple(nvp_target_state, t->state)->name;
	if (!cp) {
		LOG_ERROR("Invalid target state: %d", (int)(t->state));
		cp = "(*BUG*unknown*BUG*)";
	}

	if (!target_was_examined(t) && t->defer_examine)
		cp = "examine deferred";

	return cp;
}

const char *target_event_name(enum target_event event)
{
	const char *cp;
	cp = Jim_Nvp_value2name_simple(nvp_target_event, event)->name;
	if (!cp) {
		LOG_ERROR("Invalid target event: %d", (int)(event));
		cp = "(*BUG*unknown*BUG*)";
	}
	return cp;
}

const char *target_reset_mode_name(enum target_reset_mode reset_mode)
{
	const char *cp;
	cp = Jim_Nvp_value2name_simple(nvp_reset_modes, reset_mode)->name;
	if (!cp) {
		LOG_ERROR("Invalid target reset mode: %d", (int)(reset_mode));
		cp = "(*BUG*unknown*BUG*)";
	}
	return cp;
}

/* determine the number of the new target */
static int new_target_number(void)
{
	struct target *t;
	int x;

	/* number is 0 based */
	x = -1;
	t = all_targets;
	while (t) {
		if (x < t->target_number)
			x = t->target_number;
		t = t->next;
	}
	return x + 1;
}

/* read a uint64_t from a buffer in target memory endianness */
uint64_t target_buffer_get_u64(struct target *target, const uint8_t *buffer)
{
	if (target->endianness == TARGET_LITTLE_ENDIAN)
		return le_to_h_u64(buffer);
	else
		return be_to_h_u64(buffer);
}

/* read a uint32_t from a buffer in target memory endianness */
uint32_t target_buffer_get_u32(struct target *target, const uint8_t *buffer)
{
	if (target->endianness == TARGET_LITTLE_ENDIAN)
		return le_to_h_u32(buffer);
	else
		return be_to_h_u32(buffer);
}

/* read a uint24_t from a buffer in target memory endianness */
uint32_t target_buffer_get_u24(struct target *target, const uint8_t *buffer)
{
	if (target->endianness == TARGET_LITTLE_ENDIAN)
		return le_to_h_u24(buffer);
	else
		return be_to_h_u24(buffer);
}

/* read a uint16_t from a buffer in target memory endianness */
uint16_t target_buffer_get_u16(struct target *target, const uint8_t *buffer)
{
	if (target->endianness == TARGET_LITTLE_ENDIAN)
		return le_to_h_u16(buffer);
	else
		return be_to_h_u16(buffer);
}

/* write a uint64_t to a buffer in target memory endianness */
void target_buffer_set_u64(struct target *target, uint8_t *buffer, uint64_t value)
{
	if (target->endianness == TARGET_LITTLE_ENDIAN)
		h_u64_to_le(buffer, value);
	else
		h_u64_to_be(buffer, value);
}

/* write a uint32_t to a buffer in target memory endianness */
void target_buffer_set_u32(struct target *target, uint8_t *buffer, uint32_t value)
{
	if (target->endianness == TARGET_LITTLE_ENDIAN)
		h_u32_to_le(buffer, value);
	else
		h_u32_to_be(buffer, value);
}

/* write a uint24_t to a buffer in target memory endianness */
void target_buffer_set_u24(struct target *target, uint8_t *buffer, uint32_t value)
{
	if (target->endianness == TARGET_LITTLE_ENDIAN)
		h_u24_to_le(buffer, value);
	else
		h_u24_to_be(buffer, value);
}

/* write a uint16_t to a buffer in target memory endianness */
void target_buffer_set_u16(struct target *target, uint8_t *buffer, uint16_t value)
{
	if (target->endianness == TARGET_LITTLE_ENDIAN)
		h_u16_to_le(buffer, value);
	else
		h_u16_to_be(buffer, value);
}

/* write a uint8_t to a buffer in target memory endianness */
static void target_buffer_set_u8(struct target *target, uint8_t *buffer, uint8_t value)
{
	*buffer = value;
}

/* write a uint64_t array to a buffer in target memory endianness */
void target_buffer_get_u64_array(struct target *target, const uint8_t *buffer, uint32_t count, uint64_t *dstbuf)
{
	uint32_t i;
	for (i = 0; i < count; i++)
		dstbuf[i] = target_buffer_get_u64(target, &buffer[i * 8]);
}

/* write a uint32_t array to a buffer in target memory endianness */
void target_buffer_get_u32_array(struct target *target, const uint8_t *buffer, uint32_t count, uint32_t *dstbuf)
{
	uint32_t i;
	for (i = 0; i < count; i++)
		dstbuf[i] = target_buffer_get_u32(target, &buffer[i * 4]);
}

/* write a uint16_t array to a buffer in target memory endianness */
void target_buffer_get_u16_array(struct target *target, const uint8_t *buffer, uint32_t count, uint16_t *dstbuf)
{
	uint32_t i;
	for (i = 0; i < count; i++)
		dstbuf[i] = target_buffer_get_u16(target, &buffer[i * 2]);
}

/* write a uint64_t array to a buffer in target memory endianness */
void target_buffer_set_u64_array(struct target *target, uint8_t *buffer, uint32_t count, const uint64_t *srcbuf)
{
	uint32_t i;
	for (i = 0; i < count; i++)
		target_buffer_set_u64(target, &buffer[i * 8], srcbuf[i]);
}

/* write a uint32_t array to a buffer in target memory endianness */
void target_buffer_set_u32_array(struct target *target, uint8_t *buffer, uint32_t count, const uint32_t *srcbuf)
{
	uint32_t i;
	for (i = 0; i < count; i++)
		target_buffer_set_u32(target, &buffer[i * 4], srcbuf[i]);
}

/* write a uint16_t array to a buffer in target memory endianness */
void target_buffer_set_u16_array(struct target *target, uint8_t *buffer, uint32_t count, const uint16_t *srcbuf)
{
	uint32_t i;
	for (i = 0; i < count; i++)
		target_buffer_set_u16(target, &buffer[i * 2], srcbuf[i]);
}

/* return a pointer to a configured target; id is name or number */
struct target *get_target(const char *id)
{
	struct target *target;

	/* try as tcltarget name */
	for (target = all_targets; target; target = target->next) {
		if (target_name(target) == NULL)
			continue;
		if (strcmp(id, target_name(target)) == 0)
			return target;
	}

	/* It's OK to remove this fallback sometime after August 2010 or so */

	/* no match, try as number */
	unsigned num;
	if (parse_uint(id, &num) != ERROR_OK)
		return NULL;

	for (target = all_targets; target; target = target->next) {
		if (target->target_number == (int)num) {
			LOG_WARNING("use '%s' as target identifier, not '%u'",
					target_name(target), num);
			return target;
		}
	}

	return NULL;
}

/* returns a amount of targets*/
int get_targets_count()
{
	int result = 0;
	struct target *target = all_targets;

	while (target) {
		target = target->next;
		result++;
	}
	return result;
}

/* returns a pointer to the n-th configured target */
struct target *get_target_by_num(int num)
{
	struct target *target = all_targets;

	while (target) {
		if (target->target_number == num)
			return target;
		target = target->next;
	}

	return NULL;
}

struct target *get_current_target(struct command_context *cmd_ctx)
{
	struct target *target = get_current_target_or_null(cmd_ctx);

	if (target == NULL) {
		LOG_ERROR("BUG: current_target out of bounds");
		exit(-1);
	}

	return target;
}

struct target *get_current_target_or_null(struct command_context *cmd_ctx)
{
	return cmd_ctx->current_target_override
		? cmd_ctx->current_target_override
		: cmd_ctx->current_target;
}

int target_poll(struct target *target)
{
	int retval;

	/* We can't poll until after examine */
	if (!target_was_examined(target)) {
		/* Fail silently lest we pollute the log */
		return ERROR_FAIL;
	}

	retval = target->type->poll(target);
	if (retval != ERROR_OK)
		return retval;

	if (target->halt_issued) {
		if (target->state == TARGET_HALTED)
			target->halt_issued = false;
		else {
			int64_t t = timeval_ms() - target->halt_issued_time;
			if (t > DEFAULT_HALT_TIMEOUT) {
				target->halt_issued = false;
				LOG_INFO("Halt timed out, wake up GDB.");
				target_call_event_callbacks(target, TARGET_EVENT_GDB_HALT);
			}
		}
	}

	return ERROR_OK;
}

int target_halt(struct target *target)
{
	int retval;
	/* We can't poll until after examine */
	if (!target_was_examined(target)) {
		LOG_ERROR("Target not examined yet");
		return ERROR_FAIL;
	}

	retval = target->type->halt(target);
	if (retval != ERROR_OK)
		return retval;

	target->halt_issued = true;
	target->halt_issued_time = timeval_ms();

	return ERROR_OK;
}

/**
 * Make the target (re)start executing using its saved execution
 * context (possibly with some modifications).
 *
 * @param target Which target should start executing.
 * @param current True to use the target's saved program counter instead
 *	of the address parameter
 * @param address Optionally used as the program counter.
 * @param handle_breakpoints True iff breakpoints at the resumption PC
 *	should be skipped.  (For example, maybe execution was stopped by
 *	such a breakpoint, in which case it would be counterprodutive to
 *	let it re-trigger.
 * @param debug_execution False if all working areas allocated by OpenOCD
 *	should be released and/or restored to their original contents.
 *	(This would for example be true to run some downloaded "helper"
 *	algorithm code, which resides in one such working buffer and uses
 *	another for data storage.)
 *
 * @todo Resolve the ambiguity about what the "debug_execution" flag
 * signifies.  For example, Target implementations don't agree on how
 * it relates to invalidation of the register cache, or to whether
 * breakpoints and watchpoints should be enabled.  (It would seem wrong
 * to enable breakpoints when running downloaded "helper" algorithms
 * (debug_execution true), since the breakpoints would be set to match
 * target firmware being debugged, not the helper algorithm.... and
 * enabling them could cause such helpers to malfunction (for example,
 * by overwriting data with a breakpoint instruction.  On the other
 * hand the infrastructure for running such helpers might use this
 * procedure but rely on hardware breakpoint to detect termination.)
 */
int target_resume(struct target *target, int current, target_addr_t address,
		int handle_breakpoints, int debug_execution)
{
	int retval;

	/* We can't poll until after examine */
	if (!target_was_examined(target)) {
		LOG_ERROR("Target not examined yet");
		return ERROR_FAIL;
	}

	target_call_event_callbacks(target, TARGET_EVENT_RESUME_START);

	/* note that resume *must* be asynchronous. The CPU can halt before
	 * we poll. The CPU can even halt at the current PC as a result of
	 * a software breakpoint being inserted by (a bug?) the application.
	 */
	retval = target->type->resume(target, current, address, handle_breakpoints, debug_execution);
	if (retval != ERROR_OK)
		return retval;

	target_call_event_callbacks(target, TARGET_EVENT_RESUME_END);

	return retval;
}

static int target_process_reset(struct command_invocation *cmd, enum target_reset_mode reset_mode)
{
	char buf[100];
	int retval;
	Jim_Nvp *n;
	n = Jim_Nvp_value2name_simple(nvp_reset_modes, reset_mode);
	if (n->name == NULL) {
		LOG_ERROR("invalid reset mode");
		return ERROR_FAIL;
	}

	struct target *target;
	for (target = all_targets; target; target = target->next)
		target_call_reset_callbacks(target, reset_mode);

	/* disable polling during reset to make reset event scripts
	 * more predictable, i.e. dr/irscan & pathmove in events will
	 * not have JTAG operations injected into the middle of a sequence.
	 */
	bool save_poll = jtag_poll_get_enabled();

	jtag_poll_set_enabled(false);

	sprintf(buf, "ocd_process_reset %s", n->name);
	retval = Jim_Eval(cmd->ctx->interp, buf);

	jtag_poll_set_enabled(save_poll);

	if (retval != JIM_OK) {
		Jim_MakeErrorMessage(cmd->ctx->interp);
		command_print(cmd, "%s", Jim_GetString(Jim_GetResult(cmd->ctx->interp), NULL));
		return ERROR_FAIL;
	}

	/* We want any events to be processed before the prompt */
	retval = target_call_timer_callbacks_now();

	for (target = all_targets; target; target = target->next) {
		target->type->check_reset(target);
		target->running_alg = false;
	}

	return retval;
}

static int identity_virt2phys(struct target *target,
		target_addr_t virtual, target_addr_t *physical)
{
	*physical = virtual;
	return ERROR_OK;
}

static int no_mmu(struct target *target, int *enabled)
{
	*enabled = 0;
	return ERROR_OK;
}

static int default_examine(struct target *target)
{
	target_set_examined(target);
	return ERROR_OK;
}

/* no check by default */
static int default_check_reset(struct target *target)
{
	return ERROR_OK;
}

int target_examine_one(struct target *target)
{
	target_call_event_callbacks(target, TARGET_EVENT_EXAMINE_START);

	int retval = target->type->examine(target);
	if (retval != ERROR_OK)
		return retval;

	target_call_event_callbacks(target, TARGET_EVENT_EXAMINE_END);

	return ERROR_OK;
}

static int jtag_enable_callback(enum jtag_event event, void *priv)
{
	struct target *target = priv;

	if (event != JTAG_TAP_EVENT_ENABLE || !target->tap->enabled)
		return ERROR_OK;

	jtag_unregister_event_callback(jtag_enable_callback, target);

	return target_examine_one(target);
}

/* Targets that correctly implement init + examine, i.e.
 * no communication with target during init:
 *
 * XScale
 */
int target_examine(void)
{
	int retval = ERROR_OK;
	struct target *target;

	for (target = all_targets; target; target = target->next) {
		/* defer examination, but don't skip it */
		if (!target->tap->enabled) {
			jtag_register_event_callback(jtag_enable_callback,
					target);
			continue;
		}

		if (target->defer_examine)
			continue;

		retval = target_examine_one(target);
		if (retval != ERROR_OK)
			return retval;
	}
	return retval;
}

const char *target_type_name(struct target *target)
{
	return target->type->name;
}

int target_get_core_count(struct target *target)
{
	if (target->type->get_cores_count == NULL) {
		return 1;
	}
	return (*target->type->get_cores_count)(target);
}


int target_get_active_core(struct target *target)
{
	if (target->type->get_active_core == NULL) {
		return 0;
	}
	return (*target->type->get_active_core)(target);
}

void target_set_active_core(struct target *target, int core_id)
{
	if (target->type->set_active_core == NULL) {
		return;
	}
	(*target->type->set_active_core)(target, core_id);
}


static int target_soft_reset_halt(struct target *target)
{
	if (!target_was_examined(target)) {
		LOG_ERROR("Target not examined yet");
		return ERROR_FAIL;
	}
	if (!target->type->soft_reset_halt) {
		LOG_ERROR("Target %s does not support soft_reset_halt",
				target_name(target));
		return ERROR_FAIL;
	}
	return target->type->soft_reset_halt(target);
}

/**
 * Downloads a target-specific native code algorithm to the target,
 * and executes it.  * Note that some targets may need to set up, enable,
 * and tear down a breakpoint (hard or * soft) to detect algorithm
 * termination, while others may support  lower overhead schemes where
 * soft breakpoints embedded in the algorithm automatically terminate the
 * algorithm.
 *
 * @param target used to run the algorithm
 * @param arch_info target-specific description of the algorithm.
 */
int target_run_algorithm(struct target *target,
		int num_mem_params, struct mem_param *mem_params,
		int num_reg_params, struct reg_param *reg_param,
		uint32_t entry_point, uint32_t exit_point,
		int timeout_ms, void *arch_info)
{
	int retval = ERROR_FAIL;

	if (!target_was_examined(target)) {
		LOG_ERROR("Target not examined yet");
		goto done;
	}
	if (!target->type->run_algorithm) {
		LOG_ERROR("Target type '%s' does not support %s",
				target_type_name(target), __func__);
		goto done;
	}

	target->running_alg = true;
	retval = target->type->run_algorithm(target,
			num_mem_params, mem_params,
			num_reg_params, reg_param,
			entry_point, exit_point, timeout_ms, arch_info);
	target->running_alg = false;

done:
	return retval;
}

/**
 * Executes a target-specific native code algorithm and leaves it running.
 *
 * @param target used to run the algorithm
 * @param arch_info target-specific description of the algorithm.
 */
int target_start_algorithm(struct target *target,
		int num_mem_params, struct mem_param *mem_params,
		int num_reg_params, struct reg_param *reg_params,
		uint32_t entry_point, uint32_t exit_point,
		void *arch_info)
{
	int retval = ERROR_FAIL;

	if (!target_was_examined(target)) {
		LOG_ERROR("Target not examined yet");
		goto done;
	}
	if (!target->type->start_algorithm) {
		LOG_ERROR("Target type '%s' does not support %s",
				target_type_name(target), __func__);
		goto done;
	}
	if (target->running_alg) {
		LOG_ERROR("Target is already running an algorithm");
		goto done;
	}

	target->running_alg = true;
	retval = target->type->start_algorithm(target,
			num_mem_params, mem_params,
			num_reg_params, reg_params,
			entry_point, exit_point, arch_info);

done:
	return retval;
}

/**
 * Waits for an algorithm started with target_start_algorithm() to complete.
 *
 * @param target used to run the algorithm
 * @param arch_info target-specific description of the algorithm.
 */
int target_wait_algorithm(struct target *target,
		int num_mem_params, struct mem_param *mem_params,
		int num_reg_params, struct reg_param *reg_params,
		uint32_t exit_point, int timeout_ms,
		void *arch_info)
{
	int retval = ERROR_FAIL;

	if (!target->type->wait_algorithm) {
		LOG_ERROR("Target type '%s' does not support %s",
				target_type_name(target), __func__);
		goto done;
	}
	if (!target->running_alg) {
		LOG_ERROR("Target is not running an algorithm");
		goto done;
	}

	retval = target->type->wait_algorithm(target,
			num_mem_params, mem_params,
			num_reg_params, reg_params,
			exit_point, timeout_ms, arch_info);
	if (retval != ERROR_TARGET_TIMEOUT)
		target->running_alg = false;

done:
	return retval;
}

/**
 * Streams data to a circular buffer on target intended for consumption by code
 * running asynchronously on target.
 *
 * This is intended for applications where target-specific native code runs
 * on the target, receives data from the circular buffer, does something with
 * it (most likely writing it to a flash memory), and advances the circular
 * buffer pointer.
 *
 * This assumes that the helper algorithm has already been loaded to the target,
 * but has not been started yet. Given memory and register parameters are passed
 * to the algorithm.
 *
 * The buffer is defined by (buffer_start, buffer_size) arguments and has the
 * following format:
 *
 *     [buffer_start + 0, buffer_start + 4):
 *         Write Pointer address (aka head). Written and updated by this
 *         routine when new data is written to the circular buffer.
 *     [buffer_start + 4, buffer_start + 8):
 *         Read Pointer address (aka tail). Updated by code running on the
 *         target after it consumes data.
 *     [buffer_start + 8, buffer_start + buffer_size):
 *         Circular buffer contents.
 *
 * See contrib/loaders/flash/stm32f1x.S for an example.
 *
 * @param target used to run the algorithm
 * @param buffer address on the host where data to be sent is located
 * @param count number of blocks to send
 * @param block_size size in bytes of each block
 * @param num_mem_params count of memory-based params to pass to algorithm
 * @param mem_params memory-based params to pass to algorithm
 * @param num_reg_params count of register-based params to pass to algorithm
 * @param reg_params memory-based params to pass to algorithm
 * @param buffer_start address on the target of the circular buffer structure
 * @param buffer_size size of the circular buffer structure
 * @param entry_point address on the target to execute to start the algorithm
 * @param exit_point address at which to set a breakpoint to catch the
 *     end of the algorithm; can be 0 if target triggers a breakpoint itself
 */

int target_run_flash_async_algorithm(struct target *target,
		const uint8_t *buffer, uint32_t count, int block_size,
		int num_mem_params, struct mem_param *mem_params,
		int num_reg_params, struct reg_param *reg_params,
		uint32_t buffer_start, uint32_t buffer_size,
		uint32_t entry_point, uint32_t exit_point, void *arch_info)
{
	int retval;
	int timeout = 0;

	const uint8_t *buffer_orig = buffer;

	/* Set up working area. First word is write pointer, second word is read pointer,
	 * rest is fifo data area. */
	uint32_t wp_addr = buffer_start;
	uint32_t rp_addr = buffer_start + 4;
	uint32_t fifo_start_addr = buffer_start + 8;
	uint32_t fifo_end_addr = buffer_start + buffer_size;

	uint32_t wp = fifo_start_addr;
	uint32_t rp = fifo_start_addr;

	/* validate block_size is 2^n */
	assert(!block_size || !(block_size & (block_size - 1)));

	retval = target_write_u32(target, wp_addr, wp);
	if (retval != ERROR_OK)
		return retval;
	retval = target_write_u32(target, rp_addr, rp);
	if (retval != ERROR_OK)
		return retval;

	/* Start up algorithm on target and let it idle while writing the first chunk */
	retval = target_start_algorithm(target, num_mem_params, mem_params,
			num_reg_params, reg_params,
			entry_point,
			exit_point,
			arch_info);

	if (retval != ERROR_OK) {
		LOG_ERROR("error starting target flash write algorithm");
		return retval;
	}

	while (count > 0) {

		retval = target_read_u32(target, rp_addr, &rp);
		if (retval != ERROR_OK) {
			LOG_ERROR("failed to get read pointer");
			break;
		}

		LOG_DEBUG("offs 0x%zx count 0x%" PRIx32 " wp 0x%" PRIx32 " rp 0x%" PRIx32,
			(size_t) (buffer - buffer_orig), count, wp, rp);

		if (rp == 0) {
			LOG_ERROR("flash write algorithm aborted by target");
			retval = ERROR_FLASH_OPERATION_FAILED;
			break;
		}

		if (((rp - fifo_start_addr) & (block_size - 1)) || rp < fifo_start_addr || rp >= fifo_end_addr) {
			LOG_ERROR("corrupted fifo read pointer 0x%" PRIx32" 0x%" PRIx32" 0x%" PRIx32, rp, fifo_start_addr, fifo_end_addr);
			break;
		}

		/* Count the number of bytes available in the fifo without
		 * crossing the wrap around. Make sure to not fill it completely,
		 * because that would make wp == rp and that's the empty condition. */
		uint32_t thisrun_bytes;
		if (rp > wp)
			thisrun_bytes = rp - wp - block_size;
		else if (rp > fifo_start_addr)
			thisrun_bytes = fifo_end_addr - wp;
		else
			thisrun_bytes = fifo_end_addr - wp - block_size;

		if (thisrun_bytes == 0) {
			/* Throttle polling a bit if transfer is (much) faster than flash
			 * programming. The exact delay shouldn't matter as long as it's
			 * less than buffer size / flash speed. This is very unlikely to
			 * run when using high latency connections such as USB. */
			alive_sleep(10);

			/* to stop an infinite loop on some targets check and increment a timeout
			 * this issue was observed on a stellaris using the new ICDI interface */
			if (timeout++ >= 500) {
				LOG_ERROR("timeout waiting for algorithm, a target reset is recommended");
				return ERROR_FLASH_OPERATION_FAILED;
			}
			continue;
		}

		/* reset our timeout */
		timeout = 0;

		/* Limit to the amount of data we actually want to write */
		if (thisrun_bytes > count * block_size)
			thisrun_bytes = count * block_size;

		/* Write data to fifo */
		retval = target_write_buffer(target, wp, thisrun_bytes, buffer);
		if (retval != ERROR_OK)
			break;

		/* Update counters and wrap write pointer */
		buffer += thisrun_bytes;
		count -= thisrun_bytes / block_size;
		wp += thisrun_bytes;
		if (wp >= fifo_end_addr)
			wp = fifo_start_addr;

		/* Store updated write pointer to target */
		retval = target_write_u32(target, wp_addr, wp);
		if (retval != ERROR_OK)
			break;

		/* Avoid GDB timeouts */
		keep_alive();
	}

	if (retval != ERROR_OK) {
		/* abort flash write algorithm on target */
		target_write_u32(target, wp_addr, 0);
	}

	int retval2 = target_wait_algorithm(target, num_mem_params, mem_params,
			num_reg_params, reg_params,
			exit_point,
			10000,
			arch_info);

	if (retval2 != ERROR_OK) {
		LOG_ERROR("error waiting for target flash write algorithm");
		retval = retval2;
	}

	if (retval == ERROR_OK) {
		/* check if algorithm set rp = 0 after fifo writer loop finished */
		retval = target_read_u32(target, rp_addr, &rp);
		if (retval == ERROR_OK && rp == 0) {
			LOG_ERROR("flash write algorithm aborted by target");
			retval = ERROR_FLASH_OPERATION_FAILED;
		}
	}

	return retval;
}

int target_read_memory(struct target *target,
		target_addr_t address, uint32_t size, uint32_t count, uint8_t *buffer)
{
	if (!target_was_examined(target)) {
		LOG_ERROR("Target not examined yet");
		return ERROR_FAIL;
	}
	if (!target->type->read_memory) {
		LOG_ERROR("Target %s doesn't support read_memory", target_name(target));
		return ERROR_FAIL;
	}
	return target->type->read_memory(target, address, size, count, buffer);
}

int target_read_phys_memory(struct target *target,
		target_addr_t address, uint32_t size, uint32_t count, uint8_t *buffer)
{
	if (!target_was_examined(target)) {
		LOG_ERROR("Target not examined yet");
		return ERROR_FAIL;
	}
	if (!target->type->read_phys_memory) {
		LOG_ERROR("Target %s doesn't support read_phys_memory", target_name(target));
		return ERROR_FAIL;
	}
	return target->type->read_phys_memory(target, address, size, count, buffer);
}

int target_write_memory(struct target *target,
		target_addr_t address, uint32_t size, uint32_t count, const uint8_t *buffer)
{
	if (!target_was_examined(target)) {
		LOG_ERROR("Target not examined yet");
		return ERROR_FAIL;
	}
	if (!target->type->write_memory) {
		LOG_ERROR("Target %s doesn't support write_memory", target_name(target));
		return ERROR_FAIL;
	}
	return target->type->write_memory(target, address, size, count, buffer);
}

int target_write_phys_memory(struct target *target,
		target_addr_t address, uint32_t size, uint32_t count, const uint8_t *buffer)
{
	if (!target_was_examined(target)) {
		LOG_ERROR("Target not examined yet");
		return ERROR_FAIL;
	}
	if (!target->type->write_phys_memory) {
		LOG_ERROR("Target %s doesn't support write_phys_memory", target_name(target));
		return ERROR_FAIL;
	}
	return target->type->write_phys_memory(target, address, size, count, buffer);
}

int target_add_breakpoint(struct target *target,
		struct breakpoint *breakpoint)
{
	if ((target->state != TARGET_HALTED) && (breakpoint->type != BKPT_HARD)) {
		LOG_WARNING("target %s is not halted (add breakpoint)", target_name(target));
		return ERROR_TARGET_NOT_HALTED;
	}
	return target->type->add_breakpoint(target, breakpoint);
}

int target_add_context_breakpoint(struct target *target,
		struct breakpoint *breakpoint)
{
	if (target->state != TARGET_HALTED) {
		LOG_WARNING("target %s is not halted (add context breakpoint)", target_name(target));
		return ERROR_TARGET_NOT_HALTED;
	}
	return target->type->add_context_breakpoint(target, breakpoint);
}

int target_add_hybrid_breakpoint(struct target *target,
		struct breakpoint *breakpoint)
{
	if (target->state != TARGET_HALTED) {
		LOG_WARNING("target %s is not halted (add hybrid breakpoint)", target_name(target));
		return ERROR_TARGET_NOT_HALTED;
	}
	return target->type->add_hybrid_breakpoint(target, breakpoint);
}

int target_remove_breakpoint(struct target *target,
		struct breakpoint *breakpoint)
{
	return target->type->remove_breakpoint(target, breakpoint);
}

int target_add_watchpoint(struct target *target,
		struct watchpoint *watchpoint)
{
	if (target->state != TARGET_HALTED) {
		LOG_WARNING("target %s is not halted (add watchpoint)", target_name(target));
		return ERROR_TARGET_NOT_HALTED;
	}
	return target->type->add_watchpoint(target, watchpoint);
}
int target_remove_watchpoint(struct target *target,
		struct watchpoint *watchpoint)
{
	return target->type->remove_watchpoint(target, watchpoint);
}
int target_hit_watchpoint(struct target *target,
		struct watchpoint **hit_watchpoint)
{
	if (target->state != TARGET_HALTED) {
		LOG_WARNING("target %s is not halted (hit watchpoint)", target->cmd_name);
		return ERROR_TARGET_NOT_HALTED;
	}

	if (target->type->hit_watchpoint == NULL) {
		/* For backward compatible, if hit_watchpoint is not implemented,
		 * return ERROR_FAIL such that gdb_server will not take the nonsense
		 * information. */
		return ERROR_FAIL;
	}

	return target->type->hit_watchpoint(target, hit_watchpoint);
}

const char *target_get_gdb_arch(struct target *target)
{
	if (target->type->get_gdb_arch == NULL)
		return NULL;
	return target->type->get_gdb_arch(target);
}

int target_get_gdb_reg_list(struct target *target,
		struct reg **reg_list[], int *reg_list_size,
		enum target_register_class reg_class)
{
	int result = target->type->get_gdb_reg_list(target, reg_list,
			reg_list_size, reg_class);
	if (result != ERROR_OK) {
		*reg_list = NULL;
		*reg_list_size = 0;
	}
	return result;
}

int target_get_gdb_reg_list_noread(struct target *target,
		struct reg **reg_list[], int *reg_list_size,
		enum target_register_class reg_class)
{
	if (target->type->get_gdb_reg_list_noread &&
			target->type->get_gdb_reg_list_noread(target, reg_list,
				reg_list_size, reg_class) == ERROR_OK)
		return ERROR_OK;
	return target_get_gdb_reg_list(target, reg_list, reg_list_size, reg_class);
}

bool target_supports_gdb_connection(struct target *target)
{
	/*
	 * based on current code, we can simply exclude all the targets that
	 * don't provide get_gdb_reg_list; this could change with new targets.
	 */
	return !!target->type->get_gdb_reg_list;
}

<<<<<<< HEAD
bool target_supports_gdb_connection(struct target *target)
{
	/*
	 * based on current code, we can simply exclude all the targets that
	 * don't provide get_gdb_reg_list; this could change with new targets.
	 */
	return !!target->type->get_gdb_reg_list;
}

=======
>>>>>>> 9de7d9c8
int target_step(struct target *target,
		int current, target_addr_t address, int handle_breakpoints)
{
	return target->type->step(target, current, address, handle_breakpoints);
}

int target_get_gdb_fileio_info(struct target *target, struct gdb_fileio_info *fileio_info)
{
	if (target->state != TARGET_HALTED) {
		LOG_WARNING("target %s is not halted (gdb fileio)", target->cmd_name);
		return ERROR_TARGET_NOT_HALTED;
	}
	return target->type->get_gdb_fileio_info(target, fileio_info);
}

int target_gdb_fileio_end(struct target *target, int retcode, int fileio_errno, bool ctrl_c)
{
	if (target->state != TARGET_HALTED) {
		LOG_WARNING("target %s is not halted (gdb fileio end)", target->cmd_name);
		return ERROR_TARGET_NOT_HALTED;
	}
	return target->type->gdb_fileio_end(target, retcode, fileio_errno, ctrl_c);
}

target_addr_t target_address_max(struct target *target)
{
	unsigned bits = target_address_bits(target);
	if (sizeof(target_addr_t) * 8 == bits)
		return (target_addr_t) -1;
	else
		return (((target_addr_t) 1) << bits) - 1;
}

unsigned target_address_bits(struct target *target)
{
	if (target->type->address_bits)
		return target->type->address_bits(target);
	return 32;
}

int target_profiling(struct target *target, uint32_t *samples,
			uint32_t max_num_samples, uint32_t *num_samples, uint32_t seconds)
{
	if (target->state != TARGET_HALTED) {
		LOG_WARNING("target %s is not halted (profiling)", target->cmd_name);
		return ERROR_TARGET_NOT_HALTED;
	}
	return target->type->profiling(target, samples, max_num_samples,
			num_samples, seconds);
}

/**
 * Reset the @c examined flag for the given target.
 * Pure paranoia -- targets are zeroed on allocation.
 */
static void target_reset_examined(struct target *target)
{
	target->examined = false;
}

static int handle_target(void *priv);

static int target_init_one(struct command_context *cmd_ctx,
		struct target *target)
{
	target_reset_examined(target);

	struct target_type *type = target->type;
	if (type->examine == NULL)
		type->examine = default_examine;

	if (type->check_reset == NULL)
		type->check_reset = default_check_reset;

	assert(type->init_target != NULL);

	int retval = type->init_target(cmd_ctx, target);
	if (ERROR_OK != retval) {
		LOG_ERROR("target '%s' init failed", target_name(target));
		return retval;
	}

	/* Sanity-check MMU support ... stub in what we must, to help
	 * implement it in stages, but warn if we need to do so.
	 */
	if (type->mmu) {
		if (type->virt2phys == NULL) {
			LOG_ERROR("type '%s' is missing virt2phys", type->name);
			type->virt2phys = identity_virt2phys;
		}
	} else {
		/* Make sure no-MMU targets all behave the same:  make no
		 * distinction between physical and virtual addresses, and
		 * ensure that virt2phys() is always an identity mapping.
		 */
		if (type->write_phys_memory || type->read_phys_memory || type->virt2phys)
			LOG_WARNING("type '%s' has bad MMU hooks", type->name);

		type->mmu = no_mmu;
		type->write_phys_memory = type->write_memory;
		type->read_phys_memory = type->read_memory;
		type->virt2phys = identity_virt2phys;
	}

	if (target->type->read_buffer == NULL)
		target->type->read_buffer = target_read_buffer_default;

	if (target->type->write_buffer == NULL)
		target->type->write_buffer = target_write_buffer_default;

	if (target->type->get_gdb_fileio_info == NULL)
		target->type->get_gdb_fileio_info = target_get_gdb_fileio_info_default;

	if (target->type->gdb_fileio_end == NULL)
		target->type->gdb_fileio_end = target_gdb_fileio_end_default;

	if (target->type->profiling == NULL)
		target->type->profiling = target_profiling_default;

	if (target->type->get_active_core == NULL)
		target->type->get_active_core = target_get_active_core_default;

	if (target->type->set_active_core == NULL)
		target->type->set_active_core = target_set_active_core_default;

	return ERROR_OK;
}

static int target_init(struct command_context *cmd_ctx)
{
	struct target *target;
	int retval;

	for (target = all_targets; target; target = target->next) {
		retval = target_init_one(cmd_ctx, target);
		if (ERROR_OK != retval)
			return retval;
	}

	if (!all_targets)
		return ERROR_OK;

	retval = target_register_user_commands(cmd_ctx);
	if (ERROR_OK != retval)
		return retval;

	retval = target_register_timer_callback(&handle_target,
			polling_interval, TARGET_TIMER_TYPE_PERIODIC, cmd_ctx->interp);
	if (ERROR_OK != retval)
		return retval;

	return ERROR_OK;
}

COMMAND_HANDLER(handle_target_init_command)
{
	int retval;

	if (CMD_ARGC != 0)
		return ERROR_COMMAND_SYNTAX_ERROR;

	static bool target_initialized;
	if (target_initialized) {
		LOG_INFO("'target init' has already been called");
		return ERROR_OK;
	}
	target_initialized = true;

	retval = command_run_line(CMD_CTX, "init_targets");
	if (ERROR_OK != retval)
		return retval;

	retval = command_run_line(CMD_CTX, "init_target_events");
	if (ERROR_OK != retval)
		return retval;

	retval = command_run_line(CMD_CTX, "init_board");
	if (ERROR_OK != retval)
		return retval;

	LOG_DEBUG("Initializing targets...");
	return target_init(CMD_CTX);
}

int target_register_event_callback(int (*callback)(struct target *target,
		enum target_event event, void *priv), void *priv)
{
	struct target_event_callback **callbacks_p = &target_event_callbacks;

	if (callback == NULL)
		return ERROR_COMMAND_SYNTAX_ERROR;

	if (*callbacks_p) {
		while ((*callbacks_p)->next)
			callbacks_p = &((*callbacks_p)->next);
		callbacks_p = &((*callbacks_p)->next);
	}

	(*callbacks_p) = malloc(sizeof(struct target_event_callback));
	(*callbacks_p)->callback = callback;
	(*callbacks_p)->priv = priv;
	(*callbacks_p)->next = NULL;

	return ERROR_OK;
}

int target_register_reset_callback(int (*callback)(struct target *target,
		enum target_reset_mode reset_mode, void *priv), void *priv)
{
	struct target_reset_callback *entry;

	if (callback == NULL)
		return ERROR_COMMAND_SYNTAX_ERROR;

	entry = malloc(sizeof(struct target_reset_callback));
	if (entry == NULL) {
		LOG_ERROR("error allocating buffer for reset callback entry");
		return ERROR_COMMAND_SYNTAX_ERROR;
	}

	entry->callback = callback;
	entry->priv = priv;
	list_add(&entry->list, &target_reset_callback_list);


	return ERROR_OK;
}

int target_register_trace_callback(int (*callback)(struct target *target,
		size_t len, uint8_t *data, void *priv), void *priv)
{
	struct target_trace_callback *entry;

	if (callback == NULL)
		return ERROR_COMMAND_SYNTAX_ERROR;

	entry = malloc(sizeof(struct target_trace_callback));
	if (entry == NULL) {
		LOG_ERROR("error allocating buffer for trace callback entry");
		return ERROR_COMMAND_SYNTAX_ERROR;
	}

	entry->callback = callback;
	entry->priv = priv;
	list_add(&entry->list, &target_trace_callback_list);


	return ERROR_OK;
}

int target_register_timer_callback(int (*callback)(void *priv),
		unsigned int time_ms, enum target_timer_type type, void *priv)
{
	struct target_timer_callback **callbacks_p = &target_timer_callbacks;

	if (callback == NULL)
		return ERROR_COMMAND_SYNTAX_ERROR;

	if (*callbacks_p) {
		while ((*callbacks_p)->next)
			callbacks_p = &((*callbacks_p)->next);
		callbacks_p = &((*callbacks_p)->next);
	}

	(*callbacks_p) = malloc(sizeof(struct target_timer_callback));
	(*callbacks_p)->callback = callback;
	(*callbacks_p)->type = type;
	(*callbacks_p)->time_ms = time_ms;
	(*callbacks_p)->removed = false;

	gettimeofday(&(*callbacks_p)->when, NULL);
	timeval_add_time(&(*callbacks_p)->when, 0, time_ms * 1000);

	(*callbacks_p)->priv = priv;
	(*callbacks_p)->next = NULL;

	return ERROR_OK;
}

int target_register_exit_callback(int (*callback)(struct target *target, void *priv), void *priv)
{
	struct target_exit_callback *entry;

	if (callback == NULL)
		return ERROR_COMMAND_SYNTAX_ERROR;

	entry = malloc(sizeof(struct target_exit_callback));
	if (entry == NULL) {
		LOG_ERROR("error allocating buffer for exit callback entry");
		return ERROR_COMMAND_SYNTAX_ERROR;
	}

	entry->callback = callback;
	entry->priv = priv;
	list_add(&entry->list, &target_exit_callback_list);


	return ERROR_OK;
}

int target_unregister_event_callback(int (*callback)(struct target *target,
		enum target_event event, void *priv), void *priv)
{
	struct target_event_callback **p = &target_event_callbacks;
	struct target_event_callback *c = target_event_callbacks;

	if (callback == NULL)
		return ERROR_COMMAND_SYNTAX_ERROR;

	while (c) {
		struct target_event_callback *next = c->next;
		if ((c->callback == callback) && (c->priv == priv)) {
			*p = next;
			free(c);
			return ERROR_OK;
		} else
			p = &(c->next);
		c = next;
	}

	return ERROR_OK;
}

int target_unregister_reset_callback(int (*callback)(struct target *target,
		enum target_reset_mode reset_mode, void *priv), void *priv)
{
	struct target_reset_callback *entry;

	if (callback == NULL)
		return ERROR_COMMAND_SYNTAX_ERROR;

	list_for_each_entry(entry, &target_reset_callback_list, list) {
		if (entry->callback == callback && entry->priv == priv) {
			list_del(&entry->list);
			free(entry);
			break;
		}
	}

	return ERROR_OK;
}

int target_unregister_trace_callback(int (*callback)(struct target *target,
		size_t len, uint8_t *data, void *priv), void *priv)
{
	struct target_trace_callback *entry;

	if (callback == NULL)
		return ERROR_COMMAND_SYNTAX_ERROR;

	list_for_each_entry(entry, &target_trace_callback_list, list) {
		if (entry->callback == callback && entry->priv == priv) {
			list_del(&entry->list);
			free(entry);
			break;
		}
	}

	return ERROR_OK;
}

int target_unregister_timer_callback(int (*callback)(void *priv), void *priv)
{
	if (callback == NULL)
		return ERROR_COMMAND_SYNTAX_ERROR;

	for (struct target_timer_callback *c = target_timer_callbacks;
	     c; c = c->next) {
		if ((c->callback == callback) && (c->priv == priv)) {
			c->removed = true;
			return ERROR_OK;
		}
	}

	return ERROR_FAIL;
}

int target_call_event_callbacks(struct target *target, enum target_event event)
{
	struct target_event_callback *callback = target_event_callbacks;
	struct target_event_callback *next_callback;

	if (event == TARGET_EVENT_HALTED) {
		/* execute early halted first */
		target_call_event_callbacks(target, TARGET_EVENT_GDB_HALT);
	}

	LOG_DEBUG("target event %i (%s) for core %s", event,
			Jim_Nvp_value2name_simple(nvp_target_event, event)->name,
			target_name(target));

	target_handle_event(target, event);

	while (callback) {
		next_callback = callback->next;
		callback->callback(target, event, callback->priv);
		callback = next_callback;
	}

	return ERROR_OK;
}

int target_call_reset_callbacks(struct target *target, enum target_reset_mode reset_mode)
{
	struct target_reset_callback *callback;

	LOG_DEBUG("target reset %i (%s)", reset_mode,
			Jim_Nvp_value2name_simple(nvp_reset_modes, reset_mode)->name);

	list_for_each_entry(callback, &target_reset_callback_list, list)
		callback->callback(target, reset_mode, callback->priv);

	return ERROR_OK;
}

int target_call_trace_callbacks(struct target *target, size_t len, uint8_t *data)
{
	struct target_trace_callback *callback;

	list_for_each_entry(callback, &target_trace_callback_list, list)
		callback->callback(target, len, data, callback->priv);

	return ERROR_OK;
}

int target_call_exit_callbacks()
{
	struct target_exit_callback *callback;

	struct target *target;
	for (target = all_targets; target; target = target->next) {
		list_for_each_entry(callback, &target_exit_callback_list, list)
			callback->callback(target, callback->priv);
	}

	return ERROR_OK;
}

static int target_timer_callback_periodic_restart(
		struct target_timer_callback *cb, struct timeval *now)
{
	cb->when = *now;
	timeval_add_time(&cb->when, 0, cb->time_ms * 1000L);
	return ERROR_OK;
}

static int target_call_timer_callback(struct target_timer_callback *cb,
		struct timeval *now)
{
	cb->callback(cb->priv);

	if (cb->type == TARGET_TIMER_TYPE_PERIODIC)
		return target_timer_callback_periodic_restart(cb, now);

	return target_unregister_timer_callback(cb->callback, cb->priv);
}

static int target_call_timer_callbacks_check_time(int checktime)
{
	static bool callback_processing;

	/* Do not allow nesting */
	if (callback_processing)
		return ERROR_OK;

	callback_processing = true;

	keep_alive();

	struct timeval now;
	gettimeofday(&now, NULL);

	/* Store an address of the place containing a pointer to the
	 * next item; initially, that's a standalone "root of the
	 * list" variable. */
	struct target_timer_callback **callback = &target_timer_callbacks;
	while (*callback) {
		if ((*callback)->removed) {
			struct target_timer_callback *p = *callback;
			*callback = (*callback)->next;
			free(p);
			continue;
		}

		bool call_it = (*callback)->callback &&
<<<<<<< HEAD
			((!checktime && (*callback)->periodic) ||
=======
			((!checktime && (*callback)->type == TARGET_TIMER_TYPE_PERIODIC) ||
>>>>>>> 9de7d9c8
			 timeval_compare(&now, &(*callback)->when) >= 0);

		if (call_it)
			target_call_timer_callback(*callback, &now);

		callback = &(*callback)->next;
	}

	callback_processing = false;
	return ERROR_OK;
}

int target_call_timer_callbacks(void)
{
	return target_call_timer_callbacks_check_time(1);
}

/* invoke periodic callbacks immediately */
int target_call_timer_callbacks_now(void)
{
	return target_call_timer_callbacks_check_time(0);
}

/* Prints the working area layout for debug purposes */
static void print_wa_layout(struct working_area_config *wa_cfg)
{
	struct working_area *c = wa_cfg->areas;

	while (c) {
		LOG_DEBUG("%c%c " TARGET_ADDR_FMT "-" TARGET_ADDR_FMT " (%" PRIu32 " bytes)",
			c->backup ? 'b' : ' ', c->free ? ' ' : '*',
			c->address, c->address + c->size - 1, c->size);
		c = c->next;
	}
}

/* Reduce area to size bytes, create a new free area from the remaining bytes, if any. */
static void target_split_working_area(struct working_area *area, uint32_t size)
{
	assert(area->free); /* Shouldn't split an allocated area */
	assert(size <= area->size); /* Caller should guarantee this */

	/* Split only if not already the right size */
	if (size < area->size) {
		struct working_area *new_wa = malloc(sizeof(*new_wa));

		if (new_wa == NULL)
			return;

		new_wa->next = area->next;
		new_wa->size = area->size - size;
		new_wa->address = area->address + size;
		new_wa->backup = NULL;
		new_wa->user = NULL;
		new_wa->free = true;

		area->next = new_wa;
		area->size = size;

		/* If backup memory was allocated to this area, it has the wrong size
		 * now so free it and it will be reallocated if/when needed */
		if (area->backup) {
			free(area->backup);
			area->backup = NULL;
		}
	}
}

/* Merge all adjacent free areas into one */
static void target_merge_working_areas(struct working_area_config *wa_cfg)
{
	struct working_area *c = wa_cfg->areas;

	while (c && c->next) {
		assert(c->next->address == c->address + c->size); /* This is an invariant */

		/* Find two adjacent free areas */
		if (c->free && c->next->free) {
			/* Merge the last into the first */
			c->size += c->next->size;

			/* Remove the last */
			struct working_area *to_be_freed = c->next;
			c->next = c->next->next;
			if (to_be_freed->backup)
				free(to_be_freed->backup);
			free(to_be_freed);

			/* If backup memory was allocated to the remaining area, it's has
			 * the wrong size now */
			if (c->backup) {
				free(c->backup);
				c->backup = NULL;
			}
		} else {
			c = c->next;
		}
	}
}

static int alloc_working_area_try_do(struct target *target, struct working_area_config *wa_cfg, uint32_t size, struct working_area **area)
{
	/* Reevaluate working area address based on MMU state*/
	if (wa_cfg->areas == NULL) {
		int retval;
		int enabled;

		retval = target->type->mmu(target, &enabled);
		if (retval != ERROR_OK)
			return retval;

		if (!enabled) {
			if (wa_cfg->phys_spec) {
				LOG_DEBUG("MMU disabled, using physical "
<<<<<<< HEAD
					"address for working memory "TARGET_ADDR_FMT,
					wa_cfg->phys);
				wa_cfg->area = wa_cfg->phys;
=======
					"address for working memory " TARGET_ADDR_FMT,
					target->working_area_phys);
				target->working_area = target->working_area_phys;
>>>>>>> 9de7d9c8
			} else {
				LOG_ERROR("No working memory available. "
					"Specify -work-area-phys to target.");
				return ERROR_TARGET_RESOURCE_NOT_AVAILABLE;
			}
		} else {
			if (wa_cfg->virt_spec) {
				LOG_DEBUG("MMU enabled, using virtual "
<<<<<<< HEAD
					"address for working memory "TARGET_ADDR_FMT,
					wa_cfg->virt);
				wa_cfg->area = wa_cfg->virt;
=======
					"address for working memory " TARGET_ADDR_FMT,
					target->working_area_virt);
				target->working_area = target->working_area_virt;
>>>>>>> 9de7d9c8
			} else {
				LOG_ERROR("No working memory available. "
					"Specify -work-area-virt to target.");
				return ERROR_TARGET_RESOURCE_NOT_AVAILABLE;
			}
		}

		/* Set up initial working area on first call */
		struct working_area *new_wa = malloc(sizeof(*new_wa));
		if (new_wa) {
			new_wa->next = NULL;
			new_wa->size = wa_cfg->size & ~3UL; /* 4-byte align */
			new_wa->address = wa_cfg->area;
			new_wa->backup = NULL;
			new_wa->user = NULL;
			new_wa->free = true;
		}

		wa_cfg->areas = new_wa;
	}

	/* only allocate multiples of 4 byte */
	if (size % 4)
		size = (size + 3) & (~3UL);

	struct working_area *c = wa_cfg->areas;

	/* Find the first large enough working area */
	while (c) {
		if (c->free && c->size >= size)
			break;
		c = c->next;
	}

	if (c == NULL)
		return ERROR_TARGET_RESOURCE_NOT_AVAILABLE;

	/* Split the working area into the requested size */
	target_split_working_area(c, size);

	LOG_DEBUG("allocated new working area of %" PRIu32 " bytes at address " TARGET_ADDR_FMT,
			  size, c->address);

	if (wa_cfg->backup) {
		if (c->backup == NULL) {
			c->backup = malloc(c->size);
			if (c->backup == NULL)
				return ERROR_FAIL;
		}

		int retval = target_read_memory(target, c->address, 4, c->size / 4, c->backup);
		if (retval != ERROR_OK)
			return retval;
	}

	/* mark as used, and return the new (reused) area */
	c->free = false;
	*area = c;

	/* user pointer */
	c->user = area;

	print_wa_layout(wa_cfg);

	return ERROR_OK;
}

int target_alloc_working_area_try(struct target *target, uint32_t size, struct working_area **area)
{
	return alloc_working_area_try_do(target, &target->working_area_cfg, size, area);
}

int target_alloc_alt_working_area_try(struct target *target, uint32_t size, struct working_area **area)
{
	return alloc_working_area_try_do(target, &target->alt_working_area_cfg, size, area);
}

int target_alloc_working_area(struct target *target, uint32_t size, struct working_area **area)
{
	int retval;

	retval = target_alloc_working_area_try(target, size, area);
	if (retval == ERROR_TARGET_RESOURCE_NOT_AVAILABLE)
		LOG_WARNING("not enough working area available(requested %"PRIu32")", size);
	return retval;
}

int target_alloc_alt_working_area(struct target *target, uint32_t size, struct working_area **area)
{
	int retval;

	retval = target_alloc_alt_working_area_try(target, size, area);
	if (retval == ERROR_TARGET_RESOURCE_NOT_AVAILABLE)
		LOG_WARNING("not enough working area available(requested %"PRIu32")", size);
	return retval;
}

static int target_restore_working_area(struct target *target, struct working_area_config *wa_cfg, struct working_area *area)
{
	int retval = ERROR_OK;

	if (wa_cfg->backup && area->backup != NULL) {
		retval = target_write_memory(target, area->address, 4, area->size / 4, area->backup);
		if (retval != ERROR_OK)
			LOG_ERROR("failed to restore %" PRIu32 " bytes of working area at address " TARGET_ADDR_FMT,
					area->size, area->address);
	}

	return retval;
}

/* Restore the area's backup memory, if any, and return the area to the allocation pool */
static int target_free_working_area_restore(struct target *target, struct working_area_config *wa_cfg, struct working_area *area, int restore)
{
	int retval = ERROR_OK;

	if (area->free)
		return retval;

	if (restore) {
		retval = target_restore_working_area(target, wa_cfg, area);
		/* REVISIT: Perhaps the area should be freed even if restoring fails. */
		if (retval != ERROR_OK)
			return retval;
	}

	area->free = true;

	LOG_DEBUG("freed %" PRIu32 " bytes of working area at address " TARGET_ADDR_FMT,
			area->size, area->address);

	/* mark user pointer invalid */
	/* TODO: Is this really safe? It points to some previous caller's memory.
	 * How could we know that the area pointer is still in that place and not
	 * some other vital data? What's the purpose of this, anyway? */
	*area->user = NULL;
	area->user = NULL;

	target_merge_working_areas(wa_cfg);

	print_wa_layout(wa_cfg);

	return retval;
}

int target_free_working_area(struct target *target, struct working_area *area)
{
	return target_free_working_area_restore(target, &target->working_area_cfg, area, 1);
}

<<<<<<< HEAD
int target_free_alt_working_area(struct target *target, struct working_area *area)
{
	return target_free_working_area_restore(target, &target->alt_working_area_cfg, area, 1);
}

=======
>>>>>>> 9de7d9c8
/* free resources and restore memory, if restoring memory fails,
 * free up resources anyway
 */
static void target_free_all_working_areas_restore(struct target *target, struct working_area_config *wa_cfg, int restore)
{
	struct working_area *c = wa_cfg->areas;

	LOG_DEBUG("freeing all working areas");

	/* Loop through all areas, restoring the allocated ones and marking them as free */
	while (c) {
		if (!c->free) {
			if (restore)
				target_restore_working_area(target, wa_cfg, c);
			c->free = true;
			*c->user = NULL; /* Same as above */
			c->user = NULL;
		}
		c = c->next;
	}

	/* Run a merge pass to combine all areas into one */
	target_merge_working_areas(wa_cfg);

	print_wa_layout(wa_cfg);
}

static void target_free_all_working_areas_do(struct target *target, struct working_area_config *wa_cfg)
{
	target_free_all_working_areas_restore(target, wa_cfg, 1);
	/* Now we have none or only one working area marked as free */
	if (wa_cfg->areas) {
		/* Free the last one to allow on-the-fly moving and resizing */
		free(wa_cfg->areas->backup);
		free(wa_cfg->areas);
		wa_cfg->areas = NULL;
	}
}

void target_free_all_working_areas(struct target *target)
{
<<<<<<< HEAD
	target_free_all_working_areas_do(target, &target->working_area_cfg);
}

void target_free_all_alt_working_areas(struct target *target)
{
	target_free_all_working_areas_do(target, &target->alt_working_area_cfg);
=======
	target_free_all_working_areas_restore(target, 1);

	/* Now we have none or only one working area marked as free */
	if (target->working_areas) {
		/* Free the last one to allow on-the-fly moving and resizing */
		free(target->working_areas->backup);
		free(target->working_areas);
		target->working_areas = NULL;
	}
>>>>>>> 9de7d9c8
}

/* Find the largest number of bytes that can be allocated */
static uint32_t get_working_area_avail_do(struct target *target, struct working_area_config *wa_cfg)
{
	struct working_area *c = wa_cfg->areas;
	uint32_t max_size = 0;

	if (c == NULL)
		return wa_cfg->size;

	while (c) {
		if (c->free && max_size < c->size)
			max_size = c->size;

		c = c->next;
	}

	return max_size;
}

<<<<<<< HEAD
uint32_t target_get_working_area_avail(struct target *target)
{
	return get_working_area_avail_do(target, &target->working_area_cfg);
}

uint32_t target_get_alt_working_area_avail(struct target *target)
{
	return get_working_area_avail_do(target, &target->alt_working_area_cfg);
}

=======
>>>>>>> 9de7d9c8
static void target_destroy(struct target *target)
{
	if (target->type->deinit_target)
		target->type->deinit_target(target);

	if (target->semihosting)
		free(target->semihosting);

	jtag_unregister_event_callback(jtag_enable_callback, target);

	struct target_event_action *teap = target->event_action;
	while (teap) {
		struct target_event_action *next = teap->next;
		Jim_DecrRefCount(teap->interp, teap->body);
		free(teap);
		teap = next;
	}

	target_free_all_working_areas(target);

	/* release the targets SMP list */
	if (target->smp) {
		struct target_list *head = target->head;
		while (head != NULL) {
			struct target_list *pos = head->next;
			head->target->smp = 0;
			free(head);
			head = pos;
		}
		target->smp = 0;
	}

	free(target->gdb_port_override);
	free(target->type);
	free(target->trace_info);
	free(target->fileio_info);
	free(target->cmd_name);
	free(target);
}

void target_quit(void)
{
<<<<<<< HEAD
	target_call_exit_callbacks();

=======
>>>>>>> 9de7d9c8
	struct target_event_callback *pe = target_event_callbacks;
	while (pe) {
		struct target_event_callback *t = pe->next;
		free(pe);
		pe = t;
	}
	target_event_callbacks = NULL;

	struct target_timer_callback *pt = target_timer_callbacks;
	while (pt) {
		struct target_timer_callback *t = pt->next;
		free(pt);
		pt = t;
	}
	target_timer_callbacks = NULL;

	for (struct target *target = all_targets; target;) {
		struct target *tmp;

		tmp = target->next;
		target_destroy(target);
		target = tmp;
	}

	all_targets = NULL;
}

int target_arch_state(struct target *target)
{
	int retval;
	if (target == NULL) {
		LOG_WARNING("No target has been configured");
		return ERROR_OK;
	}

	if (target->state != TARGET_HALTED)
		return ERROR_OK;

	retval = target->type->arch_state(target);
	return retval;
}

static int target_get_gdb_fileio_info_default(struct target *target,
		struct gdb_fileio_info *fileio_info)
{
	/* If target does not support semi-hosting function, target
	   has no need to provide .get_gdb_fileio_info callback.
	   It just return ERROR_FAIL and gdb_server will return "Txx"
	   as target halted every time.  */
	return ERROR_FAIL;
}

static size_t target_get_active_core_default(struct target *target)
{
	/* If target has only one core.  */
	return 0;
}

static void target_set_active_core_default(struct target *target, size_t core)
{

}


static int target_gdb_fileio_end_default(struct target *target,
		int retcode, int fileio_errno, bool ctrl_c)
{
	return ERROR_OK;
}

static int target_profiling_default(struct target *target, uint32_t *samples,
		uint32_t max_num_samples, uint32_t *num_samples, uint32_t seconds)
{
	struct timeval timeout, now;

	gettimeofday(&timeout, NULL);
	timeval_add_time(&timeout, seconds, 0);

	LOG_INFO("Starting profiling. Halting and resuming the"
			" target as often as we can...");

	uint32_t sample_count = 0;
	/* hopefully it is safe to cache! We want to stop/restart as quickly as possible. */
	struct reg *reg = register_get_by_name(target->reg_cache, "pc", 1);

	int retval = ERROR_OK;
	for (;;) {
		target_poll(target);
		if (target->state == TARGET_HALTED) {
			uint32_t t = buf_get_u32(reg->value, 0, 32);
			samples[sample_count++] = t;
			/* current pc, addr = 0, do not handle breakpoints, not debugging */
			retval = target_resume(target, 1, 0, 0, 0);
			target_poll(target);
			alive_sleep(10); /* sleep 10ms, i.e. <100 samples/second. */
		} else if (target->state == TARGET_RUNNING) {
			/* We want to quickly sample the PC. */
			retval = target_halt(target);
		} else {
			LOG_INFO("Target not halted or running");
			retval = ERROR_OK;
			break;
		}

		if (retval != ERROR_OK)
			break;

		gettimeofday(&now, NULL);
		if ((sample_count >= max_num_samples) || timeval_compare(&now, &timeout) >= 0) {
			LOG_INFO("Profiling completed. %" PRIu32 " samples.", sample_count);
			break;
		}
	}

	*num_samples = sample_count;
	return retval;
}

/* Single aligned words are guaranteed to use 16 or 32 bit access
 * mode respectively, otherwise data is handled as quickly as
 * possible
 */
int target_write_buffer(struct target *target, target_addr_t address, uint32_t size, const uint8_t *buffer)
{
	LOG_DEBUG("writing buffer of %" PRIi32 " byte at " TARGET_ADDR_FMT,
			  size, address);

	if (!target_was_examined(target)) {
		LOG_ERROR("Target not examined yet");
		return ERROR_FAIL;
	}

	if (size == 0)
		return ERROR_OK;

	if ((address + size - 1) < address) {
		/* GDB can request this when e.g. PC is 0xfffffffc */
		LOG_ERROR("address + size wrapped (" TARGET_ADDR_FMT ", 0x%08" PRIx32 ")",
				  address,
				  size);
		return ERROR_FAIL;
	}

	return target->type->write_buffer(target, address, size, buffer);
}

static int target_write_buffer_default(struct target *target,
	target_addr_t address, uint32_t count, const uint8_t *buffer)
{
	uint32_t size;

	/* Align up to maximum 4 bytes. The loop condition makes sure the next pass
	 * will have something to do with the size we leave to it. */
	for (size = 1; size < 4 && count >= size * 2 + (address & size); size *= 2) {
		if (address & size) {
			int retval = target_write_memory(target, address, size, 1, buffer);
			if (retval != ERROR_OK)
				return retval;
			address += size;
			count -= size;
			buffer += size;
		}
	}

	/* Write the data with as large access size as possible. */
	for (; size > 0; size /= 2) {
		uint32_t aligned = count - count % size;
		if (aligned > 0) {
			int retval = target_write_memory(target, address, size, aligned / size, buffer);
			if (retval != ERROR_OK)
				return retval;
			address += aligned;
			count -= aligned;
			buffer += aligned;
		}
	}

	return ERROR_OK;
}

/* Single aligned words are guaranteed to use 16 or 32 bit access
 * mode respectively, otherwise data is handled as quickly as
 * possible
 */
int target_read_buffer(struct target *target, target_addr_t address, uint32_t size, uint8_t *buffer)
{
	LOG_DEBUG("reading buffer of %" PRIi32 " byte at " TARGET_ADDR_FMT,
			  size, address);

	if (!target_was_examined(target)) {
		LOG_ERROR("Target not examined yet");
		return ERROR_FAIL;
	}

	if (size == 0)
		return ERROR_OK;

	if ((address + size - 1) < address) {
		/* GDB can request this when e.g. PC is 0xfffffffc */
		LOG_ERROR("address + size wrapped (" TARGET_ADDR_FMT ", 0x%08" PRIx32 ")",
				  address,
				  size);
		return ERROR_FAIL;
	}

	return target->type->read_buffer(target, address, size, buffer);
}

static int target_read_buffer_default(struct target *target, target_addr_t address, uint32_t count, uint8_t *buffer)
{
	uint32_t size;

	/* Align up to maximum 4 bytes. The loop condition makes sure the next pass
	 * will have something to do with the size we leave to it. */
	for (size = 1; size < 4 && count >= size * 2 + (address & size); size *= 2) {
		if (address & size) {
			int retval = target_read_memory(target, address, size, 1, buffer);
			if (retval != ERROR_OK)
				return retval;
			address += size;
			count -= size;
			buffer += size;
		}
	}

	/* Read the data with as large access size as possible. */
	for (; size > 0; size /= 2) {
		uint32_t aligned = count - count % size;
		if (aligned > 0) {
			int retval = target_read_memory(target, address, size, aligned / size, buffer);
			if (retval != ERROR_OK)
				return retval;
			address += aligned;
			count -= aligned;
			buffer += aligned;
		}
	}

	return ERROR_OK;
}

int target_checksum_memory(struct target *target, target_addr_t address, uint32_t size, uint32_t* crc)
{
	uint8_t *buffer;
	int retval;
	uint32_t i;
	uint32_t checksum = 0;
	if (!target_was_examined(target)) {
		LOG_ERROR("Target not examined yet");
		return ERROR_FAIL;
	}

	retval = target->type->checksum_memory(target, address, size, &checksum);
	if (retval != ERROR_OK) {
		buffer = malloc(size);
		if (buffer == NULL) {
			LOG_ERROR("error allocating buffer for section (%" PRId32 " bytes)", size);
			return ERROR_COMMAND_SYNTAX_ERROR;
		}
		retval = target_read_buffer(target, address, size, buffer);
		if (retval != ERROR_OK) {
			free(buffer);
			return retval;
		}

		/* convert to target endianness */
		for (i = 0; i < (size/sizeof(uint32_t)); i++) {
			uint32_t target_data;
			target_data = target_buffer_get_u32(target, &buffer[i*sizeof(uint32_t)]);
			target_buffer_set_u32(target, &buffer[i*sizeof(uint32_t)], target_data);
		}

		retval = image_calculate_checksum(buffer, size, &checksum);
		free(buffer);
	}

	*crc = checksum;

	return retval;
}

int target_blank_check_memory(struct target *target,
	struct target_memory_check_block *blocks, int num_blocks,
	uint8_t erased_value)
{
	if (!target_was_examined(target)) {
		LOG_ERROR("Target not examined yet");
		return ERROR_FAIL;
	}

	if (target->type->blank_check_memory == NULL)
		return ERROR_TARGET_RESOURCE_NOT_AVAILABLE;

	return target->type->blank_check_memory(target, blocks, num_blocks, erased_value);
}

int target_read_u64(struct target *target, target_addr_t address, uint64_t *value)
{
	uint8_t value_buf[8];
	if (!target_was_examined(target)) {
		LOG_ERROR("Target not examined yet");
		return ERROR_FAIL;
	}

	int retval = target_read_memory(target, address, 8, 1, value_buf);

	if (retval == ERROR_OK) {
		*value = target_buffer_get_u64(target, value_buf);
		LOG_DEBUG("address: " TARGET_ADDR_FMT ", value: 0x%16.16" PRIx64 "",
				  address,
				  *value);
	} else {
		*value = 0x0;
		LOG_DEBUG("address: " TARGET_ADDR_FMT " failed",
				  address);
	}

	return retval;
}

int target_read_u32(struct target *target, target_addr_t address, uint32_t *value)
{
	uint8_t value_buf[4];
	if (!target_was_examined(target)) {
		LOG_ERROR("Target not examined yet");
		return ERROR_FAIL;
	}

	int retval = target_read_memory(target, address, 4, 1, value_buf);

	if (retval == ERROR_OK) {
		*value = target_buffer_get_u32(target, value_buf);
		LOG_DEBUG("address: " TARGET_ADDR_FMT ", value: 0x%8.8" PRIx32 "",
				  address,
				  *value);
	} else {
		*value = 0x0;
		LOG_DEBUG("address: " TARGET_ADDR_FMT " failed",
				  address);
	}

	return retval;
}

int target_read_u16(struct target *target, target_addr_t address, uint16_t *value)
{
	uint8_t value_buf[2];
	if (!target_was_examined(target)) {
		LOG_ERROR("Target not examined yet");
		return ERROR_FAIL;
	}

	int retval = target_read_memory(target, address, 2, 1, value_buf);

	if (retval == ERROR_OK) {
		*value = target_buffer_get_u16(target, value_buf);
		LOG_DEBUG("address: " TARGET_ADDR_FMT ", value: 0x%4.4" PRIx16,
				  address,
				  *value);
	} else {
		*value = 0x0;
		LOG_DEBUG("address: " TARGET_ADDR_FMT " failed",
				  address);
	}

	return retval;
}

int target_read_u8(struct target *target, target_addr_t address, uint8_t *value)
{
	if (!target_was_examined(target)) {
		LOG_ERROR("Target not examined yet");
		return ERROR_FAIL;
	}

	int retval = target_read_memory(target, address, 1, 1, value);

	if (retval == ERROR_OK) {
		LOG_DEBUG("address: " TARGET_ADDR_FMT ", value: 0x%2.2" PRIx8,
				  address,
				  *value);
	} else {
		*value = 0x0;
		LOG_DEBUG("address: " TARGET_ADDR_FMT " failed",
				  address);
	}

	return retval;
}

int target_write_u64(struct target *target, target_addr_t address, uint64_t value)
{
	int retval;
	uint8_t value_buf[8];
	if (!target_was_examined(target)) {
		LOG_ERROR("Target not examined yet");
		return ERROR_FAIL;
	}

	LOG_DEBUG("address: " TARGET_ADDR_FMT ", value: 0x%16.16" PRIx64 "",
			  address,
			  value);

	target_buffer_set_u64(target, value_buf, value);
	retval = target_write_memory(target, address, 8, 1, value_buf);
	if (retval != ERROR_OK)
		LOG_DEBUG("failed: %i", retval);

	return retval;
}

int target_write_u32(struct target *target, target_addr_t address, uint32_t value)
{
	int retval;
	uint8_t value_buf[4];
	if (!target_was_examined(target)) {
		LOG_ERROR("Target not examined yet");
		return ERROR_FAIL;
	}

	LOG_DEBUG("address: " TARGET_ADDR_FMT ", value: 0x%8.8" PRIx32 "",
			  address,
			  value);

	target_buffer_set_u32(target, value_buf, value);
	retval = target_write_memory(target, address, 4, 1, value_buf);
	if (retval != ERROR_OK)
		LOG_DEBUG("failed: %i", retval);

	return retval;
}

int target_write_u16(struct target *target, target_addr_t address, uint16_t value)
{
	int retval;
	uint8_t value_buf[2];
	if (!target_was_examined(target)) {
		LOG_ERROR("Target not examined yet");
		return ERROR_FAIL;
	}

	LOG_DEBUG("address: " TARGET_ADDR_FMT ", value: 0x%8.8" PRIx16,
			  address,
			  value);

	target_buffer_set_u16(target, value_buf, value);
	retval = target_write_memory(target, address, 2, 1, value_buf);
	if (retval != ERROR_OK)
		LOG_DEBUG("failed: %i", retval);

	return retval;
}

int target_write_u8(struct target *target, target_addr_t address, uint8_t value)
{
	int retval;
	if (!target_was_examined(target)) {
		LOG_ERROR("Target not examined yet");
		return ERROR_FAIL;
	}

	LOG_DEBUG("address: " TARGET_ADDR_FMT ", value: 0x%2.2" PRIx8,
			  address, value);

	retval = target_write_memory(target, address, 1, 1, &value);
	if (retval != ERROR_OK)
		LOG_DEBUG("failed: %i", retval);

	return retval;
}

int target_write_phys_u64(struct target *target, target_addr_t address, uint64_t value)
{
	int retval;
	uint8_t value_buf[8];
	if (!target_was_examined(target)) {
		LOG_ERROR("Target not examined yet");
		return ERROR_FAIL;
	}

	LOG_DEBUG("address: " TARGET_ADDR_FMT ", value: 0x%16.16" PRIx64 "",
			  address,
			  value);

	target_buffer_set_u64(target, value_buf, value);
	retval = target_write_phys_memory(target, address, 8, 1, value_buf);
	if (retval != ERROR_OK)
		LOG_DEBUG("failed: %i", retval);

	return retval;
}

int target_write_phys_u32(struct target *target, target_addr_t address, uint32_t value)
{
	int retval;
	uint8_t value_buf[4];
	if (!target_was_examined(target)) {
		LOG_ERROR("Target not examined yet");
		return ERROR_FAIL;
	}

	LOG_DEBUG("address: " TARGET_ADDR_FMT ", value: 0x%8.8" PRIx32 "",
			  address,
			  value);

	target_buffer_set_u32(target, value_buf, value);
	retval = target_write_phys_memory(target, address, 4, 1, value_buf);
	if (retval != ERROR_OK)
		LOG_DEBUG("failed: %i", retval);

	return retval;
}

int target_write_phys_u16(struct target *target, target_addr_t address, uint16_t value)
{
	int retval;
	uint8_t value_buf[2];
	if (!target_was_examined(target)) {
		LOG_ERROR("Target not examined yet");
		return ERROR_FAIL;
	}

	LOG_DEBUG("address: " TARGET_ADDR_FMT ", value: 0x%8.8" PRIx16,
			  address,
			  value);

	target_buffer_set_u16(target, value_buf, value);
	retval = target_write_phys_memory(target, address, 2, 1, value_buf);
	if (retval != ERROR_OK)
		LOG_DEBUG("failed: %i", retval);

	return retval;
}

int target_write_phys_u8(struct target *target, target_addr_t address, uint8_t value)
{
	int retval;
	if (!target_was_examined(target)) {
		LOG_ERROR("Target not examined yet");
		return ERROR_FAIL;
	}

	LOG_DEBUG("address: " TARGET_ADDR_FMT ", value: 0x%2.2" PRIx8,
			  address, value);

	retval = target_write_phys_memory(target, address, 1, 1, &value);
	if (retval != ERROR_OK)
		LOG_DEBUG("failed: %i", retval);

	return retval;
}

<<<<<<< HEAD
static int find_target(struct command_context *cmd_ctx, const char *name)
=======
static int find_target(struct command_invocation *cmd, const char *name)
>>>>>>> 9de7d9c8
{
	struct target *target = get_target(name);
	if (target == NULL) {
		command_print(cmd, "Target: %s is unknown, try one of:\n", name);
		return ERROR_FAIL;
	}
	if (!target->tap->enabled) {
		command_print(cmd, "Target: TAP %s is disabled, "
			 "can't be the current target\n",
			 target->tap->dotted_name);
		return ERROR_FAIL;
	}

<<<<<<< HEAD
	cmd_ctx->current_target = target;
	if (cmd_ctx->current_target_override)
		cmd_ctx->current_target_override = target;
=======
	cmd->ctx->current_target = target;
	if (cmd->ctx->current_target_override)
		cmd->ctx->current_target_override = target;
>>>>>>> 9de7d9c8

	return ERROR_OK;
}


COMMAND_HANDLER(handle_targets_command)
{
	int retval = ERROR_OK;
	if (CMD_ARGC == 1) {
		retval = find_target(CMD, CMD_ARGV[0]);
		if (retval == ERROR_OK) {
			/* we're done! */
			return retval;
		}
	}

	struct target *target = all_targets;
	command_print(CMD, "    TargetName         Type       Endian TapName            State       ");
	command_print(CMD, "--  ------------------ ---------- ------ ------------------ ------------");
	while (target) {
		const char *state;
		char marker = ' ';

		if (target->tap->enabled)
			state = target_state_name(target);
		else
			state = "tap-disabled";

		if (CMD_CTX->current_target == target)
			marker = '*';

		/* keep columns lined up to match the headers above */
		command_print(CMD,
				"%2d%c %-18s %-10s %-6s %-18s %s",
				target->target_number,
				marker,
				target_name(target),
				target_type_name(target),
				Jim_Nvp_value2name_simple(nvp_target_endian,
					target->endianness)->name,
				target->tap->dotted_name,
				state);
		target = target->next;
	}

	return retval;
}

/* every 300ms we check for reset & powerdropout and issue a "reset halt" if so. */

static int powerDropout;
static int srstAsserted;

static int runPowerRestore;
static int runPowerDropout;
static int runSrstAsserted;
static int runSrstDeasserted;

static int sense_handler(void)
{
	static int prevSrstAsserted;
	static int prevPowerdropout;

	int retval = jtag_power_dropout(&powerDropout);
	if (retval != ERROR_OK)
		return retval;

	int powerRestored;
	powerRestored = prevPowerdropout && !powerDropout;
	if (powerRestored)
		runPowerRestore = 1;

	int64_t current = timeval_ms();
	static int64_t lastPower;
	bool waitMore = lastPower + 2000 > current;
	if (powerDropout && !waitMore) {
		runPowerDropout = 1;
		lastPower = current;
	}

	retval = jtag_srst_asserted(&srstAsserted);
	if (retval != ERROR_OK)
		return retval;

	int srstDeasserted;
	srstDeasserted = prevSrstAsserted && !srstAsserted;

	static int64_t lastSrst;
	waitMore = lastSrst + 2000 > current;
	if (srstDeasserted && !waitMore) {
		runSrstDeasserted = 1;
		lastSrst = current;
	}

	if (!prevSrstAsserted && srstAsserted)
		runSrstAsserted = 1;

	prevSrstAsserted = srstAsserted;
	prevPowerdropout = powerDropout;

	if (srstDeasserted || powerRestored) {
		/* Other than logging the event we can't do anything here.
		 * Issuing a reset is a particularly bad idea as we might
		 * be inside a reset already.
		 */
	}

	return ERROR_OK;
}

/* process target state changes */
static int handle_target(void *priv)
{
	Jim_Interp *interp = (Jim_Interp *)priv;
	int retval = ERROR_OK;

	if (!is_jtag_poll_safe()) {
		/* polling is disabled currently */
		return ERROR_OK;
	}

	/* we do not want to recurse here... */
	static int recursive;
	if (!recursive) {
		recursive = 1;
		sense_handler();
		/* danger! running these procedures can trigger srst assertions and power dropouts.
		 * We need to avoid an infinite loop/recursion here and we do that by
		 * clearing the flags after running these events.
		 */
		int did_something = 0;
		if (runSrstAsserted) {
			LOG_INFO("srst asserted detected, running srst_asserted proc.");
			Jim_Eval(interp, "srst_asserted");
			did_something = 1;
		}
		if (runSrstDeasserted) {
			Jim_Eval(interp, "srst_deasserted");
			did_something = 1;
		}
		if (runPowerDropout) {
			LOG_INFO("Power dropout detected, running power_dropout proc.");
			Jim_Eval(interp, "power_dropout");
			did_something = 1;
		}
		if (runPowerRestore) {
			Jim_Eval(interp, "power_restore");
			did_something = 1;
		}

		if (did_something) {
			/* clear detect flags */
			sense_handler();
		}

		/* clear action flags */

		runSrstAsserted = 0;
		runSrstDeasserted = 0;
		runPowerRestore = 0;
		runPowerDropout = 0;

		recursive = 0;
	}

	/* Poll targets for state changes unless that's globally disabled.
	 * Skip targets that are currently disabled.
	 */
	for (struct target *target = all_targets;
			is_jtag_poll_safe() && target;
			target = target->next) {

		if (!target_was_examined(target))
			continue;

		if (!target->tap->enabled)
			continue;

		if (target->backoff.times > target->backoff.count) {
			/* do not poll this time as we failed previously */
			target->backoff.count++;
			continue;
		}
		target->backoff.count = 0;

		/* only poll target if we've got power and srst isn't asserted */
		if (!powerDropout && !srstAsserted) {
			/* polling may fail silently until the target has been examined */
			retval = target_poll(target);
			if (retval != ERROR_OK) {
				/* 100ms polling interval. Increase interval between polling up to 5000ms */
				if (target->backoff.times * polling_interval < 5000) {
					target->backoff.times *= 2;
					target->backoff.times++;
				}

				/* Tell GDB to halt the debugger. This allows the user to
				 * run monitor commands to handle the situation.
				 */
				target_call_event_callbacks(target, TARGET_EVENT_GDB_HALT);
			}
			if (target->backoff.times > 0) {
				LOG_USER("Polling target %s failed, trying to reexamine", target_name(target));
				target_reset_examined(target);
				retval = target_examine_one(target);
				/* Target examination could have failed due to unstable connection,
				 * but we set the examined flag anyway to repoll it later */
				if (retval != ERROR_OK) {
					target->examined = true;
					LOG_USER("Examination failed, GDB will be halted. Polling again in %dms",
						 target->backoff.times * polling_interval);
					return retval;
				}
			}

			/* Since we succeeded, we reset backoff count */
			target->backoff.times = 0;
		}
	}

	return retval;
}

COMMAND_HANDLER(handle_reg_command)
{
	struct target *target;
	struct reg *reg = NULL;
	unsigned count = 0;
	char *value;

	LOG_DEBUG("-");

	target = get_current_target(CMD_CTX);

	/* list all available registers for the current target */
	if (CMD_ARGC == 0) {
		struct reg_cache *cache = target->reg_cache;

		count = 0;
		while (cache) {
			unsigned i;

			command_print(CMD, "===== %s", cache->name);

			for (i = 0, reg = cache->reg_list;
					i < cache->num_regs;
					i++, reg++, count++) {
				if (reg->exist == false)
					continue;
				/* only print cached values if they are valid */
				if (reg->valid) {
					value = buf_to_str(reg->value,
							reg->size, 16);
					command_print(CMD,
							"(%i) %s (/%" PRIu32 "): 0x%s%s",
							count, reg->name,
							reg->size, value,
							reg->dirty
								? " (dirty)"
								: "");
					free(value);
				} else {
					command_print(CMD, "(%i) %s (/%" PRIu32 ")",
							  count, reg->name,
							  reg->size) ;
				}
			}
			cache = cache->next;
		}

		return ERROR_OK;
	}

	/* access a single register by its ordinal number */
	if ((CMD_ARGV[0][0] >= '0') && (CMD_ARGV[0][0] <= '9')) {
		unsigned num;
		COMMAND_PARSE_NUMBER(uint, CMD_ARGV[0], num);

		struct reg_cache *cache = target->reg_cache;
		count = 0;
		while (cache) {
			unsigned i;
			for (i = 0; i < cache->num_regs; i++) {
				if (count++ == num) {
					reg = &cache->reg_list[i];
					break;
				}
			}
			if (reg)
				break;
			cache = cache->next;
		}

		if (!reg) {
			command_print(CMD, "%i is out of bounds, the current target "
					"has only %i registers (0 - %i)", num, count, count - 1);
			return ERROR_OK;
		}
	} else {
		/* access a single register by its name */
		reg = register_get_by_name(target->reg_cache, CMD_ARGV[0], 1);

		if (!reg)
			goto not_found;
	}

	assert(reg != NULL); /* give clang a hint that we *know* reg is != NULL here */

	if (!reg->exist)
		goto not_found;

	/* display a register */
	if ((CMD_ARGC == 1) || ((CMD_ARGC == 2) && !((CMD_ARGV[1][0] >= '0')
			&& (CMD_ARGV[1][0] <= '9')))) {
		if ((CMD_ARGC == 2) && (strcmp(CMD_ARGV[1], "force") == 0))
			reg->valid = 0;

		if (reg->valid == 0)
			reg->type->get(reg);
		value = buf_to_str(reg->value, reg->size, 16);
		command_print(CMD, "%s (/%i): 0x%s", reg->name, (int)(reg->size), value);
		free(value);
		return ERROR_OK;
	}

	/* set register value */
	if (CMD_ARGC == 2) {
		uint8_t *buf = malloc(DIV_ROUND_UP(reg->size, 8));
		if (buf == NULL)
			return ERROR_FAIL;
		str_to_buf(CMD_ARGV[1], strlen(CMD_ARGV[1]), buf, reg->size, 0);

		reg->type->set(reg, buf);

		value = buf_to_str(reg->value, reg->size, 16);
		command_print(CMD, "%s (/%i): 0x%s", reg->name, (int)(reg->size), value);
		free(value);

		free(buf);

		return ERROR_OK;
	}

	return ERROR_COMMAND_SYNTAX_ERROR;

not_found:
<<<<<<< HEAD
	command_print(CMD_CTX, "register %s not found in current target", CMD_ARGV[0]);
=======
	command_print(CMD, "register %s not found in current target", CMD_ARGV[0]);
>>>>>>> 9de7d9c8
	return ERROR_OK;
}

COMMAND_HANDLER(handle_poll_command)
{
	int retval = ERROR_OK;
	struct target *target = get_current_target(CMD_CTX);

	if (CMD_ARGC == 0) {
		command_print(CMD, "background polling: %s",
				jtag_poll_get_enabled() ? "on" : "off");
		command_print(CMD, "TAP: %s (%s)",
				target->tap->dotted_name,
				target->tap->enabled ? "enabled" : "disabled");
		if (!target->tap->enabled)
			return ERROR_OK;
		retval = target_poll(target);
		if (retval != ERROR_OK)
			return retval;
		retval = target_arch_state(target);
		if (retval != ERROR_OK)
			return retval;
	} else if (CMD_ARGC == 1) {
		bool enable;
		COMMAND_PARSE_ON_OFF(CMD_ARGV[0], enable);
		jtag_poll_set_enabled(enable);
	} else
		return ERROR_COMMAND_SYNTAX_ERROR;

	return retval;
}

COMMAND_HANDLER(handle_wait_halt_command)
{
	if (CMD_ARGC > 1)
		return ERROR_COMMAND_SYNTAX_ERROR;

	unsigned ms = DEFAULT_HALT_TIMEOUT;
	if (1 == CMD_ARGC) {
		int retval = parse_uint(CMD_ARGV[0], &ms);
		if (ERROR_OK != retval)
			return ERROR_COMMAND_SYNTAX_ERROR;
	}

	struct target *target = get_current_target(CMD_CTX);
	return target_wait_state(target, TARGET_HALTED, ms);
}

/* wait for target state to change. The trick here is to have a low
 * latency for short waits and not to suck up all the CPU time
 * on longer waits.
 *
 * After 500ms, keep_alive() is invoked
 */
int target_wait_state(struct target *target, enum target_state state, int ms)
{
	int retval;
	int64_t then = 0, cur;
	bool once = true;

	for (;;) {
		retval = target_poll(target);
		if (retval != ERROR_OK)
			return retval;
		if (target->state == state)
			break;
		cur = timeval_ms();
		if (once) {
			once = false;
			then = timeval_ms();
			LOG_DEBUG("waiting for target %s...",
				Jim_Nvp_value2name_simple(nvp_target_state, state)->name);
		}

		if (cur-then > 500)
			keep_alive();

		if ((cur-then) > ms) {
			LOG_ERROR("timed out while waiting for target %s / %d - %d",
				Jim_Nvp_value2name_simple(nvp_target_state, state)->name, target->state, state);
			return ERROR_FAIL;
		}
	}

	return ERROR_OK;
}

COMMAND_HANDLER(handle_halt_command)
{
	LOG_DEBUG("-");

	struct target *target = get_current_target(CMD_CTX);

	target->verbose_halt_msg = true;

	int retval = target_halt(target);
	if (ERROR_OK != retval)
		return retval;

	if (CMD_ARGC == 1) {
		unsigned wait_local;
		retval = parse_uint(CMD_ARGV[0], &wait_local);
		if (ERROR_OK != retval)
			return ERROR_COMMAND_SYNTAX_ERROR;
		if (!wait_local)
			return ERROR_OK;
	}

	return CALL_COMMAND_HANDLER(handle_wait_halt_command);
}

COMMAND_HANDLER(handle_soft_reset_halt_command)
{
	struct target *target = get_current_target(CMD_CTX);

	LOG_USER("requesting target halt and executing a soft reset");

	target_soft_reset_halt(target);

	return ERROR_OK;
}

COMMAND_HANDLER(handle_reset_command)
{
	if (CMD_ARGC > 1)
		return ERROR_COMMAND_SYNTAX_ERROR;

	enum target_reset_mode reset_mode = RESET_RUN;
	if (CMD_ARGC == 1) {
		const Jim_Nvp *n;
		n = Jim_Nvp_name2value_simple(nvp_reset_modes, CMD_ARGV[0]);
		if ((n->name == NULL) || (n->value == RESET_UNKNOWN))
			return ERROR_COMMAND_SYNTAX_ERROR;
		reset_mode = n->value;
	}

	/* reset *all* targets */
	return target_process_reset(CMD, reset_mode);
}


COMMAND_HANDLER(handle_resume_command)
{
	int current = 1;
	if (CMD_ARGC > 1)
		return ERROR_COMMAND_SYNTAX_ERROR;

	struct target *target = get_current_target(CMD_CTX);

	/* with no CMD_ARGV, resume from current pc, addr = 0,
	 * with one arguments, addr = CMD_ARGV[0],
	 * handle breakpoints, not debugging */
	target_addr_t addr = 0;
	if (CMD_ARGC == 1) {
		COMMAND_PARSE_ADDRESS(CMD_ARGV[0], addr);
		current = 0;
	}

	return target_resume(target, current, addr, 1, 0);
}

COMMAND_HANDLER(handle_step_command)
{
	if (CMD_ARGC > 1)
		return ERROR_COMMAND_SYNTAX_ERROR;

	LOG_DEBUG("-");

	/* with no CMD_ARGV, step from current pc, addr = 0,
	 * with one argument addr = CMD_ARGV[0],
	 * handle breakpoints, debugging */
	target_addr_t addr = 0;
	int current_pc = 1;
	if (CMD_ARGC == 1) {
		COMMAND_PARSE_ADDRESS(CMD_ARGV[0], addr);
		current_pc = 0;
	}

	struct target *target = get_current_target(CMD_CTX);

	return target->type->step(target, current_pc, addr, 1);
}

<<<<<<< HEAD
COMMAND_HANDLER(handle_set_cpu_command)
{
	if ((CMD_ARGC > 1) || (CMD_ARGC < 1))
		return ERROR_COMMAND_SYNTAX_ERROR;

	LOG_DEBUG("-");

	uint32_t core = 0;
	if (CMD_ARGC == 1) {
		COMMAND_PARSE_NUMBER(u32, CMD_ARGV[0], core);
	}

	struct target *target = get_current_target(CMD_CTX);
	target->type->set_active_core(target, core);
	return ERROR_OK;
}

static void handle_md_output(struct command_context *cmd_ctx,
=======
void target_handle_md_output(struct command_invocation *cmd,
>>>>>>> 9de7d9c8
		struct target *target, target_addr_t address, unsigned size,
		unsigned count, const uint8_t *buffer)
{
	const unsigned line_bytecnt = 32;
	unsigned line_modulo = line_bytecnt / size;

	char output[line_bytecnt * 4 + 1];
	unsigned output_len = 0;

	const char *value_fmt;
	switch (size) {
	case 8:
		value_fmt = "%16.16"PRIx64" ";
		break;
	case 4:
		value_fmt = "%8.8"PRIx64" ";
		break;
	case 2:
		value_fmt = "%4.4"PRIx64" ";
		break;
	case 1:
		value_fmt = "%2.2"PRIx64" ";
		break;
	default:
		/* "can't happen", caller checked */
		LOG_ERROR("invalid memory read size: %u", size);
		return;
	}

	for (unsigned i = 0; i < count; i++) {
		if (i % line_modulo == 0) {
			output_len += snprintf(output + output_len,
					sizeof(output) - output_len,
					TARGET_ADDR_FMT ": ",
					(address + (i * size)));
		}

		uint64_t value = 0;
		const uint8_t *value_ptr = buffer + i * size;
		switch (size) {
		case 8:
			value = target_buffer_get_u64(target, value_ptr);
			break;
		case 4:
			value = target_buffer_get_u32(target, value_ptr);
			break;
		case 2:
			value = target_buffer_get_u16(target, value_ptr);
			break;
		case 1:
			value = *value_ptr;
		}
		output_len += snprintf(output + output_len,
				sizeof(output) - output_len,
				value_fmt, value);

		if ((i % line_modulo == line_modulo - 1) || (i == count - 1)) {
			command_print(cmd, "%s", output);
			output_len = 0;
		}
	}
}

COMMAND_HANDLER(handle_md_command)
{
	if (CMD_ARGC < 1)
		return ERROR_COMMAND_SYNTAX_ERROR;

	unsigned size = 0;
	switch (CMD_NAME[2]) {
	case 'd':
		size = 8;
		break;
	case 'w':
		size = 4;
		break;
	case 'h':
		size = 2;
		break;
	case 'b':
		size = 1;
		break;
	default:
		return ERROR_COMMAND_SYNTAX_ERROR;
	}

	bool physical = strcmp(CMD_ARGV[0], "phys") == 0;
	int (*fn)(struct target *target,
			target_addr_t address, uint32_t size_value, uint32_t count, uint8_t *buffer);
	if (physical) {
		CMD_ARGC--;
		CMD_ARGV++;
		fn = target_read_phys_memory;
	} else
		fn = target_read_memory;
	if ((CMD_ARGC < 1) || (CMD_ARGC > 2))
		return ERROR_COMMAND_SYNTAX_ERROR;

	target_addr_t address;
	COMMAND_PARSE_ADDRESS(CMD_ARGV[0], address);

	unsigned count = 1;
	if (CMD_ARGC == 2)
		COMMAND_PARSE_NUMBER(uint, CMD_ARGV[1], count);

	uint8_t *buffer = calloc(count, size);
	if (buffer == NULL) {
		LOG_ERROR("Failed to allocate md read buffer");
		return ERROR_FAIL;
	}

	struct target *target = get_current_target(CMD_CTX);
	int retval = fn(target, address, size, count, buffer);
	if (ERROR_OK == retval)
		target_handle_md_output(CMD, target, address, size, count, buffer);

	free(buffer);

	return retval;
}

typedef int (*target_write_fn)(struct target *target,
		target_addr_t address, uint32_t size, uint32_t count, const uint8_t *buffer);

static int target_fill_mem(struct target *target,
		target_addr_t address,
		target_write_fn fn,
		unsigned data_size,
		/* value */
		uint64_t b,
		/* count */
		unsigned c)
{
	/* We have to write in reasonably large chunks to be able
	 * to fill large memory areas with any sane speed */
	const unsigned chunk_size = 16384;
	uint8_t *target_buf = malloc(chunk_size * data_size);
	if (target_buf == NULL) {
		LOG_ERROR("Out of memory");
		return ERROR_FAIL;
	}

	for (unsigned i = 0; i < chunk_size; i++) {
		switch (data_size) {
		case 8:
			target_buffer_set_u64(target, target_buf + i * data_size, b);
			break;
		case 4:
			target_buffer_set_u32(target, target_buf + i * data_size, b);
			break;
		case 2:
			target_buffer_set_u16(target, target_buf + i * data_size, b);
			break;
		case 1:
			target_buffer_set_u8(target, target_buf + i * data_size, b);
			break;
		default:
			exit(-1);
		}
	}

	int retval = ERROR_OK;

	for (unsigned x = 0; x < c; x += chunk_size) {
		unsigned current;
		current = c - x;
		if (current > chunk_size)
			current = chunk_size;
		retval = fn(target, address + x * data_size, data_size, current, target_buf);
		if (retval != ERROR_OK)
			break;
		/* avoid GDB timeouts */
		keep_alive();
	}
	free(target_buf);

	return retval;
}


COMMAND_HANDLER(handle_mw_command)
{
	if (CMD_ARGC < 2)
		return ERROR_COMMAND_SYNTAX_ERROR;
	bool physical = strcmp(CMD_ARGV[0], "phys") == 0;
	target_write_fn fn;
	if (physical) {
		CMD_ARGC--;
		CMD_ARGV++;
		fn = target_write_phys_memory;
	} else
		fn = target_write_memory;
	if ((CMD_ARGC < 2) || (CMD_ARGC > 3))
		return ERROR_COMMAND_SYNTAX_ERROR;

	target_addr_t address;
	COMMAND_PARSE_ADDRESS(CMD_ARGV[0], address);

	target_addr_t value;
	COMMAND_PARSE_ADDRESS(CMD_ARGV[1], value);

	unsigned count = 1;
	if (CMD_ARGC == 3)
		COMMAND_PARSE_NUMBER(uint, CMD_ARGV[2], count);

	struct target *target = get_current_target(CMD_CTX);
	unsigned wordsize;
	switch (CMD_NAME[2]) {
		case 'd':
			wordsize = 8;
			break;
		case 'w':
			wordsize = 4;
			break;
		case 'h':
			wordsize = 2;
			break;
		case 'b':
			wordsize = 1;
			break;
		default:
			return ERROR_COMMAND_SYNTAX_ERROR;
	}

	return target_fill_mem(target, address, fn, wordsize, value, count);
}

static COMMAND_HELPER(parse_load_image_command_CMD_ARGV, struct image *image,
		target_addr_t *min_address, target_addr_t *max_address)
{
	if (CMD_ARGC < 1 || CMD_ARGC > 5)
		return ERROR_COMMAND_SYNTAX_ERROR;

	/* a base address isn't always necessary,
	 * default to 0x0 (i.e. don't relocate) */
	if (CMD_ARGC >= 2) {
		target_addr_t addr;
		COMMAND_PARSE_ADDRESS(CMD_ARGV[1], addr);
		image->base_address = addr;
		image->base_address_set = 1;
	} else
		image->base_address_set = 0;

	image->start_address_set = 0;

	if (CMD_ARGC >= 4)
		COMMAND_PARSE_ADDRESS(CMD_ARGV[3], *min_address);
	if (CMD_ARGC == 5) {
		COMMAND_PARSE_ADDRESS(CMD_ARGV[4], *max_address);
		/* use size (given) to find max (required) */
		*max_address += *min_address;
	}

	if (*min_address > *max_address)
		return ERROR_COMMAND_SYNTAX_ERROR;

	return ERROR_OK;
}

COMMAND_HANDLER(handle_load_image_command)
{
	uint8_t *buffer;
	size_t buf_cnt;
	uint32_t image_size;
	target_addr_t min_address = 0;
	target_addr_t max_address = -1;
	int i;
	struct image image;

	int retval = CALL_COMMAND_HANDLER(parse_load_image_command_CMD_ARGV,
			&image, &min_address, &max_address);
	if (ERROR_OK != retval)
		return retval;

	struct target *target = get_current_target(CMD_CTX);

	struct duration bench;
	duration_start(&bench);

	if (image_open(&image, CMD_ARGV[0], (CMD_ARGC >= 3) ? CMD_ARGV[2] : NULL) != ERROR_OK)
		return ERROR_FAIL;

	image_size = 0x0;
	retval = ERROR_OK;
	for (i = 0; i < image.num_sections; i++) {
		buffer = malloc(image.sections[i].size);
		if (buffer == NULL) {
			command_print(CMD,
						  "error allocating buffer for section (%d bytes)",
						  (int)(image.sections[i].size));
			retval = ERROR_FAIL;
			break;
		}

		retval = image_read_section(&image, i, 0x0, image.sections[i].size, buffer, &buf_cnt);
		if (retval != ERROR_OK) {
			free(buffer);
			break;
		}

		uint32_t offset = 0;
		uint32_t length = buf_cnt;

		/* DANGER!!! beware of unsigned comparision here!!! */

		if ((image.sections[i].base_address + buf_cnt >= min_address) &&
				(image.sections[i].base_address < max_address)) {

			if (image.sections[i].base_address < min_address) {
				/* clip addresses below */
				offset += min_address-image.sections[i].base_address;
				length -= offset;
			}

			if (image.sections[i].base_address + buf_cnt > max_address)
				length -= (image.sections[i].base_address + buf_cnt)-max_address;

			retval = target_write_buffer(target,
					image.sections[i].base_address + offset, length, buffer + offset);
			if (retval != ERROR_OK) {
				free(buffer);
				break;
			}
			image_size += length;
<<<<<<< HEAD
			command_print(CMD_CTX, "%u bytes written at address " TARGET_ADDR_FMT "",
=======
			command_print(CMD, "%u bytes written at address " TARGET_ADDR_FMT "",
>>>>>>> 9de7d9c8
					(unsigned int)length,
					image.sections[i].base_address + offset);
		}

		free(buffer);
	}

	if ((ERROR_OK == retval) && (duration_measure(&bench) == ERROR_OK)) {
		command_print(CMD, "downloaded %" PRIu32 " bytes "
				"in %fs (%0.3f KiB/s)", image_size,
				duration_elapsed(&bench), duration_kbps(&bench, image_size));
	}

	image_close(&image);

	return retval;

}

COMMAND_HANDLER(handle_dump_image_command)
{
	struct fileio *fileio;
	uint8_t *buffer;
	int retval, retvaltemp;
	target_addr_t address, size;
	struct duration bench;
	struct target *target = get_current_target(CMD_CTX);

	if (CMD_ARGC != 3)
		return ERROR_COMMAND_SYNTAX_ERROR;

	COMMAND_PARSE_ADDRESS(CMD_ARGV[1], address);
	COMMAND_PARSE_ADDRESS(CMD_ARGV[2], size);

	uint32_t buf_size = (size > 4096) ? 4096 : size;
	buffer = malloc(buf_size);
	if (!buffer)
		return ERROR_FAIL;

	retval = fileio_open(&fileio, CMD_ARGV[0], FILEIO_WRITE, FILEIO_BINARY);
	if (retval != ERROR_OK) {
		free(buffer);
		return retval;
	}

	duration_start(&bench);

	while (size > 0) {
		size_t size_written;
		uint32_t this_run_size = (size > buf_size) ? buf_size : size;
		retval = target_read_buffer(target, address, this_run_size, buffer);
		if (retval != ERROR_OK)
			break;

		retval = fileio_write(fileio, this_run_size, buffer, &size_written);
		if (retval != ERROR_OK)
			break;

		size -= this_run_size;
		address += this_run_size;
	}

	free(buffer);

	if ((ERROR_OK == retval) && (duration_measure(&bench) == ERROR_OK)) {
		size_t filesize;
		retval = fileio_size(fileio, &filesize);
		if (retval != ERROR_OK)
			return retval;
		command_print(CMD,
				"dumped %zu bytes in %fs (%0.3f KiB/s)", filesize,
				duration_elapsed(&bench), duration_kbps(&bench, filesize));
	}

	retvaltemp = fileio_close(fileio);
	if (retvaltemp != ERROR_OK)
		return retvaltemp;

	return retval;
}

enum verify_mode {
	IMAGE_TEST = 0,
	IMAGE_VERIFY = 1,
	IMAGE_CHECKSUM_ONLY = 2
};

static COMMAND_HELPER(handle_verify_image_command_internal, enum verify_mode verify)
{
	uint8_t *buffer;
	size_t buf_cnt;
	uint32_t image_size;
	int i;
	int retval;
	uint32_t checksum = 0;
	uint32_t mem_checksum = 0;

	struct image image;

	struct target *target = get_current_target(CMD_CTX);

	if (CMD_ARGC < 1)
		return ERROR_COMMAND_SYNTAX_ERROR;

	if (!target) {
		LOG_ERROR("no target selected");
		return ERROR_FAIL;
	}

	struct duration bench;
	duration_start(&bench);

	if (CMD_ARGC >= 2) {
		target_addr_t addr;
		COMMAND_PARSE_ADDRESS(CMD_ARGV[1], addr);
		image.base_address = addr;
		image.base_address_set = 1;
	} else {
		image.base_address_set = 0;
		image.base_address = 0x0;
	}

	image.start_address_set = 0;

	retval = image_open(&image, CMD_ARGV[0], (CMD_ARGC == 3) ? CMD_ARGV[2] : NULL);
	if (retval != ERROR_OK)
		return retval;

	image_size = 0x0;
	int diffs = 0;
	retval = ERROR_OK;
	for (i = 0; i < image.num_sections; i++) {
		buffer = malloc(image.sections[i].size);
		if (buffer == NULL) {
			command_print(CMD,
					"error allocating buffer for section (%d bytes)",
					(int)(image.sections[i].size));
			break;
		}
		retval = image_read_section(&image, i, 0x0, image.sections[i].size, buffer, &buf_cnt);
		if (retval != ERROR_OK) {
			free(buffer);
			break;
		}

		if (verify >= IMAGE_VERIFY) {
			/* calculate checksum of image */
			retval = image_calculate_checksum(buffer, buf_cnt, &checksum);
			if (retval != ERROR_OK) {
				free(buffer);
				break;
			}

			retval = target_checksum_memory(target, image.sections[i].base_address, buf_cnt, &mem_checksum);
			if (retval != ERROR_OK) {
				free(buffer);
				break;
			}
			if ((checksum != mem_checksum) && (verify == IMAGE_CHECKSUM_ONLY)) {
				LOG_ERROR("checksum mismatch");
				free(buffer);
				retval = ERROR_FAIL;
				goto done;
			}
			if (checksum != mem_checksum) {
				/* failed crc checksum, fall back to a binary compare */
				uint8_t *data;

				if (diffs == 0)
					LOG_ERROR("checksum mismatch - attempting binary compare");

				data = malloc(buf_cnt);

				retval = target_read_buffer(target, image.sections[i].base_address, buf_cnt, data);
				if (retval == ERROR_OK) {
					uint32_t t;
					for (t = 0; t < buf_cnt; t++) {
						if (data[t] != buffer[t]) {
							command_print(CMD,
										  "diff %d address 0x%08x. Was 0x%02x instead of 0x%02x",
										  diffs,
										  (unsigned)(t + image.sections[i].base_address),
										  data[t],
										  buffer[t]);
							if (diffs++ >= 127) {
								command_print(CMD, "More than 128 errors, the rest are not printed.");
								free(data);
								free(buffer);
								goto done;
							}
						}
						keep_alive();
					}
				}
				free(data);
			}
		} else {
<<<<<<< HEAD
			command_print(CMD_CTX, "address " TARGET_ADDR_FMT " length 0x%08zx",
=======
			command_print(CMD, "address " TARGET_ADDR_FMT " length 0x%08zx",
>>>>>>> 9de7d9c8
						  image.sections[i].base_address,
						  buf_cnt);
		}

		free(buffer);
		image_size += buf_cnt;
	}
	if (diffs > 0)
		command_print(CMD, "No more differences found.");
done:
	if (diffs > 0)
		retval = ERROR_FAIL;
	if ((ERROR_OK == retval) && (duration_measure(&bench) == ERROR_OK)) {
		command_print(CMD, "verified %" PRIu32 " bytes "
				"in %fs (%0.3f KiB/s)", image_size,
				duration_elapsed(&bench), duration_kbps(&bench, image_size));
	}

	image_close(&image);

	return retval;
}

COMMAND_HANDLER(handle_verify_image_checksum_command)
{
	return CALL_COMMAND_HANDLER(handle_verify_image_command_internal, IMAGE_CHECKSUM_ONLY);
}

COMMAND_HANDLER(handle_verify_image_command)
{
	return CALL_COMMAND_HANDLER(handle_verify_image_command_internal, IMAGE_VERIFY);
}

COMMAND_HANDLER(handle_test_image_command)
{
	return CALL_COMMAND_HANDLER(handle_verify_image_command_internal, IMAGE_TEST);
}

static int handle_bp_command_list(struct command_invocation *cmd)
{
	struct target *target = get_current_target(cmd->ctx);
	struct breakpoint *breakpoint = target->breakpoints;
	while (breakpoint) {
		if (breakpoint->type == BKPT_SOFT) {
			char *buf = buf_to_str(breakpoint->orig_instr,
					breakpoint->length, 16);
<<<<<<< HEAD
			command_print(cmd_ctx, "IVA breakpoint: " TARGET_ADDR_FMT ", 0x%x, %i, 0x%s",
=======
			command_print(cmd, "IVA breakpoint: " TARGET_ADDR_FMT ", 0x%x, %i, 0x%s",
>>>>>>> 9de7d9c8
					breakpoint->address,
					breakpoint->length,
					breakpoint->set, buf);
			free(buf);
		} else {
			if ((breakpoint->address == 0) && (breakpoint->asid != 0))
				command_print(cmd, "Context breakpoint: 0x%8.8" PRIx32 ", 0x%x, %i",
							breakpoint->asid,
							breakpoint->length, breakpoint->set);
			else if ((breakpoint->address != 0) && (breakpoint->asid != 0)) {
<<<<<<< HEAD
				command_print(cmd_ctx, "Hybrid breakpoint(IVA): " TARGET_ADDR_FMT ", 0x%x, %i",
=======
				command_print(cmd, "Hybrid breakpoint(IVA): " TARGET_ADDR_FMT ", 0x%x, %i",
>>>>>>> 9de7d9c8
							breakpoint->address,
							breakpoint->length, breakpoint->set);
				command_print(cmd, "\t|--->linked with ContextID: 0x%8.8" PRIx32,
							breakpoint->asid);
			} else
<<<<<<< HEAD
				command_print(cmd_ctx, "Breakpoint(IVA): " TARGET_ADDR_FMT ", 0x%x, %i",
=======
				command_print(cmd, "Breakpoint(IVA): " TARGET_ADDR_FMT ", 0x%x, %i",
>>>>>>> 9de7d9c8
							breakpoint->address,
							breakpoint->length, breakpoint->set);
		}

		breakpoint = breakpoint->next;
	}
	return ERROR_OK;
}

<<<<<<< HEAD
static int handle_bp_command_set(struct command_context *cmd_ctx,
=======
static int handle_bp_command_set(struct command_invocation *cmd,
>>>>>>> 9de7d9c8
		target_addr_t addr, uint32_t asid, uint32_t length, int hw)
{
	struct target *target = get_current_target(cmd->ctx);
	int retval;

	if (asid == 0) {
		retval = breakpoint_add(target, addr, length, hw);
		/* error is always logged in breakpoint_add(), do not print it again */
		if (ERROR_OK == retval)
<<<<<<< HEAD
			command_print(cmd_ctx, "breakpoint set at " TARGET_ADDR_FMT "", addr);
		else {
			LOG_ERROR("Failure setting breakpoint, the same address(IVA) is already used");
			return retval;
		}
=======
			command_print(cmd, "breakpoint set at " TARGET_ADDR_FMT "", addr);

>>>>>>> 9de7d9c8
	} else if (addr == 0) {
		if (target->type->add_context_breakpoint == NULL) {
			LOG_ERROR("Context breakpoint not available");
			return ERROR_TARGET_RESOURCE_NOT_AVAILABLE;
		}
		retval = context_breakpoint_add(target, asid, length, hw);
		/* error is always logged in context_breakpoint_add(), do not print it again */
		if (ERROR_OK == retval)
			command_print(cmd, "Context breakpoint set at 0x%8.8" PRIx32 "", asid);

	} else {
		if (target->type->add_hybrid_breakpoint == NULL) {
			LOG_ERROR("Hybrid breakpoint not available");
			return ERROR_TARGET_RESOURCE_NOT_AVAILABLE;
		}
		retval = hybrid_breakpoint_add(target, addr, asid, length, hw);
		/* error is always logged in hybrid_breakpoint_add(), do not print it again */
		if (ERROR_OK == retval)
			command_print(cmd, "Hybrid breakpoint set at 0x%8.8" PRIx32 "", asid);
	}
	return retval;
}

COMMAND_HANDLER(handle_bp_command)
{
	target_addr_t addr;
	uint32_t asid;
	uint32_t length;
	int hw = BKPT_SOFT;

	switch (CMD_ARGC) {
		case 0:
			return handle_bp_command_list(CMD);

		case 2:
			asid = 0;
			COMMAND_PARSE_ADDRESS(CMD_ARGV[0], addr);
			COMMAND_PARSE_NUMBER(u32, CMD_ARGV[1], length);
			return handle_bp_command_set(CMD, addr, asid, length, hw);

		case 3:
			if (strcmp(CMD_ARGV[2], "hw") == 0) {
				hw = BKPT_HARD;
				COMMAND_PARSE_ADDRESS(CMD_ARGV[0], addr);
				COMMAND_PARSE_NUMBER(u32, CMD_ARGV[1], length);
				asid = 0;
				return handle_bp_command_set(CMD, addr, asid, length, hw);
			} else if (strcmp(CMD_ARGV[2], "hw_ctx") == 0) {
				hw = BKPT_HARD;
				COMMAND_PARSE_NUMBER(u32, CMD_ARGV[0], asid);
				COMMAND_PARSE_NUMBER(u32, CMD_ARGV[1], length);
				addr = 0;
				return handle_bp_command_set(CMD, addr, asid, length, hw);
			}
			/* fallthrough */
		case 4:
			hw = BKPT_HARD;
			COMMAND_PARSE_ADDRESS(CMD_ARGV[0], addr);
			COMMAND_PARSE_NUMBER(u32, CMD_ARGV[1], asid);
			COMMAND_PARSE_NUMBER(u32, CMD_ARGV[2], length);
			return handle_bp_command_set(CMD, addr, asid, length, hw);

		default:
			return ERROR_COMMAND_SYNTAX_ERROR;
	}
}

COMMAND_HANDLER(handle_rbp_command)
{
	if (CMD_ARGC != 1)
		return ERROR_COMMAND_SYNTAX_ERROR;

	target_addr_t addr;
	COMMAND_PARSE_ADDRESS(CMD_ARGV[0], addr);

	struct target *target = get_current_target(CMD_CTX);
	breakpoint_remove(target, addr);

	return ERROR_OK;
}

COMMAND_HANDLER(handle_wp_command)
{
	struct target *target = get_current_target(CMD_CTX);

	if (CMD_ARGC == 0) {
		struct watchpoint *watchpoint = target->watchpoints;

		while (watchpoint) {
<<<<<<< HEAD
			command_print(CMD_CTX, "address: " TARGET_ADDR_FMT
=======
			command_print(CMD, "address: " TARGET_ADDR_FMT
>>>>>>> 9de7d9c8
					", len: 0x%8.8" PRIx32
					", r/w/a: %i, value: 0x%8.8" PRIx32
					", mask: 0x%8.8" PRIx32,
					watchpoint->address,
					watchpoint->length,
					(int)watchpoint->rw,
					watchpoint->value,
					watchpoint->mask);
			watchpoint = watchpoint->next;
		}
		return ERROR_OK;
	}

	enum watchpoint_rw type = WPT_ACCESS;
	uint32_t addr = 0;
	uint32_t length = 0;
	uint32_t data_value = 0x0;
	uint32_t data_mask = 0xffffffff;

	switch (CMD_ARGC) {
	case 5:
		COMMAND_PARSE_NUMBER(u32, CMD_ARGV[4], data_mask);
		/* fall through */
	case 4:
		COMMAND_PARSE_NUMBER(u32, CMD_ARGV[3], data_value);
		/* fall through */
	case 3:
		switch (CMD_ARGV[2][0]) {
		case 'r':
			type = WPT_READ;
			break;
		case 'w':
			type = WPT_WRITE;
			break;
		case 'a':
			type = WPT_ACCESS;
			break;
		default:
			LOG_ERROR("invalid watchpoint mode ('%c')", CMD_ARGV[2][0]);
			return ERROR_COMMAND_SYNTAX_ERROR;
		}
		/* fall through */
	case 2:
		COMMAND_PARSE_NUMBER(u32, CMD_ARGV[1], length);
		COMMAND_PARSE_NUMBER(u32, CMD_ARGV[0], addr);
		break;

	default:
		return ERROR_COMMAND_SYNTAX_ERROR;
	}

	int retval = watchpoint_add(target, addr, length, type,
			data_value, data_mask);
	if (ERROR_OK != retval)
		LOG_ERROR("Failure setting watchpoints");

	return retval;
}

COMMAND_HANDLER(handle_rwp_command)
{
	if (CMD_ARGC != 1)
		return ERROR_COMMAND_SYNTAX_ERROR;

	uint32_t addr;
	COMMAND_PARSE_NUMBER(u32, CMD_ARGV[0], addr);

	struct target *target = get_current_target(CMD_CTX);
	watchpoint_remove(target, addr);

	return ERROR_OK;
}

/**
 * Translate a virtual address to a physical address.
 *
 * The low-level target implementation must have logged a detailed error
 * which is forwarded to telnet/GDB session.
 */
COMMAND_HANDLER(handle_virt2phys_command)
{
	if (CMD_ARGC != 1)
		return ERROR_COMMAND_SYNTAX_ERROR;

	target_addr_t va;
	COMMAND_PARSE_ADDRESS(CMD_ARGV[0], va);
	target_addr_t pa;

	struct target *target = get_current_target(CMD_CTX);
	int retval = target->type->virt2phys(target, va, &pa);
	if (retval == ERROR_OK)
<<<<<<< HEAD
		command_print(CMD_CTX, "Physical address " TARGET_ADDR_FMT "", pa);
=======
		command_print(CMD, "Physical address " TARGET_ADDR_FMT "", pa);
>>>>>>> 9de7d9c8

	return retval;
}

static void writeData(FILE *f, const void *data, size_t len)
{
	size_t written = fwrite(data, 1, len, f);
	if (written != len)
		LOG_ERROR("failed to write %zu bytes: %s", len, strerror(errno));
}

static void writeLong(FILE *f, int l, struct target *target)
{
	uint8_t val[4];

	target_buffer_set_u32(target, val, l);
	writeData(f, val, 4);
}

static void writeString(FILE *f, char *s)
{
	writeData(f, s, strlen(s));
}

typedef unsigned char UNIT[2];  /* unit of profiling */

/* Dump a gmon.out histogram file. */
static void write_gmon(uint32_t *samples, uint32_t sampleNum, const char *filename, bool with_range,
			uint32_t start_address, uint32_t end_address, struct target *target, uint32_t duration_ms)
{
	uint32_t i;
	FILE *f = fopen(filename, "w");
	if (f == NULL)
		return;
	writeString(f, "gmon");
	writeLong(f, 0x00000001, target); /* Version */
	writeLong(f, 0, target); /* padding */
	writeLong(f, 0, target); /* padding */
	writeLong(f, 0, target); /* padding */

	uint8_t zero = 0;  /* GMON_TAG_TIME_HIST */
	writeData(f, &zero, 1);

	/* figure out bucket size */
	uint32_t min;
	uint32_t max;
	if (with_range) {
		min = start_address;
		max = end_address;
	} else {
		min = samples[0];
		max = samples[0];
		for (i = 0; i < sampleNum; i++) {
			if (min > samples[i])
				min = samples[i];
			if (max < samples[i])
				max = samples[i];
		}

		/* max should be (largest sample + 1)
		 * Refer to binutils/gprof/hist.c (find_histogram_for_pc) */
		max++;
	}

	int addressSpace = max - min;
	assert(addressSpace >= 2);

	/* FIXME: What is the reasonable number of buckets?
	 * The profiling result will be more accurate if there are enough buckets. */
	static const uint32_t maxBuckets = 128 * 1024; /* maximum buckets. */
	uint32_t numBuckets = addressSpace / sizeof(UNIT);
	if (numBuckets > maxBuckets)
		numBuckets = maxBuckets;
	int *buckets = malloc(sizeof(int) * numBuckets);
	if (buckets == NULL) {
		fclose(f);
		return;
	}
	memset(buckets, 0, sizeof(int) * numBuckets);
	for (i = 0; i < sampleNum; i++) {
		uint32_t address = samples[i];

		if ((address < min) || (max <= address))
			continue;

		long long a = address - min;
		long long b = numBuckets;
		long long c = addressSpace;
		int index_t = (a * b) / c; /* danger!!!! int32 overflows */
		buckets[index_t]++;
	}

	/* append binary memory gmon.out &profile_hist_hdr ((char*)&profile_hist_hdr + sizeof(struct gmon_hist_hdr)) */
	writeLong(f, min, target);			/* low_pc */
	writeLong(f, max, target);			/* high_pc */
	writeLong(f, numBuckets, target);	/* # of buckets */
	float sample_rate = sampleNum / (duration_ms / 1000.0);
	writeLong(f, sample_rate, target);
	writeString(f, "seconds");
	for (i = 0; i < (15-strlen("seconds")); i++)
		writeData(f, &zero, 1);
	writeString(f, "s");

	/*append binary memory gmon.out profile_hist_data (profile_hist_data + profile_hist_hdr.hist_size) */

	char *data = malloc(2 * numBuckets);
	if (data != NULL) {
		for (i = 0; i < numBuckets; i++) {
			int val;
			val = buckets[i];
			if (val > 65535)
				val = 65535;
			data[i * 2] = val&0xff;
			data[i * 2 + 1] = (val >> 8) & 0xff;
		}
		free(buckets);
		writeData(f, data, numBuckets * 2);
		free(data);
	} else
		free(buckets);

	fclose(f);
}

/* profiling samples the CPU PC as quickly as OpenOCD is able,
 * which will be used as a random sampling of PC */
COMMAND_HANDLER(handle_profile_command)
{
	struct target *target = get_current_target(CMD_CTX);

	if ((CMD_ARGC != 2) && (CMD_ARGC != 4))
		return ERROR_COMMAND_SYNTAX_ERROR;

	const uint32_t MAX_PROFILE_SAMPLE_NUM = 10000;
	uint32_t offset;
	uint32_t num_of_samples;
	int retval = ERROR_OK;

	COMMAND_PARSE_NUMBER(u32, CMD_ARGV[0], offset);

	uint32_t *samples = malloc(sizeof(uint32_t) * MAX_PROFILE_SAMPLE_NUM);
	if (samples == NULL) {
		LOG_ERROR("No memory to store samples.");
		return ERROR_FAIL;
	}

	uint64_t timestart_ms = timeval_ms();
	/**
	 * Some cores let us sample the PC without the
	 * annoying halt/resume step; for example, ARMv7 PCSR.
	 * Provide a way to use that more efficient mechanism.
	 */
	retval = target_profiling(target, samples, MAX_PROFILE_SAMPLE_NUM,
				&num_of_samples, offset);
	if (retval != ERROR_OK) {
		free(samples);
		return retval;
	}
	uint32_t duration_ms = timeval_ms() - timestart_ms;

	assert(num_of_samples <= MAX_PROFILE_SAMPLE_NUM);

	retval = target_poll(target);
	if (retval != ERROR_OK) {
		free(samples);
		return retval;
	}
	if (target->state == TARGET_RUNNING) {
		retval = target_halt(target);
		if (retval != ERROR_OK) {
			free(samples);
			return retval;
		}
	}

	retval = target_poll(target);
	if (retval != ERROR_OK) {
		free(samples);
		return retval;
	}

	uint32_t start_address = 0;
	uint32_t end_address = 0;
	bool with_range = false;
	if (CMD_ARGC == 4) {
		with_range = true;
		COMMAND_PARSE_NUMBER(u32, CMD_ARGV[2], start_address);
		COMMAND_PARSE_NUMBER(u32, CMD_ARGV[3], end_address);
	}

	write_gmon(samples, num_of_samples, CMD_ARGV[1],
		   with_range, start_address, end_address, target, duration_ms);
<<<<<<< HEAD
	command_print(CMD_CTX, "Wrote %s", CMD_ARGV[1]);
=======
	command_print(CMD, "Wrote %s", CMD_ARGV[1]);
>>>>>>> 9de7d9c8

	free(samples);
	return retval;
}

static int new_int_array_element(Jim_Interp *interp, const char *varname, int idx, uint32_t val)
{
	char *namebuf;
	Jim_Obj *nameObjPtr, *valObjPtr;
	int result;

	namebuf = alloc_printf("%s(%d)", varname, idx);
	if (!namebuf)
		return JIM_ERR;

	nameObjPtr = Jim_NewStringObj(interp, namebuf, -1);
	valObjPtr = Jim_NewIntObj(interp, val);
	if (!nameObjPtr || !valObjPtr) {
		free(namebuf);
		return JIM_ERR;
	}

	Jim_IncrRefCount(nameObjPtr);
	Jim_IncrRefCount(valObjPtr);
	result = Jim_SetVariable(interp, nameObjPtr, valObjPtr);
	Jim_DecrRefCount(interp, nameObjPtr);
	Jim_DecrRefCount(interp, valObjPtr);
	free(namebuf);
	/* printf("%s(%d) <= 0%08x\n", varname, idx, val); */
	return result;
}

static int jim_mem2array(Jim_Interp *interp, int argc, Jim_Obj *const *argv)
{
	struct command_context *context;
	struct target *target;

	context = current_command_context(interp);
	assert(context != NULL);

	target = get_current_target(context);
	if (target == NULL) {
		LOG_ERROR("mem2array: no current target");
		return JIM_ERR;
	}

	return target_mem2array(interp, target, argc - 1, argv + 1);
}

static int target_mem2array(Jim_Interp *interp, struct target *target, int argc, Jim_Obj *const *argv)
{
	long l;
	uint32_t width;
	int len;
	uint32_t addr;
	uint32_t count;
	uint32_t v;
	const char *varname;
	const char *phys;
	bool is_phys;
	int  n, e, retval;
	uint32_t i;

	/* argv[1] = name of array to receive the data
	 * argv[2] = desired width
	 * argv[3] = memory address
	 * argv[4] = count of times to read
	 */

	if (argc < 4 || argc > 5) {
		Jim_WrongNumArgs(interp, 0, argv, "varname width addr nelems [phys]");
		return JIM_ERR;
	}
	varname = Jim_GetString(argv[0], &len);
	/* given "foo" get space for worse case "foo(%d)" .. add 20 */

	e = Jim_GetLong(interp, argv[1], &l);
	width = l;
	if (e != JIM_OK)
		return e;

	e = Jim_GetLong(interp, argv[2], &l);
	addr = l;
	if (e != JIM_OK)
		return e;
	e = Jim_GetLong(interp, argv[3], &l);
	len = l;
	if (e != JIM_OK)
		return e;
	is_phys = false;
	if (argc > 4) {
		phys = Jim_GetString(argv[4], &n);
		if (!strncmp(phys, "phys", n))
			is_phys = true;
		else
			return JIM_ERR;
	}
	switch (width) {
		case 8:
			width = 1;
			break;
		case 16:
			width = 2;
			break;
		case 32:
			width = 4;
			break;
		default:
			Jim_SetResult(interp, Jim_NewEmptyStringObj(interp));
			Jim_AppendStrings(interp, Jim_GetResult(interp), "Invalid width param, must be 8/16/32", NULL);
			return JIM_ERR;
	}
	if (len == 0) {
		Jim_SetResult(interp, Jim_NewEmptyStringObj(interp));
		Jim_AppendStrings(interp, Jim_GetResult(interp), "mem2array: zero width read?", NULL);
		return JIM_ERR;
	}
	if ((addr + (len * width)) < addr) {
		Jim_SetResult(interp, Jim_NewEmptyStringObj(interp));
		Jim_AppendStrings(interp, Jim_GetResult(interp), "mem2array: addr + len - wraps to zero?", NULL);
		return JIM_ERR;
	}
	/* absurd transfer size? */
	if (len > 65536) {
		Jim_SetResult(interp, Jim_NewEmptyStringObj(interp));
		Jim_AppendStrings(interp, Jim_GetResult(interp), "mem2array: absurd > 64K item request", NULL);
		return JIM_ERR;
	}

	if ((width == 1) ||
		((width == 2) && ((addr & 1) == 0)) ||
		((width == 4) && ((addr & 3) == 0))) {
		/* all is well */
	} else {
		char buf[100];
		Jim_SetResult(interp, Jim_NewEmptyStringObj(interp));
		sprintf(buf, "mem2array address: 0x%08" PRIx32 " is not aligned for %" PRId32 " byte reads",
				addr,
				width);
		Jim_AppendStrings(interp, Jim_GetResult(interp), buf, NULL);
		return JIM_ERR;
	}

	/* Transfer loop */

	/* index counter */
	n = 0;

	size_t buffersize = 4096;
	uint8_t *buffer = malloc(buffersize);
	if (buffer == NULL)
		return JIM_ERR;

	/* assume ok */
	e = JIM_OK;
	while (len) {
		/* Slurp... in buffer size chunks */

		count = len; /* in objects.. */
		if (count > (buffersize / width))
			count = (buffersize / width);

		if (is_phys)
			retval = target_read_phys_memory(target, addr, width, count, buffer);
		else
			retval = target_read_memory(target, addr, width, count, buffer);
		if (retval != ERROR_OK) {
			/* BOO !*/
			LOG_ERROR("mem2array: Read @ 0x%08" PRIx32 ", w=%" PRId32 ", cnt=%" PRId32 ", failed",
					  addr,
					  width,
					  count);
			Jim_SetResult(interp, Jim_NewEmptyStringObj(interp));
			Jim_AppendStrings(interp, Jim_GetResult(interp), "mem2array: cannot read memory", NULL);
			e = JIM_ERR;
			break;
		} else {
			v = 0; /* shut up gcc */
			for (i = 0; i < count ; i++, n++) {
				switch (width) {
					case 4:
						v = target_buffer_get_u32(target, &buffer[i*width]);
						break;
					case 2:
						v = target_buffer_get_u16(target, &buffer[i*width]);
						break;
					case 1:
						v = buffer[i] & 0x0ff;
						break;
				}
				new_int_array_element(interp, varname, n, v);
			}
			len -= count;
			addr += count * width;
		}
	}

	free(buffer);

	Jim_SetResult(interp, Jim_NewEmptyStringObj(interp));

	return e;
}

static int get_int_array_element(Jim_Interp *interp, const char *varname, int idx, uint32_t *val)
{
	char *namebuf;
	Jim_Obj *nameObjPtr, *valObjPtr;
	int result;
	long l;

	namebuf = alloc_printf("%s(%d)", varname, idx);
	if (!namebuf)
		return JIM_ERR;

	nameObjPtr = Jim_NewStringObj(interp, namebuf, -1);
	if (!nameObjPtr) {
		free(namebuf);
		return JIM_ERR;
	}

	Jim_IncrRefCount(nameObjPtr);
	valObjPtr = Jim_GetVariable(interp, nameObjPtr, JIM_ERRMSG);
	Jim_DecrRefCount(interp, nameObjPtr);
	free(namebuf);
	if (valObjPtr == NULL)
		return JIM_ERR;

	result = Jim_GetLong(interp, valObjPtr, &l);
	/* printf("%s(%d) => 0%08x\n", varname, idx, val); */
	*val = l;
	return result;
}

static int jim_array2mem(Jim_Interp *interp, int argc, Jim_Obj *const *argv)
{
	struct command_context *context;
	struct target *target;

	context = current_command_context(interp);
	assert(context != NULL);

	target = get_current_target(context);
	if (target == NULL) {
		LOG_ERROR("array2mem: no current target");
		return JIM_ERR;
	}

	return target_array2mem(interp, target, argc-1, argv + 1);
}

static int target_array2mem(Jim_Interp *interp, struct target *target,
		int argc, Jim_Obj *const *argv)
{
	long l;
	uint32_t width;
	int len;
	uint32_t addr;
	uint32_t count;
	uint32_t v;
	const char *varname;
	const char *phys;
	bool is_phys;
	int  n, e, retval;
	uint32_t i;

	/* argv[1] = name of array to get the data
	 * argv[2] = desired width
	 * argv[3] = memory address
	 * argv[4] = count to write
	 */
	if (argc < 4 || argc > 5) {
		Jim_WrongNumArgs(interp, 0, argv, "varname width addr nelems [phys]");
		return JIM_ERR;
	}
	varname = Jim_GetString(argv[0], &len);
	/* given "foo" get space for worse case "foo(%d)" .. add 20 */

	e = Jim_GetLong(interp, argv[1], &l);
	width = l;
	if (e != JIM_OK)
		return e;

	e = Jim_GetLong(interp, argv[2], &l);
	addr = l;
	if (e != JIM_OK)
		return e;
	e = Jim_GetLong(interp, argv[3], &l);
	len = l;
	if (e != JIM_OK)
		return e;
	is_phys = false;
	if (argc > 4) {
		phys = Jim_GetString(argv[4], &n);
		if (!strncmp(phys, "phys", n))
			is_phys = true;
		else
			return JIM_ERR;
	}
	switch (width) {
		case 8:
			width = 1;
			break;
		case 16:
			width = 2;
			break;
		case 32:
			width = 4;
			break;
		default:
			Jim_SetResult(interp, Jim_NewEmptyStringObj(interp));
			Jim_AppendStrings(interp, Jim_GetResult(interp),
					"Invalid width param, must be 8/16/32", NULL);
			return JIM_ERR;
	}
	if (len == 0) {
		Jim_SetResult(interp, Jim_NewEmptyStringObj(interp));
		Jim_AppendStrings(interp, Jim_GetResult(interp),
				"array2mem: zero width read?", NULL);
		return JIM_ERR;
	}
	if ((addr + (len * width)) < addr) {
		Jim_SetResult(interp, Jim_NewEmptyStringObj(interp));
		Jim_AppendStrings(interp, Jim_GetResult(interp),
				"array2mem: addr + len - wraps to zero?", NULL);
		return JIM_ERR;
	}
	/* absurd transfer size? */
	if (len > 65536) {
		Jim_SetResult(interp, Jim_NewEmptyStringObj(interp));
		Jim_AppendStrings(interp, Jim_GetResult(interp),
				"array2mem: absurd > 64K item request", NULL);
		return JIM_ERR;
	}

	if ((width == 1) ||
		((width == 2) && ((addr & 1) == 0)) ||
		((width == 4) && ((addr & 3) == 0))) {
		/* all is well */
	} else {
		char buf[100];
		Jim_SetResult(interp, Jim_NewEmptyStringObj(interp));
		sprintf(buf, "array2mem address: 0x%08" PRIx32 " is not aligned for %" PRId32 " byte reads",
				addr,
				width);
		Jim_AppendStrings(interp, Jim_GetResult(interp), buf, NULL);
		return JIM_ERR;
	}

	/* Transfer loop */

	/* index counter */
	n = 0;
	/* assume ok */
	e = JIM_OK;

	size_t buffersize = 4096;
	uint8_t *buffer = malloc(buffersize);
	if (buffer == NULL)
		return JIM_ERR;

	while (len) {
		/* Slurp... in buffer size chunks */

		count = len; /* in objects.. */
		if (count > (buffersize / width))
			count = (buffersize / width);

		v = 0; /* shut up gcc */
		for (i = 0; i < count; i++, n++) {
			get_int_array_element(interp, varname, n, &v);
			switch (width) {
			case 4:
				target_buffer_set_u32(target, &buffer[i * width], v);
				break;
			case 2:
				target_buffer_set_u16(target, &buffer[i * width], v);
				break;
			case 1:
				buffer[i] = v & 0x0ff;
				break;
			}
		}
		len -= count;

		if (is_phys)
			retval = target_write_phys_memory(target, addr, width, count, buffer);
		else
			retval = target_write_memory(target, addr, width, count, buffer);
		if (retval != ERROR_OK) {
			/* BOO !*/
			LOG_ERROR("array2mem: Write @ 0x%08" PRIx32 ", w=%" PRId32 ", cnt=%" PRId32 ", failed",
					  addr,
					  width,
					  count);
			Jim_SetResult(interp, Jim_NewEmptyStringObj(interp));
			Jim_AppendStrings(interp, Jim_GetResult(interp), "array2mem: cannot read memory", NULL);
			e = JIM_ERR;
			break;
		}
		addr += count * width;
	}

	free(buffer);

	Jim_SetResult(interp, Jim_NewEmptyStringObj(interp));

	return e;
}

/* FIX? should we propagate errors here rather than printing them
 * and continuing?
 */
void target_handle_event(struct target *target, enum target_event e)
{
	struct target_event_action *teap;
	int retval;

	for (teap = target->event_action; teap != NULL; teap = teap->next) {
		if (teap->event == e) {
			LOG_DEBUG("target(%d): %s (%s) event: %d (%s) action: %s",
					   target->target_number,
					   target_name(target),
					   target_type_name(target),
					   e,
					   Jim_Nvp_value2name_simple(nvp_target_event, e)->name,
					   Jim_GetString(teap->body, NULL));

			/* Override current target by the target an event
			 * is issued from (lot of scripts need it).
			 * Return back to previous override as soon
			 * as the handler processing is done */
			struct command_context *cmd_ctx = current_command_context(teap->interp);
			struct target *saved_target_override = cmd_ctx->current_target_override;
			cmd_ctx->current_target_override = target;
<<<<<<< HEAD

			if (Jim_EvalObj(teap->interp, teap->body) != JIM_OK) {
=======
			retval = Jim_EvalObj(teap->interp, teap->body);

			if (retval == JIM_RETURN)
				retval = teap->interp->returnCode;

			if (retval != JIM_OK) {
>>>>>>> 9de7d9c8
				Jim_MakeErrorMessage(teap->interp);
				LOG_USER("Error executing event %s on target %s:\n%s",
						  Jim_Nvp_value2name_simple(nvp_target_event, e)->name,
						  target_name(target),
						  Jim_GetString(Jim_GetResult(teap->interp), NULL));
				/* clean both error code and stacktrace before return */
				Jim_Eval(teap->interp, "error \"\" \"\"");
			}

			cmd_ctx->current_target_override = saved_target_override;
		}
	}
}

/**
 * Returns true only if the target has a handler for the specified event.
 */
bool target_has_event_action(struct target *target, enum target_event event)
{
	struct target_event_action *teap;

	for (teap = target->event_action; teap != NULL; teap = teap->next) {
		if (teap->event == event)
			return true;
	}
	return false;
}

enum target_cfg_param {
	TCFG_TYPE,
	TCFG_EVENT,
	TCFG_WORK_AREA_VIRT,
	TCFG_WORK_AREA_PHYS,
	TCFG_WORK_AREA_SIZE,
	TCFG_WORK_AREA_BACKUP,
	TCFG_ENDIAN,
	TCFG_COREID,
	TCFG_CHAIN_POSITION,
	TCFG_DBGBASE,
	TCFG_RTOS,
<<<<<<< HEAD
	TCFG_ALT_WORK_AREA_VIRT,
	TCFG_ALT_WORK_AREA_PHYS,
	TCFG_ALT_WORK_AREA_SIZE,
	TCFG_ALT_WORK_AREA_BACKUP,
=======
>>>>>>> 9de7d9c8
	TCFG_DEFER_EXAMINE,
	TCFG_GDB_PORT,
};

static Jim_Nvp nvp_config_opts[] = {
	{ .name = "-type",             .value = TCFG_TYPE },
	{ .name = "-event",            .value = TCFG_EVENT },
	{ .name = "-work-area-virt",   .value = TCFG_WORK_AREA_VIRT },
	{ .name = "-work-area-phys",   .value = TCFG_WORK_AREA_PHYS },
	{ .name = "-work-area-size",   .value = TCFG_WORK_AREA_SIZE },
	{ .name = "-work-area-backup", .value = TCFG_WORK_AREA_BACKUP },
	{ .name = "-endian" ,          .value = TCFG_ENDIAN },
	{ .name = "-coreid",           .value = TCFG_COREID },
	{ .name = "-chain-position",   .value = TCFG_CHAIN_POSITION },
	{ .name = "-dbgbase",          .value = TCFG_DBGBASE },
	{ .name = "-rtos",             .value = TCFG_RTOS },
<<<<<<< HEAD
	{ .name = "-alt-work-area-virt",   .value = TCFG_ALT_WORK_AREA_VIRT },
	{ .name = "-alt-work-area-phys",   .value = TCFG_ALT_WORK_AREA_PHYS },
	{ .name = "-alt-work-area-size",   .value = TCFG_ALT_WORK_AREA_SIZE },
	{ .name = "-alt-work-area-backup", .value = TCFG_ALT_WORK_AREA_BACKUP },
=======
>>>>>>> 9de7d9c8
	{ .name = "-defer-examine",    .value = TCFG_DEFER_EXAMINE },
	{ .name = "-gdb-port",         .value = TCFG_GDB_PORT },
	{ .name = NULL, .value = -1 }
};

static int target_configure(Jim_GetOptInfo *goi, struct target *target)
{
	Jim_Nvp *n;
	Jim_Obj *o;
	jim_wide w;
	int e;

	/* parse config or cget options ... */
	while (goi->argc > 0) {
		Jim_SetEmptyResult(goi->interp);
		/* Jim_GetOpt_Debug(goi); */

		if (target->type->target_jim_configure) {
			/* target defines a configure function */
			/* target gets first dibs on parameters */
			e = (*(target->type->target_jim_configure))(target, goi);
			if (e == JIM_OK) {
				/* more? */
				continue;
			}
			if (e == JIM_ERR) {
				/* An error */
				return e;
			}
			/* otherwise we 'continue' below */
		}
		e = Jim_GetOpt_Nvp(goi, nvp_config_opts, &n);
		if (e != JIM_OK) {
			Jim_GetOpt_NvpUnknown(goi, nvp_config_opts, 0);
			return e;
		}
		switch (n->value) {
		case TCFG_TYPE:
			/* not setable */
			if (goi->isconfigure) {
				Jim_SetResultFormatted(goi->interp,
						"not settable: %s", n->name);
				return JIM_ERR;
			} else {
no_params:
				if (goi->argc != 0) {
					Jim_WrongNumArgs(goi->interp,
							goi->argc, goi->argv,
							"NO PARAMS");
					return JIM_ERR;
				}
			}
			Jim_SetResultString(goi->interp,
					target_type_name(target), -1);
			/* loop for more */
			break;
		case TCFG_EVENT:
			if (goi->argc == 0) {
				Jim_WrongNumArgs(goi->interp, goi->argc, goi->argv, "-event ?event-name? ...");
				return JIM_ERR;
			}

			e = Jim_GetOpt_Nvp(goi, nvp_target_event, &n);
			if (e != JIM_OK) {
				Jim_GetOpt_NvpUnknown(goi, nvp_target_event, 1);
				return e;
			}

			if (goi->isconfigure) {
				if (goi->argc != 1) {
					Jim_WrongNumArgs(goi->interp, goi->argc, goi->argv, "-event ?event-name? ?EVENT-BODY?");
					return JIM_ERR;
				}
			} else {
				if (goi->argc != 0) {
					Jim_WrongNumArgs(goi->interp, goi->argc, goi->argv, "-event ?event-name?");
					return JIM_ERR;
				}
			}

			{
				struct target_event_action *teap;

				teap = target->event_action;
				/* replace existing? */
				while (teap) {
					if (teap->event == (enum target_event)n->value)
						break;
					teap = teap->next;
				}

				if (goi->isconfigure) {
					bool replace = true;
					if (teap == NULL) {
						/* create new */
						teap = calloc(1, sizeof(*teap));
						replace = false;
					}
					teap->event = n->value;
					teap->interp = goi->interp;
					Jim_GetOpt_Obj(goi, &o);
					if (teap->body)
						Jim_DecrRefCount(teap->interp, teap->body);
					teap->body  = Jim_DuplicateObj(goi->interp, o);
					/*
					 * FIXME:
					 *     Tcl/TK - "tk events" have a nice feature.
					 *     See the "BIND" command.
					 *    We should support that here.
					 *     You can specify %X and %Y in the event code.
					 *     The idea is: %T - target name.
					 *     The idea is: %N - target number
					 *     The idea is: %E - event name.
					 */
					Jim_IncrRefCount(teap->body);

					if (!replace) {
						/* add to head of event list */
						teap->next = target->event_action;
						target->event_action = teap;
					}
					Jim_SetEmptyResult(goi->interp);
				} else {
					/* get */
					if (teap == NULL)
						Jim_SetEmptyResult(goi->interp);
					else
						Jim_SetResult(goi->interp, Jim_DuplicateObj(goi->interp, teap->body));
				}
			}
			/* loop for more */
			break;

		case TCFG_WORK_AREA_VIRT:
		case TCFG_ALT_WORK_AREA_VIRT:
			if (goi->isconfigure) {
				target_free_all_working_areas_restore(target, n->value == TCFG_ALT_WORK_AREA_VIRT ?
					&target->alt_working_area_cfg : &target->working_area_cfg, 1);
				e = Jim_GetOpt_Wide(goi, &w);
				if (e != JIM_OK)
					return e;
				if (n->value == TCFG_ALT_WORK_AREA_VIRT) {
					target->alt_working_area_cfg.virt = w;
					target->alt_working_area_cfg.virt_spec = true;
				} else {
					target->working_area_cfg.virt = w;
					target->working_area_cfg.virt_spec = true;
				}
			} else {
				if (goi->argc != 0)
					goto no_params;
			}
			if (n->value == TCFG_ALT_WORK_AREA_VIRT) {
				Jim_SetResult(goi->interp, Jim_NewIntObj(goi->interp, target->alt_working_area_cfg.virt));
			} else {
				Jim_SetResult(goi->interp, Jim_NewIntObj(goi->interp, target->working_area_cfg.virt));
			}
			/* loop for more */
			break;

		case TCFG_WORK_AREA_PHYS:
		case TCFG_ALT_WORK_AREA_PHYS:
			if (goi->isconfigure) {
				target_free_all_working_areas_restore(target, n->value == TCFG_ALT_WORK_AREA_VIRT ?
					&target->alt_working_area_cfg : &target->working_area_cfg, 1);
				e = Jim_GetOpt_Wide(goi, &w);
				if (e != JIM_OK)
					return e;
				if (n->value == TCFG_ALT_WORK_AREA_PHYS) {
					target->alt_working_area_cfg.phys = w;
					target->alt_working_area_cfg.phys_spec = true;
				} else {
					target->working_area_cfg.phys = w;
					target->working_area_cfg.phys_spec = true;
				}
			} else {
				if (goi->argc != 0)
					goto no_params;
			}
			if (n->value == TCFG_ALT_WORK_AREA_PHYS) {
				Jim_SetResult(goi->interp, Jim_NewIntObj(goi->interp, target->alt_working_area_cfg.phys));
			} else {
				Jim_SetResult(goi->interp, Jim_NewIntObj(goi->interp, target->working_area_cfg.phys));
			}
			/* loop for more */
			break;

		case TCFG_WORK_AREA_SIZE:
		case TCFG_ALT_WORK_AREA_SIZE:
			if (goi->isconfigure) {
				target_free_all_working_areas_restore(target, n->value == TCFG_ALT_WORK_AREA_VIRT ?
					&target->alt_working_area_cfg : &target->working_area_cfg, 1);
				e = Jim_GetOpt_Wide(goi, &w);
				if (e != JIM_OK)
					return e;
				if (n->value == TCFG_ALT_WORK_AREA_SIZE) {
					target->alt_working_area_cfg.size = w;
				} else {
					target->working_area_cfg.size = w;
				}
			} else {
				if (goi->argc != 0)
					goto no_params;
			}
			if (n->value == TCFG_ALT_WORK_AREA_SIZE) {
				Jim_SetResult(goi->interp, Jim_NewIntObj(goi->interp, target->alt_working_area_cfg.size));
			} else {
				Jim_SetResult(goi->interp, Jim_NewIntObj(goi->interp, target->working_area_cfg.size));
			}
			/* loop for more */
			break;

		case TCFG_WORK_AREA_BACKUP:
		case TCFG_ALT_WORK_AREA_BACKUP:
			if (goi->isconfigure) {
				target_free_all_working_areas_restore(target, n->value == TCFG_ALT_WORK_AREA_VIRT ?
					&target->alt_working_area_cfg : &target->working_area_cfg, 1);
				e = Jim_GetOpt_Wide(goi, &w);
				if (e != JIM_OK)
					return e;
				/* make this exactly 1 or 0 */
				if (n->value == TCFG_ALT_WORK_AREA_BACKUP) {
					target->alt_working_area_cfg.backup = (!!w);
				} else {
					target->working_area_cfg.backup = (!!w);
				}
			} else {
				if (goi->argc != 0)
					goto no_params;
			}
			if (n->value == TCFG_ALT_WORK_AREA_BACKUP) {
				Jim_SetResult(goi->interp, Jim_NewIntObj(goi->interp, target->alt_working_area_cfg.backup));
			} else {
				Jim_SetResult(goi->interp, Jim_NewIntObj(goi->interp, target->working_area_cfg.backup));
			}
			/* loop for more e*/
			break;


		case TCFG_ENDIAN:
			if (goi->isconfigure) {
				e = Jim_GetOpt_Nvp(goi, nvp_target_endian, &n);
				if (e != JIM_OK) {
					Jim_GetOpt_NvpUnknown(goi, nvp_target_endian, 1);
					return e;
				}
				target->endianness = n->value;
			} else {
				if (goi->argc != 0)
					goto no_params;
			}
			n = Jim_Nvp_value2name_simple(nvp_target_endian, target->endianness);
			if (n->name == NULL) {
				target->endianness = TARGET_LITTLE_ENDIAN;
				n = Jim_Nvp_value2name_simple(nvp_target_endian, target->endianness);
			}
			Jim_SetResultString(goi->interp, n->name, -1);
			/* loop for more */
			break;

		case TCFG_COREID:
			if (goi->isconfigure) {
				e = Jim_GetOpt_Wide(goi, &w);
				if (e != JIM_OK)
					return e;
				target->coreid = (int32_t)w;
			} else {
				if (goi->argc != 0)
					goto no_params;
			}
			Jim_SetResult(goi->interp, Jim_NewIntObj(goi->interp, target->coreid));
			/* loop for more */
			break;

		case TCFG_CHAIN_POSITION:
			if (goi->isconfigure) {
				Jim_Obj *o_t;
				struct jtag_tap *tap;

				if (target->has_dap) {
					Jim_SetResultString(goi->interp,
						"target requires -dap parameter instead of -chain-position!", -1);
					return JIM_ERR;
				}

				target_free_all_working_areas(target);
				target_free_all_alt_working_areas(target);
				e = Jim_GetOpt_Obj(goi, &o_t);
				if (e != JIM_OK)
					return e;
				tap = jtag_tap_by_jim_obj(goi->interp, o_t);
				if (tap == NULL)
					return JIM_ERR;
				target->tap = tap;
				target->tap_configured = true;
			} else {
				if (goi->argc != 0)
					goto no_params;
			}
			Jim_SetResultString(goi->interp, target->tap->dotted_name, -1);
			/* loop for more e*/
			break;
		case TCFG_DBGBASE:
			if (goi->isconfigure) {
				e = Jim_GetOpt_Wide(goi, &w);
				if (e != JIM_OK)
					return e;
				target->dbgbase = (uint32_t)w;
				target->dbgbase_set = true;
			} else {
				if (goi->argc != 0)
					goto no_params;
			}
			Jim_SetResult(goi->interp, Jim_NewIntObj(goi->interp, target->dbgbase));
			/* loop for more */
			break;
		case TCFG_RTOS:
			/* RTOS */
			{
				int result = rtos_create(goi, target);
				if (result != JIM_OK)
					return result;
			}
			/* loop for more */
			break;

		case TCFG_DEFER_EXAMINE:
			/* DEFER_EXAMINE */
			target->defer_examine = true;
			/* loop for more */
			break;

		case TCFG_GDB_PORT:
			if (goi->isconfigure) {
<<<<<<< HEAD
=======
				struct command_context *cmd_ctx = current_command_context(goi->interp);
				if (cmd_ctx->mode != COMMAND_CONFIG) {
					Jim_SetResultString(goi->interp, "-gdb-port must be configured before 'init'", -1);
					return JIM_ERR;
				}

>>>>>>> 9de7d9c8
				const char *s;
				e = Jim_GetOpt_String(goi, &s, NULL);
				if (e != JIM_OK)
					return e;
				target->gdb_port_override = strdup(s);
			} else {
				if (goi->argc != 0)
					goto no_params;
			}
			Jim_SetResultString(goi->interp, target->gdb_port_override ? : "undefined", -1);
			/* loop for more */
			break;
		}
	} /* while (goi->argc) */


		/* done - we return */
	return JIM_OK;
}

static int jim_target_configure(Jim_Interp *interp, int argc, Jim_Obj * const *argv)
{
	Jim_GetOptInfo goi;

	Jim_GetOpt_Setup(&goi, interp, argc - 1, argv + 1);
	goi.isconfigure = !strcmp(Jim_GetString(argv[0], NULL), "configure");
	if (goi.argc < 1) {
		Jim_WrongNumArgs(goi.interp, goi.argc, goi.argv,
				 "missing: -option ...");
		return JIM_ERR;
	}
	struct target *target = Jim_CmdPrivData(goi.interp);
	return target_configure(&goi, target);
}

<<<<<<< HEAD
static int jim_target_mw(Jim_Interp *interp, int argc, Jim_Obj *const *argv)
{
	const char *cmd_name = Jim_GetString(argv[0], NULL);

	Jim_GetOptInfo goi;
	Jim_GetOpt_Setup(&goi, interp, argc - 1, argv + 1);

	if (goi.argc < 2 || goi.argc > 4) {
		Jim_SetResultFormatted(goi.interp,
				"usage: %s [phys] <address> <data> [<count>]", cmd_name);
		return JIM_ERR;
	}

	target_write_fn fn;
	fn = target_write_memory;

	int e;
	if (strcmp(Jim_GetString(argv[1], NULL), "phys") == 0) {
		/* consume it */
		struct Jim_Obj *obj;
		e = Jim_GetOpt_Obj(&goi, &obj);
		if (e != JIM_OK)
			return e;

		fn = target_write_phys_memory;
	}

	jim_wide a;
	e = Jim_GetOpt_Wide(&goi, &a);
	if (e != JIM_OK)
		return e;

	jim_wide b;
	e = Jim_GetOpt_Wide(&goi, &b);
	if (e != JIM_OK)
		return e;

	jim_wide c = 1;
	if (goi.argc == 1) {
		e = Jim_GetOpt_Wide(&goi, &c);
		if (e != JIM_OK)
			return e;
	}

	/* all args must be consumed */
	if (goi.argc != 0)
		return JIM_ERR;

	struct target *target = Jim_CmdPrivData(goi.interp);
	unsigned data_size;
	if (strcasecmp(cmd_name, "mww") == 0)
		data_size = 4;
	else if (strcasecmp(cmd_name, "mwh") == 0)
		data_size = 2;
	else if (strcasecmp(cmd_name, "mwb") == 0)
		data_size = 1;
	else {
		LOG_ERROR("command '%s' unknown: ", cmd_name);
		return JIM_ERR;
	}

	return (target_fill_mem(target, a, fn, data_size, b, c) == ERROR_OK) ? JIM_OK : JIM_ERR;
}

/**
*  @brief Reads an array of words/halfwords/bytes from target memory starting at specified address.
*
*  Usage: mdw [phys] <address> [<count>] - for 32 bit reads
*         mdh [phys] <address> [<count>] - for 16 bit reads
*         mdb [phys] <address> [<count>] - for  8 bit reads
*
*  Count defaults to 1.
*
*  Calls target_read_memory or target_read_phys_memory depending on
*  the presence of the "phys" argument
*  Reads the target memory in blocks of max. 32 bytes, and returns an array of ints formatted
*  to int representation in base16.
*  Also outputs read data in a human readable form using command_print
*
*  @param phys if present target_read_phys_memory will be used instead of target_read_memory
*  @param address address where to start the read. May be specified in decimal or hex using the standard "0x" prefix
*  @param count optional count parameter to read an array of values. If not specified, defaults to 1.
*  @returns:  JIM_ERR on error or JIM_OK on success and sets the result string to an array of ascii formatted numbers
*  on success, with [<count>] number of elements.
*
*  In case of little endian target:
*      Example1: "mdw 0x00000000"  returns "10123456"
*      Exmaple2: "mdh 0x00000000 1" returns "3456"
*      Example3: "mdb 0x00000000" returns "56"
*      Example4: "mdh 0x00000000 2" returns "3456 1012"
*      Example5: "mdb 0x00000000 3" returns "56 34 12"
**/
static int jim_target_md(Jim_Interp *interp, int argc, Jim_Obj *const *argv)
{
	const char *cmd_name = Jim_GetString(argv[0], NULL);

	Jim_GetOptInfo goi;
	Jim_GetOpt_Setup(&goi, interp, argc - 1, argv + 1);

	if ((goi.argc < 1) || (goi.argc > 3)) {
		Jim_SetResultFormatted(goi.interp,
				"usage: %s [phys] <address> [<count>]", cmd_name);
		return JIM_ERR;
	}

	int (*fn)(struct target *target,
			target_addr_t address, uint32_t size, uint32_t count, uint8_t *buffer);
	fn = target_read_memory;

	int e;
	if (strcmp(Jim_GetString(argv[1], NULL), "phys") == 0) {
		/* consume it */
		struct Jim_Obj *obj;
		e = Jim_GetOpt_Obj(&goi, &obj);
		if (e != JIM_OK)
			return e;

		fn = target_read_phys_memory;
	}

	/* Read address parameter */
	jim_wide addr;
	e = Jim_GetOpt_Wide(&goi, &addr);
	if (e != JIM_OK)
		return JIM_ERR;

	/* If next parameter exists, read it out as the count parameter, if not, set it to 1 (default) */
	jim_wide count;
	if (goi.argc == 1) {
		e = Jim_GetOpt_Wide(&goi, &count);
		if (e != JIM_OK)
			return JIM_ERR;
	} else
		count = 1;

	/* all args must be consumed */
	if (goi.argc != 0)
		return JIM_ERR;

	jim_wide dwidth = 1; /* shut up gcc */
	if (strcasecmp(cmd_name, "mdw") == 0)
		dwidth = 4;
	else if (strcasecmp(cmd_name, "mdh") == 0)
		dwidth = 2;
	else if (strcasecmp(cmd_name, "mdb") == 0)
		dwidth = 1;
	else {
		LOG_ERROR("command '%s' unknown: ", cmd_name);
		return JIM_ERR;
	}

	/* convert count to "bytes" */
	int bytes = count * dwidth;

	struct target *target = Jim_CmdPrivData(goi.interp);
	uint8_t  target_buf[32];
	jim_wide x, y, z;
	while (bytes > 0) {
		y = (bytes < 16) ? bytes : 16; /* y = min(bytes, 16); */

		/* Try to read out next block */
		e = fn(target, addr, dwidth, y / dwidth, target_buf);

		if (e != ERROR_OK) {
			Jim_SetResultFormatted(interp, "error reading target @ 0x%08lx", (long)addr);
			return JIM_ERR;
		}

		command_print_sameline(NULL, "0x%08x ", (int)(addr));
		switch (dwidth) {
		case 4:
			for (x = 0; x < 16 && x < y; x += 4) {
				z = target_buffer_get_u32(target, &(target_buf[x]));
				command_print_sameline(NULL, "%08x ", (int)(z));
			}
			for (; (x < 16) ; x += 4)
				command_print_sameline(NULL, "         ");
			break;
		case 2:
			for (x = 0; x < 16 && x < y; x += 2) {
				z = target_buffer_get_u16(target, &(target_buf[x]));
				command_print_sameline(NULL, "%04x ", (int)(z));
			}
			for (; (x < 16) ; x += 2)
				command_print_sameline(NULL, "     ");
			break;
		case 1:
		default:
			for (x = 0 ; (x < 16) && (x < y) ; x += 1) {
				z = target_buffer_get_u8(target, &(target_buf[x]));
				command_print_sameline(NULL, "%02x ", (int)(z));
			}
			for (; (x < 16) ; x += 1)
				command_print_sameline(NULL, "   ");
			break;
		}
		/* ascii-ify the bytes */
		for (x = 0 ; x < y ; x++) {
			if ((target_buf[x] >= 0x20) &&
				(target_buf[x] <= 0x7e)) {
				/* good */
			} else {
				/* smack it */
				target_buf[x] = '.';
			}
		}
		/* space pad  */
		while (x < 16) {
			target_buf[x] = ' ';
			x++;
		}
		/* terminate */
		target_buf[16] = 0;
		/* print - with a newline */
		command_print_sameline(NULL, "%s\n", target_buf);
		/* NEXT... */
		bytes -= 16;
		addr += 16;
	}
	return JIM_OK;
}

=======
>>>>>>> 9de7d9c8
static int jim_target_mem2array(Jim_Interp *interp,
		int argc, Jim_Obj *const *argv)
{
	struct target *target = Jim_CmdPrivData(interp);
	return target_mem2array(interp, target, argc - 1, argv + 1);
}

static int jim_target_array2mem(Jim_Interp *interp,
		int argc, Jim_Obj *const *argv)
{
	struct target *target = Jim_CmdPrivData(interp);
	return target_array2mem(interp, target, argc - 1, argv + 1);
}

static int jim_target_tap_disabled(Jim_Interp *interp)
{
	Jim_SetResultFormatted(interp, "[TAP is disabled]");
	return JIM_ERR;
}

static int jim_target_examine(Jim_Interp *interp, int argc, Jim_Obj *const *argv)
{
	bool allow_defer = false;

	Jim_GetOptInfo goi;
	Jim_GetOpt_Setup(&goi, interp, argc - 1, argv + 1);
	if (goi.argc > 1) {
		const char *cmd_name = Jim_GetString(argv[0], NULL);
		Jim_SetResultFormatted(goi.interp,
				"usage: %s ['allow-defer']", cmd_name);
		return JIM_ERR;
	}
	if (goi.argc > 0 &&
	    strcmp(Jim_GetString(argv[1], NULL), "allow-defer") == 0) {
		/* consume it */
		struct Jim_Obj *obj;
		int e = Jim_GetOpt_Obj(&goi, &obj);
		if (e != JIM_OK)
			return e;
		allow_defer = true;
	}

	struct target *target = Jim_CmdPrivData(interp);
	if (!target->tap->enabled)
		return jim_target_tap_disabled(interp);

	if (allow_defer && target->defer_examine) {
		LOG_INFO("Deferring arp_examine of %s", target_name(target));
		LOG_INFO("Use arp_examine command to examine it manually!");
		return JIM_OK;
	}

	int e = target->type->examine(target);
	if (e != ERROR_OK)
		return JIM_ERR;
	return JIM_OK;
}

static int jim_target_was_examined(Jim_Interp *interp, int argc, Jim_Obj * const *argv)
{
	struct target *target = Jim_CmdPrivData(interp);

	Jim_SetResultBool(interp, target_was_examined(target));
	return JIM_OK;
}

static int jim_target_examine_deferred(Jim_Interp *interp, int argc, Jim_Obj * const *argv)
{
	struct target *target = Jim_CmdPrivData(interp);

	Jim_SetResultBool(interp, target->defer_examine);
	return JIM_OK;
}

static int jim_target_halt_gdb(Jim_Interp *interp, int argc, Jim_Obj *const *argv)
{
	if (argc != 1) {
		Jim_WrongNumArgs(interp, 1, argv, "[no parameters]");
		return JIM_ERR;
	}
	struct target *target = Jim_CmdPrivData(interp);

	if (target_call_event_callbacks(target, TARGET_EVENT_GDB_HALT) != ERROR_OK)
		return JIM_ERR;

	return JIM_OK;
}

static int jim_target_poll(Jim_Interp *interp, int argc, Jim_Obj *const *argv)
{
	if (argc != 1) {
		Jim_WrongNumArgs(interp, 1, argv, "[no parameters]");
		return JIM_ERR;
	}
	struct target *target = Jim_CmdPrivData(interp);
	if (!target->tap->enabled)
		return jim_target_tap_disabled(interp);

	int e;
	if (!(target_was_examined(target)))
		e = ERROR_TARGET_NOT_EXAMINED;
	else
		e = target->type->poll(target);
	if (e != ERROR_OK)
		return JIM_ERR;
	return JIM_OK;
}

static int jim_target_reset(Jim_Interp *interp, int argc, Jim_Obj *const *argv)
{
	Jim_GetOptInfo goi;
	Jim_GetOpt_Setup(&goi, interp, argc - 1, argv + 1);

	if (goi.argc != 2) {
		Jim_WrongNumArgs(interp, 0, argv,
				"([tT]|[fF]|assert|deassert) BOOL");
		return JIM_ERR;
	}

	Jim_Nvp *n;
	int e = Jim_GetOpt_Nvp(&goi, nvp_assert, &n);
	if (e != JIM_OK) {
		Jim_GetOpt_NvpUnknown(&goi, nvp_assert, 1);
		return e;
	}
	/* the halt or not param */
	jim_wide a;
	e = Jim_GetOpt_Wide(&goi, &a);
	if (e != JIM_OK)
		return e;

	struct target *target = Jim_CmdPrivData(goi.interp);
	if (!target->tap->enabled)
		return jim_target_tap_disabled(interp);

	if (!target->type->assert_reset || !target->type->deassert_reset) {
		Jim_SetResultFormatted(interp,
				"No target-specific reset for %s",
				target_name(target));
		return JIM_ERR;
	}

	if (target->defer_examine)
		target_reset_examined(target);

	/* determine if we should halt or not. */
	target->reset_halt = !!a;
	/* When this happens - all workareas are invalid. */
	target_free_all_working_areas_restore(target, &target->working_area_cfg, 0);
	target_free_all_working_areas_restore(target, &target->alt_working_area_cfg, 0);

	/* do the assert */
	if (n->value == NVP_ASSERT)
		e = target->type->assert_reset(target);
	else
		e = target->type->deassert_reset(target);
	return (e == ERROR_OK) ? JIM_OK : JIM_ERR;
}

static int jim_target_halt(Jim_Interp *interp, int argc, Jim_Obj *const *argv)
{
	if (argc != 1) {
		Jim_WrongNumArgs(interp, 1, argv, "[no parameters]");
		return JIM_ERR;
	}
	struct target *target = Jim_CmdPrivData(interp);
	if (!target->tap->enabled)
		return jim_target_tap_disabled(interp);
	int e = target->type->halt(target);
	return (e == ERROR_OK) ? JIM_OK : JIM_ERR;
}

static int jim_target_wait_state(Jim_Interp *interp, int argc, Jim_Obj *const *argv)
{
	Jim_GetOptInfo goi;
	Jim_GetOpt_Setup(&goi, interp, argc - 1, argv + 1);

	/* params:  <name>  statename timeoutmsecs */
	if (goi.argc != 2) {
		const char *cmd_name = Jim_GetString(argv[0], NULL);
		Jim_SetResultFormatted(goi.interp,
				"%s <state_name> <timeout_in_msec>", cmd_name);
		return JIM_ERR;
	}

	Jim_Nvp *n;
	int e = Jim_GetOpt_Nvp(&goi, nvp_target_state, &n);
	if (e != JIM_OK) {
		Jim_GetOpt_NvpUnknown(&goi, nvp_target_state, 1);
		return e;
	}
	jim_wide a;
	e = Jim_GetOpt_Wide(&goi, &a);
	if (e != JIM_OK)
		return e;
	struct target *target = Jim_CmdPrivData(interp);
	if (!target->tap->enabled)
		return jim_target_tap_disabled(interp);

	e = target_wait_state(target, n->value, a);
	if (e != ERROR_OK) {
		Jim_Obj *eObj = Jim_NewIntObj(interp, e);
		Jim_SetResultFormatted(goi.interp,
				"target: %s wait %s fails (%#s) %s",
				target_name(target), n->name,
				eObj, target_strerror_safe(e));
		Jim_FreeNewObj(interp, eObj);
		return JIM_ERR;
	}
	return JIM_OK;
}
/* List for human, Events defined for this target.
 * scripts/programs should use 'name cget -event NAME'
 */
COMMAND_HANDLER(handle_target_event_list)
{
	struct target *target = get_current_target(CMD_CTX);
	struct target_event_action *teap = target->event_action;

	command_print(CMD, "Event actions for target (%d) %s\n",
				   target->target_number,
				   target_name(target));
	command_print(CMD, "%-25s | Body", "Event");
	command_print(CMD, "------------------------- | "
			"----------------------------------------");
	while (teap) {
		Jim_Nvp *opt = Jim_Nvp_value2name_simple(nvp_target_event, teap->event);
		command_print(CMD, "%-25s | %s",
				opt->name, Jim_GetString(teap->body, NULL));
		teap = teap->next;
	}
	command_print(CMD, "***END***");
	return ERROR_OK;
}
static int jim_target_current_state(Jim_Interp *interp, int argc, Jim_Obj *const *argv)
{
	if (argc != 1) {
		Jim_WrongNumArgs(interp, 1, argv, "[no parameters]");
		return JIM_ERR;
	}
	struct target *target = Jim_CmdPrivData(interp);
	Jim_SetResultString(interp, target_state_name(target), -1);
	return JIM_OK;
}
static int jim_target_invoke_event(Jim_Interp *interp, int argc, Jim_Obj *const *argv)
{
	Jim_GetOptInfo goi;
	Jim_GetOpt_Setup(&goi, interp, argc - 1, argv + 1);
	if (goi.argc != 1) {
		const char *cmd_name = Jim_GetString(argv[0], NULL);
		Jim_SetResultFormatted(goi.interp, "%s <eventname>", cmd_name);
		return JIM_ERR;
	}
	Jim_Nvp *n;
	int e = Jim_GetOpt_Nvp(&goi, nvp_target_event, &n);
	if (e != JIM_OK) {
		Jim_GetOpt_NvpUnknown(&goi, nvp_target_event, 1);
		return e;
	}
	struct target *target = Jim_CmdPrivData(interp);
	target_handle_event(target, n->value);
	return JIM_OK;
}

static const struct command_registration target_instance_command_handlers[] = {
	{
		.name = "configure",
		.mode = COMMAND_ANY,
		.jim_handler = jim_target_configure,
		.help  = "configure a new target for use",
		.usage = "[target_attribute ...]",
	},
	{
		.name = "cget",
		.mode = COMMAND_ANY,
		.jim_handler = jim_target_configure,
		.help  = "returns the specified target attribute",
		.usage = "target_attribute",
	},
	{
		.name = "mwd",
		.handler = handle_mw_command,
		.mode = COMMAND_EXEC,
		.help = "Write 64-bit word(s) to target memory",
		.usage = "address data [count]",
	},
	{
		.name = "mww",
		.handler = handle_mw_command,
		.mode = COMMAND_EXEC,
		.help = "Write 32-bit word(s) to target memory",
		.usage = "address data [count]",
	},
	{
		.name = "mwh",
		.handler = handle_mw_command,
		.mode = COMMAND_EXEC,
		.help = "Write 16-bit half-word(s) to target memory",
		.usage = "address data [count]",
	},
	{
		.name = "mwb",
		.handler = handle_mw_command,
		.mode = COMMAND_EXEC,
		.help = "Write byte(s) to target memory",
		.usage = "address data [count]",
	},
	{
		.name = "mdd",
		.handler = handle_md_command,
		.mode = COMMAND_EXEC,
		.help = "Display target memory as 64-bit words",
		.usage = "address [count]",
	},
	{
		.name = "mdw",
		.handler = handle_md_command,
		.mode = COMMAND_EXEC,
		.help = "Display target memory as 32-bit words",
		.usage = "address [count]",
	},
	{
		.name = "mdh",
		.handler = handle_md_command,
		.mode = COMMAND_EXEC,
		.help = "Display target memory as 16-bit half-words",
		.usage = "address [count]",
	},
	{
		.name = "mdb",
		.handler = handle_md_command,
		.mode = COMMAND_EXEC,
		.help = "Display target memory as 8-bit bytes",
		.usage = "address [count]",
	},
	{
		.name = "array2mem",
		.mode = COMMAND_EXEC,
		.jim_handler = jim_target_array2mem,
		.help = "Writes Tcl array of 8/16/32 bit numbers "
			"to target memory",
		.usage = "arrayname bitwidth address count",
	},
	{
		.name = "mem2array",
		.mode = COMMAND_EXEC,
		.jim_handler = jim_target_mem2array,
		.help = "Loads Tcl array of 8/16/32 bit numbers "
			"from target memory",
		.usage = "arrayname bitwidth address count",
	},
	{
		.name = "eventlist",
		.handler = handle_target_event_list,
		.mode = COMMAND_EXEC,
		.help = "displays a table of events defined for this target",
		.usage = "",
	},
	{
		.name = "curstate",
		.mode = COMMAND_EXEC,
		.jim_handler = jim_target_current_state,
		.help = "displays the current state of this target",
	},
	{
		.name = "arp_examine",
		.mode = COMMAND_EXEC,
		.jim_handler = jim_target_examine,
		.help = "used internally for reset processing",
		.usage = "['allow-defer']",
	},
	{
		.name = "was_examined",
		.mode = COMMAND_EXEC,
		.jim_handler = jim_target_was_examined,
		.help = "used internally for reset processing",
	},
	{
		.name = "examine_deferred",
		.mode = COMMAND_EXEC,
		.jim_handler = jim_target_examine_deferred,
		.help = "used internally for reset processing",
	},
	{
		.name = "arp_halt_gdb",
		.mode = COMMAND_EXEC,
		.jim_handler = jim_target_halt_gdb,
		.help = "used internally for reset processing to halt GDB",
	},
	{
		.name = "arp_poll",
		.mode = COMMAND_EXEC,
		.jim_handler = jim_target_poll,
		.help = "used internally for reset processing",
	},
	{
		.name = "arp_reset",
		.mode = COMMAND_EXEC,
		.jim_handler = jim_target_reset,
		.help = "used internally for reset processing",
	},
	{
		.name = "arp_halt",
		.mode = COMMAND_EXEC,
		.jim_handler = jim_target_halt,
		.help = "used internally for reset processing",
	},
	{
		.name = "arp_waitstate",
		.mode = COMMAND_EXEC,
		.jim_handler = jim_target_wait_state,
		.help = "used internally for reset processing",
	},
	{
		.name = "invoke-event",
		.mode = COMMAND_EXEC,
		.jim_handler = jim_target_invoke_event,
		.help = "invoke handler for specified event",
		.usage = "event_name",
	},
	COMMAND_REGISTRATION_DONE
};

static int target_create(Jim_GetOptInfo *goi)
{
	Jim_Obj *new_cmd;
	Jim_Cmd *cmd;
	const char *cp;
	int e;
	int x;
	struct target *target;
	struct command_context *cmd_ctx;

	cmd_ctx = current_command_context(goi->interp);
	assert(cmd_ctx != NULL);

	if (goi->argc < 3) {
		Jim_WrongNumArgs(goi->interp, 1, goi->argv, "?name? ?type? ..options...");
		return JIM_ERR;
	}

	/* COMMAND */
	Jim_GetOpt_Obj(goi, &new_cmd);
	/* does this command exist? */
	cmd = Jim_GetCommand(goi->interp, new_cmd, JIM_ERRMSG);
	if (cmd) {
		cp = Jim_GetString(new_cmd, NULL);
		Jim_SetResultFormatted(goi->interp, "Command/target: %s Exists", cp);
		return JIM_ERR;
	}

	/* TYPE */
	e = Jim_GetOpt_String(goi, &cp, NULL);
	if (e != JIM_OK)
		return e;
	struct transport *tr = get_current_transport();
	if (tr->override_target) {
		e = tr->override_target(&cp);
		if (e != ERROR_OK) {
			LOG_ERROR("The selected transport doesn't support this target");
			return JIM_ERR;
		}
		LOG_INFO("The selected transport took over low-level target control. The results might differ compared to plain JTAG/SWD");
	}
	/* now does target type exist */
	for (x = 0 ; target_types[x] ; x++) {
		if (0 == strcmp(cp, target_types[x]->name)) {
			/* found */
			break;
		}

		/* check for deprecated name */
		if (target_types[x]->deprecated_name) {
			if (0 == strcmp(cp, target_types[x]->deprecated_name)) {
				/* found */
				LOG_WARNING("target name is deprecated use: \'%s\'", target_types[x]->name);
				break;
			}
		}
	}
	if (target_types[x] == NULL) {
		Jim_SetResultFormatted(goi->interp, "Unknown target type %s, try one of ", cp);
		for (x = 0 ; target_types[x] ; x++) {
			if (target_types[x + 1]) {
				Jim_AppendStrings(goi->interp,
								   Jim_GetResult(goi->interp),
								   target_types[x]->name,
								   ", ", NULL);
			} else {
				Jim_AppendStrings(goi->interp,
								   Jim_GetResult(goi->interp),
								   " or ",
								   target_types[x]->name, NULL);
			}
		}
		return JIM_ERR;
	}

	/* Create it */
	target = calloc(1, sizeof(struct target));
	/* set target number */
	target->target_number = new_target_number();
	cmd_ctx->current_target = target;

	/* allocate memory for each unique target type */
	target->type = calloc(1, sizeof(struct target_type));

	memcpy(target->type, target_types[x], sizeof(struct target_type));

	/* will be set by "-endian" */
	target->endianness = TARGET_ENDIAN_UNKNOWN;

	/* default to first core, override with -coreid */
	target->coreid = 0;

	target->working_area_cfg.area       = 0x0;
	target->working_area_cfg.size       = 0x0;
	target->working_area_cfg.areas      = NULL;
	target->working_area_cfg.backup     = 0;
	target->alt_working_area_cfg.area   = 0x0;
	target->alt_working_area_cfg.size   = 0x0;
	target->alt_working_area_cfg.areas  = NULL;
	target->alt_working_area_cfg.backup = 0;

	target->state               = TARGET_UNKNOWN;
	target->debug_reason        = DBG_REASON_UNDEFINED;
	target->reg_cache           = NULL;
	target->breakpoints         = NULL;
	target->watchpoints         = NULL;
	target->next                = NULL;
	target->arch_info           = NULL;

	target->verbose_halt_msg	= true;

	target->halt_issued			= false;

	/* initialize trace information */
	target->trace_info = calloc(1, sizeof(struct trace));

	target->dbgmsg          = NULL;
	target->dbg_msg_enabled = 0;

	target->endianness = TARGET_ENDIAN_UNKNOWN;

	target->rtos = NULL;
	target->rtos_auto_detect = false;

	target->gdb_port_override = NULL;

	/* Do the rest as "configure" options */
	goi->isconfigure = 1;
	e = target_configure(goi, target);

	if (e == JIM_OK) {
		if (target->has_dap) {
			if (!target->dap_configured) {
				Jim_SetResultString(goi->interp, "-dap ?name? required when creating target", -1);
				e = JIM_ERR;
			}
		} else {
			if (!target->tap_configured) {
				Jim_SetResultString(goi->interp, "-chain-position ?name? required when creating target", -1);
				e = JIM_ERR;
			}
		}
		/* tap must be set after target was configured */
		if (target->tap == NULL)
			e = JIM_ERR;
	}

	if (e != JIM_OK) {
		free(target->gdb_port_override);
		free(target->type);
		free(target);
		return e;
	}

	if (target->endianness == TARGET_ENDIAN_UNKNOWN) {
		/* default endian to little if not specified */
		target->endianness = TARGET_LITTLE_ENDIAN;
	}

	cp = Jim_GetString(new_cmd, NULL);
	target->cmd_name = strdup(cp);

	if (target->type->target_create) {
		e = (*(target->type->target_create))(target, goi->interp);
		if (e != ERROR_OK) {
			LOG_DEBUG("target_create failed");
			free(target->gdb_port_override);
			free(target->type);
			free(target->cmd_name);
			free(target);
			return JIM_ERR;
		}
	}

	/* create the target specific commands */
	if (target->type->commands) {
		e = register_commands(cmd_ctx, NULL, target->type->commands);
		if (ERROR_OK != e)
			LOG_ERROR("unable to register '%s' commands", cp);
	}

	/* append to end of list */
	{
		struct target **tpp;
		tpp = &(all_targets);
		while (*tpp)
			tpp = &((*tpp)->next);
		*tpp = target;
	}

	/* now - create the new target name command */
	const struct command_registration target_subcommands[] = {
		{
			.chain = target_instance_command_handlers,
		},
		{
			.chain = target->type->commands,
		},
		COMMAND_REGISTRATION_DONE
	};
	const struct command_registration target_commands[] = {
		{
			.name = cp,
			.mode = COMMAND_ANY,
			.help = "target command group",
			.usage = "",
			.chain = target_subcommands,
		},
		COMMAND_REGISTRATION_DONE
	};
	e = register_commands(cmd_ctx, NULL, target_commands);
	if (ERROR_OK != e)
		return JIM_ERR;

	struct command *c = command_find_in_context(cmd_ctx, cp);
	assert(c);
	command_set_handler_data(c, target);

	return (ERROR_OK == e) ? JIM_OK : JIM_ERR;
}

static int jim_target_current(Jim_Interp *interp, int argc, Jim_Obj *const *argv)
{
	if (argc != 1) {
		Jim_WrongNumArgs(interp, 1, argv, "Too many parameters");
		return JIM_ERR;
	}
	struct command_context *cmd_ctx = current_command_context(interp);
	assert(cmd_ctx != NULL);

	Jim_SetResultString(interp, target_name(get_current_target(cmd_ctx)), -1);
	return JIM_OK;
}

static int jim_target_types(Jim_Interp *interp, int argc, Jim_Obj *const *argv)
{
	if (argc != 1) {
		Jim_WrongNumArgs(interp, 1, argv, "Too many parameters");
		return JIM_ERR;
	}
	Jim_SetResult(interp, Jim_NewListObj(interp, NULL, 0));
	for (unsigned x = 0; NULL != target_types[x]; x++) {
		Jim_ListAppendElement(interp, Jim_GetResult(interp),
			Jim_NewStringObj(interp, target_types[x]->name, -1));
	}
	return JIM_OK;
}

static int jim_target_names(Jim_Interp *interp, int argc, Jim_Obj *const *argv)
{
	if (argc != 1) {
		Jim_WrongNumArgs(interp, 1, argv, "Too many parameters");
		return JIM_ERR;
	}
	Jim_SetResult(interp, Jim_NewListObj(interp, NULL, 0));
	struct target *target = all_targets;
	while (target) {
		Jim_ListAppendElement(interp, Jim_GetResult(interp),
			Jim_NewStringObj(interp, target_name(target), -1));
		target = target->next;
	}
	return JIM_OK;
}

static int jim_target_smp(Jim_Interp *interp, int argc, Jim_Obj *const *argv)
{
	int i;
	const char *targetname;
	int retval, len;
	struct target *target = (struct target *) NULL;
	struct target_list *head, *curr, *new;
	curr = (struct target_list *) NULL;
	head = (struct target_list *) NULL;

	retval = 0;
	LOG_DEBUG("%d", argc);
	/* argv[1] = target to associate in smp
	 * argv[2] = target to assoicate in smp
	 * argv[3] ...
	 */

	for (i = 1; i < argc; i++) {

		targetname = Jim_GetString(argv[i], &len);
		target = get_target(targetname);
		LOG_DEBUG("%s ", targetname);
		if (target) {
			new = malloc(sizeof(struct target_list));
			new->target = target;
			new->next = (struct target_list *)NULL;
			if (head == (struct target_list *)NULL) {
				head = new;
				curr = head;
			} else {
				curr->next = new;
				curr = new;
			}
		}
	}
	/*  now parse the list of cpu and put the target in smp mode*/
	curr = head;

	while (curr != (struct target_list *)NULL) {
		target = curr->target;
		target->smp = 1;
		target->head = head;
		curr = curr->next;
	}

	if (target && target->rtos)
		retval = rtos_smp_init(head->target);

	return retval;
}


static int jim_target_create(Jim_Interp *interp, int argc, Jim_Obj *const *argv)
{
	Jim_GetOptInfo goi;
	Jim_GetOpt_Setup(&goi, interp, argc - 1, argv + 1);
	if (goi.argc < 3) {
		Jim_WrongNumArgs(goi.interp, goi.argc, goi.argv,
			"<name> <target_type> [<target_options> ...]");
		return JIM_ERR;
	}
	return target_create(&goi);
}

static const struct command_registration target_subcommand_handlers[] = {
	{
		.name = "init",
		.mode = COMMAND_CONFIG,
		.handler = handle_target_init_command,
		.help = "initialize targets",
		.usage = "",
	},
	{
		.name = "create",
		.mode = COMMAND_CONFIG,
		.jim_handler = jim_target_create,
		.usage = "name type '-chain-position' name [options ...]",
		.help = "Creates and selects a new target",
	},
	{
		.name = "current",
		.mode = COMMAND_ANY,
		.jim_handler = jim_target_current,
		.help = "Returns the currently selected target",
	},
	{
		.name = "types",
		.mode = COMMAND_ANY,
		.jim_handler = jim_target_types,
		.help = "Returns the available target types as "
				"a list of strings",
	},
	{
		.name = "names",
		.mode = COMMAND_ANY,
		.jim_handler = jim_target_names,
		.help = "Returns the names of all targets as a list of strings",
	},
	{
		.name = "smp",
		.mode = COMMAND_ANY,
		.jim_handler = jim_target_smp,
		.usage = "targetname1 targetname2 ...",
		.help = "gather several target in a smp list"
	},

	COMMAND_REGISTRATION_DONE
};

struct FastLoad {
	target_addr_t address;
	uint8_t *data;
	int length;

};

static int fastload_num;
static struct FastLoad *fastload;

static void free_fastload(void)
{
	if (fastload != NULL) {
		int i;
		for (i = 0; i < fastload_num; i++) {
			if (fastload[i].data)
				free(fastload[i].data);
		}
		free(fastload);
		fastload = NULL;
	}
}

COMMAND_HANDLER(handle_fast_load_image_command)
{
	uint8_t *buffer;
	size_t buf_cnt;
	uint32_t image_size;
	target_addr_t min_address = 0;
	target_addr_t max_address = -1;
	int i;

	struct image image;

	int retval = CALL_COMMAND_HANDLER(parse_load_image_command_CMD_ARGV,
			&image, &min_address, &max_address);
	if (ERROR_OK != retval)
		return retval;

	struct duration bench;
	duration_start(&bench);

	retval = image_open(&image, CMD_ARGV[0], (CMD_ARGC >= 3) ? CMD_ARGV[2] : NULL);
	if (retval != ERROR_OK)
		return retval;

	image_size = 0x0;
	retval = ERROR_OK;
	fastload_num = image.num_sections;
	fastload = malloc(sizeof(struct FastLoad)*image.num_sections);
	if (fastload == NULL) {
		command_print(CMD, "out of memory");
		image_close(&image);
		return ERROR_FAIL;
	}
	memset(fastload, 0, sizeof(struct FastLoad)*image.num_sections);
	for (i = 0; i < image.num_sections; i++) {
		buffer = malloc(image.sections[i].size);
		if (buffer == NULL) {
			command_print(CMD, "error allocating buffer for section (%d bytes)",
						  (int)(image.sections[i].size));
			retval = ERROR_FAIL;
			break;
		}

		retval = image_read_section(&image, i, 0x0, image.sections[i].size, buffer, &buf_cnt);
		if (retval != ERROR_OK) {
			free(buffer);
			break;
		}

		uint32_t offset = 0;
		uint32_t length = buf_cnt;

		/* DANGER!!! beware of unsigned comparision here!!! */

		if ((image.sections[i].base_address + buf_cnt >= min_address) &&
				(image.sections[i].base_address < max_address)) {
			if (image.sections[i].base_address < min_address) {
				/* clip addresses below */
				offset += min_address-image.sections[i].base_address;
				length -= offset;
			}

			if (image.sections[i].base_address + buf_cnt > max_address)
				length -= (image.sections[i].base_address + buf_cnt)-max_address;

			fastload[i].address = image.sections[i].base_address + offset;
			fastload[i].data = malloc(length);
			if (fastload[i].data == NULL) {
				free(buffer);
				command_print(CMD, "error allocating buffer for section (%" PRIu32 " bytes)",
							  length);
				retval = ERROR_FAIL;
				break;
			}
			memcpy(fastload[i].data, buffer + offset, length);
			fastload[i].length = length;

			image_size += length;
			command_print(CMD, "%u bytes written at address 0x%8.8x",
						  (unsigned int)length,
						  ((unsigned int)(image.sections[i].base_address + offset)));
		}

		free(buffer);
	}

	if ((ERROR_OK == retval) && (duration_measure(&bench) == ERROR_OK)) {
		command_print(CMD, "Loaded %" PRIu32 " bytes "
				"in %fs (%0.3f KiB/s)", image_size,
				duration_elapsed(&bench), duration_kbps(&bench, image_size));

		command_print(CMD,
				"WARNING: image has not been loaded to target!"
				"You can issue a 'fast_load' to finish loading.");
	}

	image_close(&image);

	if (retval != ERROR_OK)
		free_fastload();

	return retval;
}

COMMAND_HANDLER(handle_fast_load_command)
{
	if (CMD_ARGC > 0)
		return ERROR_COMMAND_SYNTAX_ERROR;
	if (fastload == NULL) {
		LOG_ERROR("No image in memory");
		return ERROR_FAIL;
	}
	int i;
	int64_t ms = timeval_ms();
	int size = 0;
	int retval = ERROR_OK;
	for (i = 0; i < fastload_num; i++) {
		struct target *target = get_current_target(CMD_CTX);
		command_print(CMD, "Write to 0x%08x, length 0x%08x",
					  (unsigned int)(fastload[i].address),
					  (unsigned int)(fastload[i].length));
		retval = target_write_buffer(target, fastload[i].address, fastload[i].length, fastload[i].data);
		if (retval != ERROR_OK)
			break;
		size += fastload[i].length;
	}
	if (retval == ERROR_OK) {
		int64_t after = timeval_ms();
		command_print(CMD, "Loaded image %f kBytes/s", (float)(size/1024.0)/((float)(after-ms)/1000.0));
	}
	return retval;
}

static const struct command_registration target_command_handlers[] = {
	{
		.name = "targets",
		.handler = handle_targets_command,
		.mode = COMMAND_ANY,
		.help = "change current default target (one parameter) "
			"or prints table of all targets (no parameters)",
		.usage = "[target]",
	},
	{
		.name = "target",
		.mode = COMMAND_CONFIG,
		.help = "configure target",
		.chain = target_subcommand_handlers,
		.usage = "",
	},
	COMMAND_REGISTRATION_DONE
};

int target_register_commands(struct command_context *cmd_ctx)
{
	return register_commands(cmd_ctx, NULL, target_command_handlers);
}

static bool target_reset_nag = true;

bool get_target_reset_nag(void)
{
	return target_reset_nag;
}

COMMAND_HANDLER(handle_target_reset_nag)
{
	return CALL_COMMAND_HANDLER(handle_command_parse_bool,
			&target_reset_nag, "Nag after each reset about options to improve "
			"performance");
}

COMMAND_HANDLER(handle_ps_command)
{
	struct target *target = get_current_target(CMD_CTX);
	char *display;
	if (target->state != TARGET_HALTED) {
		LOG_INFO("target not halted !!");
		return ERROR_OK;
	}

	if ((target->rtos) && (target->rtos->type)
			&& (target->rtos->type->ps_command)) {
		display = target->rtos->type->ps_command(target);
		command_print(CMD, "%s", display);
		free(display);
		return ERROR_OK;
	} else {
		LOG_INFO("failed");
		return ERROR_TARGET_FAILURE;
	}
}

static void binprint(struct command_invocation *cmd, const char *text, const uint8_t *buf, int size)
{
	if (text != NULL)
		command_print_sameline(cmd, "%s", text);
	for (int i = 0; i < size; i++)
		command_print_sameline(cmd, " %02x", buf[i]);
	command_print(cmd, " ");
}

COMMAND_HANDLER(handle_test_mem_access_command)
{
	struct target *target = get_current_target(CMD_CTX);
	uint32_t test_size;
	int retval = ERROR_OK;

	if (target->state != TARGET_HALTED) {
		LOG_INFO("target not halted !!");
		return ERROR_FAIL;
	}

	if (CMD_ARGC != 1)
		return ERROR_COMMAND_SYNTAX_ERROR;

	COMMAND_PARSE_NUMBER(u32, CMD_ARGV[0], test_size);

	/* Test reads */
	size_t num_bytes = test_size + 4;

	struct working_area *wa = NULL;
	retval = target_alloc_working_area(target, num_bytes, &wa);
	if (retval != ERROR_OK) {
		LOG_ERROR("Not enough working area");
		return ERROR_FAIL;
	}

	uint8_t *test_pattern = malloc(num_bytes);

	for (size_t i = 0; i < num_bytes; i++)
		test_pattern[i] = rand();

	retval = target_write_memory(target, wa->address, 1, num_bytes, test_pattern);
	if (retval != ERROR_OK) {
		LOG_ERROR("Test pattern write failed");
		goto out;
	}

	for (int host_offset = 0; host_offset <= 1; host_offset++) {
		for (int size = 1; size <= 4; size *= 2) {
			for (int offset = 0; offset < 4; offset++) {
				uint32_t count = test_size / size;
				size_t host_bufsiz = (count + 2) * size + host_offset;
				uint8_t *read_ref = malloc(host_bufsiz);
				uint8_t *read_buf = malloc(host_bufsiz);

				for (size_t i = 0; i < host_bufsiz; i++) {
					read_ref[i] = rand();
					read_buf[i] = read_ref[i];
				}
				command_print_sameline(CMD,
						"Test read %" PRIu32 " x %d @ %d to %saligned buffer: ", count,
						size, offset, host_offset ? "un" : "");

				struct duration bench;
				duration_start(&bench);

				retval = target_read_memory(target, wa->address + offset, size, count,
						read_buf + size + host_offset);

				duration_measure(&bench);

				if (retval == ERROR_TARGET_UNALIGNED_ACCESS) {
					command_print(CMD, "Unsupported alignment");
					goto next;
				} else if (retval != ERROR_OK) {
					command_print(CMD, "Memory read failed");
					goto next;
				}

				/* replay on host */
				memcpy(read_ref + size + host_offset, test_pattern + offset, count * size);

				/* check result */
				int result = memcmp(read_ref, read_buf, host_bufsiz);
				if (result == 0) {
					command_print(CMD, "Pass in %fs (%0.3f KiB/s)",
							duration_elapsed(&bench),
							duration_kbps(&bench, count * size));
				} else {
					command_print(CMD, "Compare failed");
					binprint(CMD, "ref:", read_ref, host_bufsiz);
					binprint(CMD, "buf:", read_buf, host_bufsiz);
				}
next:
				free(read_ref);
				free(read_buf);
			}
		}
	}

out:
	free(test_pattern);

	if (wa != NULL)
		target_free_working_area(target, wa);

	/* Test writes */
	num_bytes = test_size + 4 + 4 + 4;

	retval = target_alloc_working_area(target, num_bytes, &wa);
	if (retval != ERROR_OK) {
		LOG_ERROR("Not enough working area");
		return ERROR_FAIL;
	}

	test_pattern = malloc(num_bytes);

	for (size_t i = 0; i < num_bytes; i++)
		test_pattern[i] = rand();

	for (int host_offset = 0; host_offset <= 1; host_offset++) {
		for (int size = 1; size <= 4; size *= 2) {
			for (int offset = 0; offset < 4; offset++) {
				uint32_t count = test_size / size;
				size_t host_bufsiz = count * size + host_offset;
				uint8_t *read_ref = malloc(num_bytes);
				uint8_t *read_buf = malloc(num_bytes);
				uint8_t *write_buf = malloc(host_bufsiz);

				for (size_t i = 0; i < host_bufsiz; i++)
					write_buf[i] = rand();
				command_print_sameline(CMD,
						"Test write %" PRIu32 " x %d @ %d from %saligned buffer: ", count,
						size, offset, host_offset ? "un" : "");

				retval = target_write_memory(target, wa->address, 1, num_bytes, test_pattern);
				if (retval != ERROR_OK) {
					command_print(CMD, "Test pattern write failed");
					goto nextw;
				}

				/* replay on host */
				memcpy(read_ref, test_pattern, num_bytes);
				memcpy(read_ref + size + offset, write_buf + host_offset, count * size);

				struct duration bench;
				duration_start(&bench);

				retval = target_write_memory(target, wa->address + size + offset, size, count,
						write_buf + host_offset);

				duration_measure(&bench);

				if (retval == ERROR_TARGET_UNALIGNED_ACCESS) {
					command_print(CMD, "Unsupported alignment");
					goto nextw;
				} else if (retval != ERROR_OK) {
					command_print(CMD, "Memory write failed");
					goto nextw;
				}

				/* read back */
				retval = target_read_memory(target, wa->address, 1, num_bytes, read_buf);
				if (retval != ERROR_OK) {
					command_print(CMD, "Test pattern write failed");
					goto nextw;
				}

				/* check result */
				int result = memcmp(read_ref, read_buf, num_bytes);
				if (result == 0) {
					command_print(CMD, "Pass in %fs (%0.3f KiB/s)",
							duration_elapsed(&bench),
							duration_kbps(&bench, count * size));
				} else {
					command_print(CMD, "Compare failed");
					binprint(CMD, "ref:", read_ref, num_bytes);
					binprint(CMD, "buf:", read_buf, num_bytes);
				}
nextw:
				free(read_ref);
				free(read_buf);
			}
		}
	}

	free(test_pattern);

	if (wa != NULL)
		target_free_working_area(target, wa);
	return retval;
}

static const struct command_registration target_exec_command_handlers[] = {
	{
		.name = "fast_load_image",
		.handler = handle_fast_load_image_command,
		.mode = COMMAND_ANY,
		.help = "Load image into server memory for later use by "
			"fast_load; primarily for profiling",
		.usage = "filename address ['bin'|'ihex'|'elf'|'s19'] "
			"[min_address [max_length]]",
	},
	{
		.name = "fast_load",
		.handler = handle_fast_load_command,
		.mode = COMMAND_EXEC,
		.help = "loads active fast load image to current target "
			"- mainly for profiling purposes",
		.usage = "",
	},
	{
		.name = "profile",
		.handler = handle_profile_command,
		.mode = COMMAND_EXEC,
		.usage = "seconds filename [start end]",
		.help = "profiling samples the CPU PC",
	},
	/** @todo don't register virt2phys() unless target supports it */
	{
		.name = "virt2phys",
		.handler = handle_virt2phys_command,
		.mode = COMMAND_ANY,
		.help = "translate a virtual address into a physical address",
		.usage = "virtual_address",
	},
	{
		.name = "reg",
		.handler = handle_reg_command,
		.mode = COMMAND_EXEC,
		.help = "display (reread from target with \"force\") or set a register; "
			"with no arguments, displays all registers and their values",
		.usage = "[(register_number|register_name) [(value|'force')]]",
	},
	{
		.name = "poll",
		.handler = handle_poll_command,
		.mode = COMMAND_EXEC,
		.help = "poll target state; or reconfigure background polling",
		.usage = "['on'|'off']",
	},
	{
		.name = "wait_halt",
		.handler = handle_wait_halt_command,
		.mode = COMMAND_EXEC,
		.help = "wait up to the specified number of milliseconds "
			"(default 5000) for a previously requested halt",
		.usage = "[milliseconds]",
	},
	{
		.name = "halt",
		.handler = handle_halt_command,
		.mode = COMMAND_EXEC,
		.help = "request target to halt, then wait up to the specified"
			"number of milliseconds (default 5000) for it to complete",
		.usage = "[milliseconds]",
	},
	{
		.name = "resume",
		.handler = handle_resume_command,
		.mode = COMMAND_EXEC,
		.help =	"resume target execution from current PC or address",
		.usage = "[address]",
	},
	{
		.name = "reset",
		.handler = handle_reset_command,
		.mode = COMMAND_EXEC,
		.usage = "[run|halt|init]",
		.help = "Reset all targets into the specified mode."
			"Default reset mode is run, if not given.",
	},
	{
		.name = "soft_reset_halt",
		.handler = handle_soft_reset_halt_command,
		.mode = COMMAND_EXEC,
		.usage = "",
		.help = "halt the target and do a soft reset",
	},
	{
		.name = "step",
		.handler = handle_step_command,
		.mode = COMMAND_EXEC,
		.help =	"step one instruction from current PC or address",
		.usage = "[address]",
	},
	{
		.name = "mdd",
		.handler = handle_md_command,
		.mode = COMMAND_EXEC,
<<<<<<< HEAD
		.help = "display memory words",
=======
		.help = "display memory double-words",
>>>>>>> 9de7d9c8
		.usage = "['phys'] address [count]",
	},
	{
		.name = "mdw",
		.handler = handle_md_command,
		.mode = COMMAND_EXEC,
		.help = "display memory words",
		.usage = "['phys'] address [count]",
	},
	{
		.name = "mdh",
		.handler = handle_md_command,
		.mode = COMMAND_EXEC,
		.help = "display memory half-words",
		.usage = "['phys'] address [count]",
	},
	{
		.name = "mdb",
		.handler = handle_md_command,
		.mode = COMMAND_EXEC,
		.help = "display memory bytes",
		.usage = "['phys'] address [count]",
	},
	{
		.name = "mwd",
		.handler = handle_mw_command,
		.mode = COMMAND_EXEC,
<<<<<<< HEAD
		.help = "write memory word",
=======
		.help = "write memory double-word",
>>>>>>> 9de7d9c8
		.usage = "['phys'] address value [count]",
	},
	{
		.name = "mww",
		.handler = handle_mw_command,
		.mode = COMMAND_EXEC,
		.help = "write memory word",
		.usage = "['phys'] address value [count]",
	},
	{
		.name = "mwh",
		.handler = handle_mw_command,
		.mode = COMMAND_EXEC,
		.help = "write memory half-word",
		.usage = "['phys'] address value [count]",
	},
	{
		.name = "mwb",
		.handler = handle_mw_command,
		.mode = COMMAND_EXEC,
		.help = "write memory byte",
		.usage = "['phys'] address value [count]",
	},
	{
		.name = "bp",
		.handler = handle_bp_command,
		.mode = COMMAND_EXEC,
		.help = "list or set hardware or software breakpoint",
<<<<<<< HEAD
		.usage = "<address> [<asid>] <length> ['hw'|'hw_ctx']",
=======
		.usage = "[<address> [<asid>] <length> ['hw'|'hw_ctx']]",
>>>>>>> 9de7d9c8
	},
	{
		.name = "rbp",
		.handler = handle_rbp_command,
		.mode = COMMAND_EXEC,
		.help = "remove breakpoint",
		.usage = "address",
	},
	{
		.name = "wp",
		.handler = handle_wp_command,
		.mode = COMMAND_EXEC,
		.help = "list (no params) or create watchpoints",
		.usage = "[address length [('r'|'w'|'a') value [mask]]]",
	},
	{
		.name = "rwp",
		.handler = handle_rwp_command,
		.mode = COMMAND_EXEC,
		.help = "remove watchpoint",
		.usage = "address",
	},
	{
		.name = "load_image",
		.handler = handle_load_image_command,
		.mode = COMMAND_EXEC,
		.usage = "filename address ['bin'|'ihex'|'elf'|'s19'] "
			"[min_address] [max_length]",
	},
	{
		.name = "dump_image",
		.handler = handle_dump_image_command,
		.mode = COMMAND_EXEC,
		.usage = "filename address size",
	},
	{
		.name = "verify_image_checksum",
		.handler = handle_verify_image_checksum_command,
		.mode = COMMAND_EXEC,
		.usage = "filename [offset [type]]",
	},
	{
		.name = "verify_image",
		.handler = handle_verify_image_command,
		.mode = COMMAND_EXEC,
		.usage = "filename [offset [type]]",
	},
	{
		.name = "test_image",
		.handler = handle_test_image_command,
		.mode = COMMAND_EXEC,
		.usage = "filename [offset [type]]",
	},
	{
		.name = "mem2array",
		.mode = COMMAND_EXEC,
		.jim_handler = jim_mem2array,
		.help = "read 8/16/32 bit memory and return as a TCL array "
			"for script processing",
		.usage = "arrayname bitwidth address count",
	},
	{
		.name = "array2mem",
		.mode = COMMAND_EXEC,
		.jim_handler = jim_array2mem,
		.help = "convert a TCL array to memory locations "
			"and write the 8/16/32 bit values",
		.usage = "arrayname bitwidth address count",
	},
	{
		.name = "reset_nag",
		.handler = handle_target_reset_nag,
		.mode = COMMAND_ANY,
		.help = "Nag after each reset about options that could have been "
				"enabled to improve performance. ",
		.usage = "['enable'|'disable']",
	},
	{
		.name = "ps",
		.handler = handle_ps_command,
		.mode = COMMAND_EXEC,
		.help = "list all tasks ",
		.usage = " ",
	},
	{
		.name = "test_mem_access",
		.handler = handle_test_mem_access_command,
		.mode = COMMAND_EXEC,
		.help = "Test the target's memory access functions",
		.usage = "size",
	},

	{
		.name = "set_core",
		.handler = handle_set_cpu_command,
		.mode = COMMAND_EXEC,
		.help = "Set active core function",
		.usage = "set_core N",
	},

	COMMAND_REGISTRATION_DONE
};
static int target_register_user_commands(struct command_context *cmd_ctx)
{
	int retval = ERROR_OK;
	retval = target_request_register_commands(cmd_ctx);
	if (retval != ERROR_OK)
		return retval;

	retval = trace_register_commands(cmd_ctx);
	if (retval != ERROR_OK)
		return retval;


	return register_commands(cmd_ctx, NULL, target_exec_command_handlers);
}<|MERGE_RESOLUTION|>--- conflicted
+++ resolved
@@ -1292,18 +1292,6 @@
 	return !!target->type->get_gdb_reg_list;
 }
 
-<<<<<<< HEAD
-bool target_supports_gdb_connection(struct target *target)
-{
-	/*
-	 * based on current code, we can simply exclude all the targets that
-	 * don't provide get_gdb_reg_list; this could change with new targets.
-	 */
-	return !!target->type->get_gdb_reg_list;
-}
-
-=======
->>>>>>> 9de7d9c8
 int target_step(struct target *target,
 		int current, target_addr_t address, int handle_breakpoints)
 {
@@ -1789,11 +1777,7 @@
 		}
 
 		bool call_it = (*callback)->callback &&
-<<<<<<< HEAD
-			((!checktime && (*callback)->periodic) ||
-=======
 			((!checktime && (*callback)->type == TARGET_TIMER_TYPE_PERIODIC) ||
->>>>>>> 9de7d9c8
 			 timeval_compare(&now, &(*callback)->when) >= 0);
 
 		if (call_it)
@@ -1908,15 +1892,9 @@
 		if (!enabled) {
 			if (wa_cfg->phys_spec) {
 				LOG_DEBUG("MMU disabled, using physical "
-<<<<<<< HEAD
 					"address for working memory "TARGET_ADDR_FMT,
 					wa_cfg->phys);
 				wa_cfg->area = wa_cfg->phys;
-=======
-					"address for working memory " TARGET_ADDR_FMT,
-					target->working_area_phys);
-				target->working_area = target->working_area_phys;
->>>>>>> 9de7d9c8
 			} else {
 				LOG_ERROR("No working memory available. "
 					"Specify -work-area-phys to target.");
@@ -1925,15 +1903,9 @@
 		} else {
 			if (wa_cfg->virt_spec) {
 				LOG_DEBUG("MMU enabled, using virtual "
-<<<<<<< HEAD
 					"address for working memory "TARGET_ADDR_FMT,
 					wa_cfg->virt);
 				wa_cfg->area = wa_cfg->virt;
-=======
-					"address for working memory " TARGET_ADDR_FMT,
-					target->working_area_virt);
-				target->working_area = target->working_area_virt;
->>>>>>> 9de7d9c8
 			} else {
 				LOG_ERROR("No working memory available. "
 					"Specify -work-area-virt to target.");
@@ -2084,14 +2056,11 @@
 	return target_free_working_area_restore(target, &target->working_area_cfg, area, 1);
 }
 
-<<<<<<< HEAD
 int target_free_alt_working_area(struct target *target, struct working_area *area)
 {
 	return target_free_working_area_restore(target, &target->alt_working_area_cfg, area, 1);
 }
 
-=======
->>>>>>> 9de7d9c8
 /* free resources and restore memory, if restoring memory fails,
  * free up resources anyway
  */
@@ -2133,24 +2102,12 @@
 
 void target_free_all_working_areas(struct target *target)
 {
-<<<<<<< HEAD
 	target_free_all_working_areas_do(target, &target->working_area_cfg);
 }
 
 void target_free_all_alt_working_areas(struct target *target)
 {
 	target_free_all_working_areas_do(target, &target->alt_working_area_cfg);
-=======
-	target_free_all_working_areas_restore(target, 1);
-
-	/* Now we have none or only one working area marked as free */
-	if (target->working_areas) {
-		/* Free the last one to allow on-the-fly moving and resizing */
-		free(target->working_areas->backup);
-		free(target->working_areas);
-		target->working_areas = NULL;
-	}
->>>>>>> 9de7d9c8
 }
 
 /* Find the largest number of bytes that can be allocated */
@@ -2172,7 +2129,6 @@
 	return max_size;
 }
 
-<<<<<<< HEAD
 uint32_t target_get_working_area_avail(struct target *target)
 {
 	return get_working_area_avail_do(target, &target->working_area_cfg);
@@ -2183,8 +2139,6 @@
 	return get_working_area_avail_do(target, &target->alt_working_area_cfg);
 }
 
-=======
->>>>>>> 9de7d9c8
 static void target_destroy(struct target *target)
 {
 	if (target->type->deinit_target)
@@ -2227,11 +2181,8 @@
 
 void target_quit(void)
 {
-<<<<<<< HEAD
 	target_call_exit_callbacks();
 
-=======
->>>>>>> 9de7d9c8
 	struct target_event_callback *pe = target_event_callbacks;
 	while (pe) {
 		struct target_event_callback *t = pe->next;
@@ -2784,11 +2735,7 @@
 	return retval;
 }
 
-<<<<<<< HEAD
-static int find_target(struct command_context *cmd_ctx, const char *name)
-=======
 static int find_target(struct command_invocation *cmd, const char *name)
->>>>>>> 9de7d9c8
 {
 	struct target *target = get_target(name);
 	if (target == NULL) {
@@ -2802,15 +2749,9 @@
 		return ERROR_FAIL;
 	}
 
-<<<<<<< HEAD
-	cmd_ctx->current_target = target;
-	if (cmd_ctx->current_target_override)
-		cmd_ctx->current_target_override = target;
-=======
 	cmd->ctx->current_target = target;
 	if (cmd->ctx->current_target_override)
 		cmd->ctx->current_target_override = target;
->>>>>>> 9de7d9c8
 
 	return ERROR_OK;
 }
@@ -3157,11 +3098,7 @@
 	return ERROR_COMMAND_SYNTAX_ERROR;
 
 not_found:
-<<<<<<< HEAD
-	command_print(CMD_CTX, "register %s not found in current target", CMD_ARGV[0]);
-=======
 	command_print(CMD, "register %s not found in current target", CMD_ARGV[0]);
->>>>>>> 9de7d9c8
 	return ERROR_OK;
 }
 
@@ -3345,7 +3282,6 @@
 	return target->type->step(target, current_pc, addr, 1);
 }
 
-<<<<<<< HEAD
 COMMAND_HANDLER(handle_set_cpu_command)
 {
 	if ((CMD_ARGC > 1) || (CMD_ARGC < 1))
@@ -3363,10 +3299,7 @@
 	return ERROR_OK;
 }
 
-static void handle_md_output(struct command_context *cmd_ctx,
-=======
 void target_handle_md_output(struct command_invocation *cmd,
->>>>>>> 9de7d9c8
 		struct target *target, target_addr_t address, unsigned size,
 		unsigned count, const uint8_t *buffer)
 {
@@ -3691,11 +3624,7 @@
 				break;
 			}
 			image_size += length;
-<<<<<<< HEAD
-			command_print(CMD_CTX, "%u bytes written at address " TARGET_ADDR_FMT "",
-=======
 			command_print(CMD, "%u bytes written at address " TARGET_ADDR_FMT "",
->>>>>>> 9de7d9c8
 					(unsigned int)length,
 					image.sections[i].base_address + offset);
 		}
@@ -3893,11 +3822,7 @@
 				free(data);
 			}
 		} else {
-<<<<<<< HEAD
-			command_print(CMD_CTX, "address " TARGET_ADDR_FMT " length 0x%08zx",
-=======
 			command_print(CMD, "address " TARGET_ADDR_FMT " length 0x%08zx",
->>>>>>> 9de7d9c8
 						  image.sections[i].base_address,
 						  buf_cnt);
 		}
@@ -3944,11 +3869,7 @@
 		if (breakpoint->type == BKPT_SOFT) {
 			char *buf = buf_to_str(breakpoint->orig_instr,
 					breakpoint->length, 16);
-<<<<<<< HEAD
-			command_print(cmd_ctx, "IVA breakpoint: " TARGET_ADDR_FMT ", 0x%x, %i, 0x%s",
-=======
 			command_print(cmd, "IVA breakpoint: " TARGET_ADDR_FMT ", 0x%x, %i, 0x%s",
->>>>>>> 9de7d9c8
 					breakpoint->address,
 					breakpoint->length,
 					breakpoint->set, buf);
@@ -3959,21 +3880,13 @@
 							breakpoint->asid,
 							breakpoint->length, breakpoint->set);
 			else if ((breakpoint->address != 0) && (breakpoint->asid != 0)) {
-<<<<<<< HEAD
-				command_print(cmd_ctx, "Hybrid breakpoint(IVA): " TARGET_ADDR_FMT ", 0x%x, %i",
-=======
 				command_print(cmd, "Hybrid breakpoint(IVA): " TARGET_ADDR_FMT ", 0x%x, %i",
->>>>>>> 9de7d9c8
 							breakpoint->address,
 							breakpoint->length, breakpoint->set);
 				command_print(cmd, "\t|--->linked with ContextID: 0x%8.8" PRIx32,
 							breakpoint->asid);
 			} else
-<<<<<<< HEAD
-				command_print(cmd_ctx, "Breakpoint(IVA): " TARGET_ADDR_FMT ", 0x%x, %i",
-=======
 				command_print(cmd, "Breakpoint(IVA): " TARGET_ADDR_FMT ", 0x%x, %i",
->>>>>>> 9de7d9c8
 							breakpoint->address,
 							breakpoint->length, breakpoint->set);
 		}
@@ -3983,11 +3896,7 @@
 	return ERROR_OK;
 }
 
-<<<<<<< HEAD
-static int handle_bp_command_set(struct command_context *cmd_ctx,
-=======
 static int handle_bp_command_set(struct command_invocation *cmd,
->>>>>>> 9de7d9c8
 		target_addr_t addr, uint32_t asid, uint32_t length, int hw)
 {
 	struct target *target = get_current_target(cmd->ctx);
@@ -3997,16 +3906,8 @@
 		retval = breakpoint_add(target, addr, length, hw);
 		/* error is always logged in breakpoint_add(), do not print it again */
 		if (ERROR_OK == retval)
-<<<<<<< HEAD
-			command_print(cmd_ctx, "breakpoint set at " TARGET_ADDR_FMT "", addr);
-		else {
-			LOG_ERROR("Failure setting breakpoint, the same address(IVA) is already used");
-			return retval;
-		}
-=======
 			command_print(cmd, "breakpoint set at " TARGET_ADDR_FMT "", addr);
 
->>>>>>> 9de7d9c8
 	} else if (addr == 0) {
 		if (target->type->add_context_breakpoint == NULL) {
 			LOG_ERROR("Context breakpoint not available");
@@ -4096,11 +3997,7 @@
 		struct watchpoint *watchpoint = target->watchpoints;
 
 		while (watchpoint) {
-<<<<<<< HEAD
-			command_print(CMD_CTX, "address: " TARGET_ADDR_FMT
-=======
 			command_print(CMD, "address: " TARGET_ADDR_FMT
->>>>>>> 9de7d9c8
 					", len: 0x%8.8" PRIx32
 					", r/w/a: %i, value: 0x%8.8" PRIx32
 					", mask: 0x%8.8" PRIx32,
@@ -4192,11 +4089,7 @@
 	struct target *target = get_current_target(CMD_CTX);
 	int retval = target->type->virt2phys(target, va, &pa);
 	if (retval == ERROR_OK)
-<<<<<<< HEAD
-		command_print(CMD_CTX, "Physical address " TARGET_ADDR_FMT "", pa);
-=======
 		command_print(CMD, "Physical address " TARGET_ADDR_FMT "", pa);
->>>>>>> 9de7d9c8
 
 	return retval;
 }
@@ -4389,11 +4282,7 @@
 
 	write_gmon(samples, num_of_samples, CMD_ARGV[1],
 		   with_range, start_address, end_address, target, duration_ms);
-<<<<<<< HEAD
-	command_print(CMD_CTX, "Wrote %s", CMD_ARGV[1]);
-=======
 	command_print(CMD, "Wrote %s", CMD_ARGV[1]);
->>>>>>> 9de7d9c8
 
 	free(samples);
 	return retval;
@@ -4829,17 +4718,12 @@
 			struct command_context *cmd_ctx = current_command_context(teap->interp);
 			struct target *saved_target_override = cmd_ctx->current_target_override;
 			cmd_ctx->current_target_override = target;
-<<<<<<< HEAD
-
-			if (Jim_EvalObj(teap->interp, teap->body) != JIM_OK) {
-=======
 			retval = Jim_EvalObj(teap->interp, teap->body);
 
 			if (retval == JIM_RETURN)
 				retval = teap->interp->returnCode;
 
 			if (retval != JIM_OK) {
->>>>>>> 9de7d9c8
 				Jim_MakeErrorMessage(teap->interp);
 				LOG_USER("Error executing event %s on target %s:\n%s",
 						  Jim_Nvp_value2name_simple(nvp_target_event, e)->name,
@@ -4880,13 +4764,10 @@
 	TCFG_CHAIN_POSITION,
 	TCFG_DBGBASE,
 	TCFG_RTOS,
-<<<<<<< HEAD
 	TCFG_ALT_WORK_AREA_VIRT,
 	TCFG_ALT_WORK_AREA_PHYS,
 	TCFG_ALT_WORK_AREA_SIZE,
 	TCFG_ALT_WORK_AREA_BACKUP,
-=======
->>>>>>> 9de7d9c8
 	TCFG_DEFER_EXAMINE,
 	TCFG_GDB_PORT,
 };
@@ -4903,13 +4784,10 @@
 	{ .name = "-chain-position",   .value = TCFG_CHAIN_POSITION },
 	{ .name = "-dbgbase",          .value = TCFG_DBGBASE },
 	{ .name = "-rtos",             .value = TCFG_RTOS },
-<<<<<<< HEAD
 	{ .name = "-alt-work-area-virt",   .value = TCFG_ALT_WORK_AREA_VIRT },
 	{ .name = "-alt-work-area-phys",   .value = TCFG_ALT_WORK_AREA_PHYS },
 	{ .name = "-alt-work-area-size",   .value = TCFG_ALT_WORK_AREA_SIZE },
 	{ .name = "-alt-work-area-backup", .value = TCFG_ALT_WORK_AREA_BACKUP },
-=======
->>>>>>> 9de7d9c8
 	{ .name = "-defer-examine",    .value = TCFG_DEFER_EXAMINE },
 	{ .name = "-gdb-port",         .value = TCFG_GDB_PORT },
 	{ .name = NULL, .value = -1 }
@@ -5244,15 +5122,12 @@
 
 		case TCFG_GDB_PORT:
 			if (goi->isconfigure) {
-<<<<<<< HEAD
-=======
 				struct command_context *cmd_ctx = current_command_context(goi->interp);
 				if (cmd_ctx->mode != COMMAND_CONFIG) {
 					Jim_SetResultString(goi->interp, "-gdb-port must be configured before 'init'", -1);
 					return JIM_ERR;
 				}
 
->>>>>>> 9de7d9c8
 				const char *s;
 				e = Jim_GetOpt_String(goi, &s, NULL);
 				if (e != JIM_OK)
@@ -5288,231 +5163,6 @@
 	return target_configure(&goi, target);
 }
 
-<<<<<<< HEAD
-static int jim_target_mw(Jim_Interp *interp, int argc, Jim_Obj *const *argv)
-{
-	const char *cmd_name = Jim_GetString(argv[0], NULL);
-
-	Jim_GetOptInfo goi;
-	Jim_GetOpt_Setup(&goi, interp, argc - 1, argv + 1);
-
-	if (goi.argc < 2 || goi.argc > 4) {
-		Jim_SetResultFormatted(goi.interp,
-				"usage: %s [phys] <address> <data> [<count>]", cmd_name);
-		return JIM_ERR;
-	}
-
-	target_write_fn fn;
-	fn = target_write_memory;
-
-	int e;
-	if (strcmp(Jim_GetString(argv[1], NULL), "phys") == 0) {
-		/* consume it */
-		struct Jim_Obj *obj;
-		e = Jim_GetOpt_Obj(&goi, &obj);
-		if (e != JIM_OK)
-			return e;
-
-		fn = target_write_phys_memory;
-	}
-
-	jim_wide a;
-	e = Jim_GetOpt_Wide(&goi, &a);
-	if (e != JIM_OK)
-		return e;
-
-	jim_wide b;
-	e = Jim_GetOpt_Wide(&goi, &b);
-	if (e != JIM_OK)
-		return e;
-
-	jim_wide c = 1;
-	if (goi.argc == 1) {
-		e = Jim_GetOpt_Wide(&goi, &c);
-		if (e != JIM_OK)
-			return e;
-	}
-
-	/* all args must be consumed */
-	if (goi.argc != 0)
-		return JIM_ERR;
-
-	struct target *target = Jim_CmdPrivData(goi.interp);
-	unsigned data_size;
-	if (strcasecmp(cmd_name, "mww") == 0)
-		data_size = 4;
-	else if (strcasecmp(cmd_name, "mwh") == 0)
-		data_size = 2;
-	else if (strcasecmp(cmd_name, "mwb") == 0)
-		data_size = 1;
-	else {
-		LOG_ERROR("command '%s' unknown: ", cmd_name);
-		return JIM_ERR;
-	}
-
-	return (target_fill_mem(target, a, fn, data_size, b, c) == ERROR_OK) ? JIM_OK : JIM_ERR;
-}
-
-/**
-*  @brief Reads an array of words/halfwords/bytes from target memory starting at specified address.
-*
-*  Usage: mdw [phys] <address> [<count>] - for 32 bit reads
-*         mdh [phys] <address> [<count>] - for 16 bit reads
-*         mdb [phys] <address> [<count>] - for  8 bit reads
-*
-*  Count defaults to 1.
-*
-*  Calls target_read_memory or target_read_phys_memory depending on
-*  the presence of the "phys" argument
-*  Reads the target memory in blocks of max. 32 bytes, and returns an array of ints formatted
-*  to int representation in base16.
-*  Also outputs read data in a human readable form using command_print
-*
-*  @param phys if present target_read_phys_memory will be used instead of target_read_memory
-*  @param address address where to start the read. May be specified in decimal or hex using the standard "0x" prefix
-*  @param count optional count parameter to read an array of values. If not specified, defaults to 1.
-*  @returns:  JIM_ERR on error or JIM_OK on success and sets the result string to an array of ascii formatted numbers
-*  on success, with [<count>] number of elements.
-*
-*  In case of little endian target:
-*      Example1: "mdw 0x00000000"  returns "10123456"
-*      Exmaple2: "mdh 0x00000000 1" returns "3456"
-*      Example3: "mdb 0x00000000" returns "56"
-*      Example4: "mdh 0x00000000 2" returns "3456 1012"
-*      Example5: "mdb 0x00000000 3" returns "56 34 12"
-**/
-static int jim_target_md(Jim_Interp *interp, int argc, Jim_Obj *const *argv)
-{
-	const char *cmd_name = Jim_GetString(argv[0], NULL);
-
-	Jim_GetOptInfo goi;
-	Jim_GetOpt_Setup(&goi, interp, argc - 1, argv + 1);
-
-	if ((goi.argc < 1) || (goi.argc > 3)) {
-		Jim_SetResultFormatted(goi.interp,
-				"usage: %s [phys] <address> [<count>]", cmd_name);
-		return JIM_ERR;
-	}
-
-	int (*fn)(struct target *target,
-			target_addr_t address, uint32_t size, uint32_t count, uint8_t *buffer);
-	fn = target_read_memory;
-
-	int e;
-	if (strcmp(Jim_GetString(argv[1], NULL), "phys") == 0) {
-		/* consume it */
-		struct Jim_Obj *obj;
-		e = Jim_GetOpt_Obj(&goi, &obj);
-		if (e != JIM_OK)
-			return e;
-
-		fn = target_read_phys_memory;
-	}
-
-	/* Read address parameter */
-	jim_wide addr;
-	e = Jim_GetOpt_Wide(&goi, &addr);
-	if (e != JIM_OK)
-		return JIM_ERR;
-
-	/* If next parameter exists, read it out as the count parameter, if not, set it to 1 (default) */
-	jim_wide count;
-	if (goi.argc == 1) {
-		e = Jim_GetOpt_Wide(&goi, &count);
-		if (e != JIM_OK)
-			return JIM_ERR;
-	} else
-		count = 1;
-
-	/* all args must be consumed */
-	if (goi.argc != 0)
-		return JIM_ERR;
-
-	jim_wide dwidth = 1; /* shut up gcc */
-	if (strcasecmp(cmd_name, "mdw") == 0)
-		dwidth = 4;
-	else if (strcasecmp(cmd_name, "mdh") == 0)
-		dwidth = 2;
-	else if (strcasecmp(cmd_name, "mdb") == 0)
-		dwidth = 1;
-	else {
-		LOG_ERROR("command '%s' unknown: ", cmd_name);
-		return JIM_ERR;
-	}
-
-	/* convert count to "bytes" */
-	int bytes = count * dwidth;
-
-	struct target *target = Jim_CmdPrivData(goi.interp);
-	uint8_t  target_buf[32];
-	jim_wide x, y, z;
-	while (bytes > 0) {
-		y = (bytes < 16) ? bytes : 16; /* y = min(bytes, 16); */
-
-		/* Try to read out next block */
-		e = fn(target, addr, dwidth, y / dwidth, target_buf);
-
-		if (e != ERROR_OK) {
-			Jim_SetResultFormatted(interp, "error reading target @ 0x%08lx", (long)addr);
-			return JIM_ERR;
-		}
-
-		command_print_sameline(NULL, "0x%08x ", (int)(addr));
-		switch (dwidth) {
-		case 4:
-			for (x = 0; x < 16 && x < y; x += 4) {
-				z = target_buffer_get_u32(target, &(target_buf[x]));
-				command_print_sameline(NULL, "%08x ", (int)(z));
-			}
-			for (; (x < 16) ; x += 4)
-				command_print_sameline(NULL, "         ");
-			break;
-		case 2:
-			for (x = 0; x < 16 && x < y; x += 2) {
-				z = target_buffer_get_u16(target, &(target_buf[x]));
-				command_print_sameline(NULL, "%04x ", (int)(z));
-			}
-			for (; (x < 16) ; x += 2)
-				command_print_sameline(NULL, "     ");
-			break;
-		case 1:
-		default:
-			for (x = 0 ; (x < 16) && (x < y) ; x += 1) {
-				z = target_buffer_get_u8(target, &(target_buf[x]));
-				command_print_sameline(NULL, "%02x ", (int)(z));
-			}
-			for (; (x < 16) ; x += 1)
-				command_print_sameline(NULL, "   ");
-			break;
-		}
-		/* ascii-ify the bytes */
-		for (x = 0 ; x < y ; x++) {
-			if ((target_buf[x] >= 0x20) &&
-				(target_buf[x] <= 0x7e)) {
-				/* good */
-			} else {
-				/* smack it */
-				target_buf[x] = '.';
-			}
-		}
-		/* space pad  */
-		while (x < 16) {
-			target_buf[x] = ' ';
-			x++;
-		}
-		/* terminate */
-		target_buf[16] = 0;
-		/* print - with a newline */
-		command_print_sameline(NULL, "%s\n", target_buf);
-		/* NEXT... */
-		bytes -= 16;
-		addr += 16;
-	}
-	return JIM_OK;
-}
-
-=======
->>>>>>> 9de7d9c8
 static int jim_target_mem2array(Jim_Interp *interp,
 		int argc, Jim_Obj *const *argv)
 {
@@ -6812,11 +6462,7 @@
 		.name = "mdd",
 		.handler = handle_md_command,
 		.mode = COMMAND_EXEC,
-<<<<<<< HEAD
-		.help = "display memory words",
-=======
 		.help = "display memory double-words",
->>>>>>> 9de7d9c8
 		.usage = "['phys'] address [count]",
 	},
 	{
@@ -6844,11 +6490,7 @@
 		.name = "mwd",
 		.handler = handle_mw_command,
 		.mode = COMMAND_EXEC,
-<<<<<<< HEAD
-		.help = "write memory word",
-=======
 		.help = "write memory double-word",
->>>>>>> 9de7d9c8
 		.usage = "['phys'] address value [count]",
 	},
 	{
@@ -6877,11 +6519,7 @@
 		.handler = handle_bp_command,
 		.mode = COMMAND_EXEC,
 		.help = "list or set hardware or software breakpoint",
-<<<<<<< HEAD
-		.usage = "<address> [<asid>] <length> ['hw'|'hw_ctx']",
-=======
 		.usage = "[<address> [<asid>] <length> ['hw'|'hw_ctx']]",
->>>>>>> 9de7d9c8
 	},
 	{
 		.name = "rbp",
