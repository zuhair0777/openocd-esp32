/***************************************************************************
 *   Copyright (C) 2005 by Dominic Rath                                    *
 *   Dominic.Rath@gmx.de                                                   *
 *                                                                         *
 *   Copyright (C) 2007-2010 Øyvind Harboe                                 *
 *   oyvind.harboe@zylin.com                                               *
 *                                                                         *
 *   Copyright (C) 2008, Duane Ellis                                       *
 *   openocd@duaneeellis.com                                               *
 *                                                                         *
 *   Copyright (C) 2008 by Spencer Oliver                                  *
 *   spen@spen-soft.co.uk                                                  *
 *                                                                         *
 *   Copyright (C) 2008 by Rick Altherr                                    *
 *   kc8apf@kc8apf.net>                                                    *
 *                                                                         *
 *   Copyright (C) 2011 by Broadcom Corporation                            *
 *   Evan Hunter - ehunter@broadcom.com                                    *
 *                                                                         *
 *   Copyright (C) ST-Ericsson SA 2011                                     *
 *   michel.jaouen@stericsson.com : smp minimum support                    *
 *                                                                         *
 *   Copyright (C) 2011 Andreas Fritiofson                                 *
 *   andreas.fritiofson@gmail.com                                          *
 *                                                                         *
 *   This program is free software; you can redistribute it and/or modify  *
 *   it under the terms of the GNU General Public License as published by  *
 *   the Free Software Foundation; either version 2 of the License, or     *
 *   (at your option) any later version.                                   *
 *                                                                         *
 *   This program is distributed in the hope that it will be useful,       *
 *   but WITHOUT ANY WARRANTY; without even the implied warranty of        *
 *   MERCHANTABILITY or FITNESS FOR A PARTICULAR PURPOSE.  See the         *
 *   GNU General Public License for more details.                          *
 *                                                                         *
 *   You should have received a copy of the GNU General Public License     *
 *   along with this program.  If not, see <http://www.gnu.org/licenses/>. *
 ***************************************************************************/

#ifdef HAVE_CONFIG_H
#include "config.h"
#endif

#include <helper/time_support.h>
#include <jtag/jtag.h>
#include <flash/nor/core.h>

#include "target.h"
#include "target_type.h"
#include "target_request.h"
#include "breakpoints.h"
#include "register.h"
#include "trace.h"
#include "image.h"
#include "rtos/rtos.h"
#include "transport/transport.h"
#include "arm_cti.h"

/* default halt wait timeout (ms) */
#define DEFAULT_HALT_TIMEOUT 5000

static int target_read_buffer_default(struct target *target, target_addr_t address,
		uint32_t count, uint8_t *buffer);
static int target_write_buffer_default(struct target *target, target_addr_t address,
		uint32_t count, const uint8_t *buffer);
static int target_array2mem(Jim_Interp *interp, struct target *target,
		int argc, Jim_Obj * const *argv);
static int target_mem2array(Jim_Interp *interp, struct target *target,
		int argc, Jim_Obj * const *argv);
static int target_register_user_commands(struct command_context *cmd_ctx);
static int target_get_gdb_fileio_info_default(struct target *target,
		struct gdb_fileio_info *fileio_info);
static int target_gdb_fileio_end_default(struct target *target, int retcode,
		int fileio_errno, bool ctrl_c);
static int target_profiling_default(struct target *target, uint32_t *samples,
		uint32_t max_num_samples, uint32_t *num_samples, uint32_t seconds);

/* targets */
extern struct target_type arm7tdmi_target;
extern struct target_type arm720t_target;
extern struct target_type arm9tdmi_target;
extern struct target_type arm920t_target;
extern struct target_type arm966e_target;
extern struct target_type arm946e_target;
extern struct target_type arm926ejs_target;
extern struct target_type fa526_target;
extern struct target_type feroceon_target;
extern struct target_type dragonite_target;
extern struct target_type xscale_target;
extern struct target_type cortexm_target;
extern struct target_type cortexa_target;
extern struct target_type aarch64_target;
extern struct target_type cortexr4_target;
extern struct target_type arm11_target;
extern struct target_type ls1_sap_target;
extern struct target_type mips_m4k_target;
extern struct target_type avr_target;
extern struct target_type dsp563xx_target;
extern struct target_type dsp5680xx_target;
extern struct target_type testee_target;
extern struct target_type avr32_ap7k_target;
extern struct target_type hla_target;
extern struct target_type nds32_v2_target;
extern struct target_type nds32_v3_target;
extern struct target_type nds32_v3m_target;
extern struct target_type or1k_target;
extern struct target_type quark_x10xx_target;
extern struct target_type quark_d20xx_target;
extern struct target_type stm8_target;
extern struct target_type riscv_target;
extern struct target_type mem_ap_target;
extern struct target_type esirisc_target;

static struct target_type *target_types[] = {
	&arm7tdmi_target,
	&arm9tdmi_target,
	&arm920t_target,
	&arm720t_target,
	&arm966e_target,
	&arm946e_target,
	&arm926ejs_target,
	&fa526_target,
	&feroceon_target,
	&dragonite_target,
	&xscale_target,
	&cortexm_target,
	&cortexa_target,
	&cortexr4_target,
	&arm11_target,
	&ls1_sap_target,
	&mips_m4k_target,
	&avr_target,
	&dsp563xx_target,
	&dsp5680xx_target,
	&testee_target,
	&avr32_ap7k_target,
	&hla_target,
	&nds32_v2_target,
	&nds32_v3_target,
	&nds32_v3m_target,
	&or1k_target,
	&quark_x10xx_target,
	&quark_d20xx_target,
	&stm8_target,
	&riscv_target,
	&mem_ap_target,
	&esirisc_target,
#if BUILD_TARGET64
	&aarch64_target,
#endif
	NULL,
};

struct target *all_targets;
static struct target_event_callback *target_event_callbacks;
static struct target_timer_callback *target_timer_callbacks;
LIST_HEAD(target_reset_callback_list);
LIST_HEAD(target_trace_callback_list);
static const int polling_interval = 100;

static const Jim_Nvp nvp_assert[] = {
	{ .name = "assert", NVP_ASSERT },
	{ .name = "deassert", NVP_DEASSERT },
	{ .name = "T", NVP_ASSERT },
	{ .name = "F", NVP_DEASSERT },
	{ .name = "t", NVP_ASSERT },
	{ .name = "f", NVP_DEASSERT },
	{ .name = NULL, .value = -1 }
};

static const Jim_Nvp nvp_error_target[] = {
	{ .value = ERROR_TARGET_INVALID, .name = "err-invalid" },
	{ .value = ERROR_TARGET_INIT_FAILED, .name = "err-init-failed" },
	{ .value = ERROR_TARGET_TIMEOUT, .name = "err-timeout" },
	{ .value = ERROR_TARGET_NOT_HALTED, .name = "err-not-halted" },
	{ .value = ERROR_TARGET_FAILURE, .name = "err-failure" },
	{ .value = ERROR_TARGET_UNALIGNED_ACCESS   , .name = "err-unaligned-access" },
	{ .value = ERROR_TARGET_DATA_ABORT , .name = "err-data-abort" },
	{ .value = ERROR_TARGET_RESOURCE_NOT_AVAILABLE , .name = "err-resource-not-available" },
	{ .value = ERROR_TARGET_TRANSLATION_FAULT  , .name = "err-translation-fault" },
	{ .value = ERROR_TARGET_NOT_RUNNING, .name = "err-not-running" },
	{ .value = ERROR_TARGET_NOT_EXAMINED, .name = "err-not-examined" },
	{ .value = -1, .name = NULL }
};

static const char *target_strerror_safe(int err)
{
	const Jim_Nvp *n;

	n = Jim_Nvp_value2name_simple(nvp_error_target, err);
	if (n->name == NULL)
		return "unknown";
	else
		return n->name;
}

static const Jim_Nvp nvp_target_event[] = {

	{ .value = TARGET_EVENT_GDB_HALT, .name = "gdb-halt" },
	{ .value = TARGET_EVENT_HALTED, .name = "halted" },
	{ .value = TARGET_EVENT_RESUMED, .name = "resumed" },
	{ .value = TARGET_EVENT_RESUME_START, .name = "resume-start" },
	{ .value = TARGET_EVENT_RESUME_END, .name = "resume-end" },

	{ .name = "gdb-start", .value = TARGET_EVENT_GDB_START },
	{ .name = "gdb-end", .value = TARGET_EVENT_GDB_END },

	{ .value = TARGET_EVENT_RESET_START,         .name = "reset-start" },
	{ .value = TARGET_EVENT_RESET_ASSERT_PRE,    .name = "reset-assert-pre" },
	{ .value = TARGET_EVENT_RESET_ASSERT,        .name = "reset-assert" },
	{ .value = TARGET_EVENT_RESET_ASSERT_POST,   .name = "reset-assert-post" },
	{ .value = TARGET_EVENT_RESET_DEASSERT_PRE,  .name = "reset-deassert-pre" },
	{ .value = TARGET_EVENT_RESET_DEASSERT_POST, .name = "reset-deassert-post" },
	{ .value = TARGET_EVENT_RESET_INIT,          .name = "reset-init" },
	{ .value = TARGET_EVENT_RESET_END,           .name = "reset-end" },

	{ .value = TARGET_EVENT_EXAMINE_START, .name = "examine-start" },
	{ .value = TARGET_EVENT_EXAMINE_END, .name = "examine-end" },

	{ .value = TARGET_EVENT_DEBUG_HALTED, .name = "debug-halted" },
	{ .value = TARGET_EVENT_DEBUG_RESUMED, .name = "debug-resumed" },

	{ .value = TARGET_EVENT_GDB_ATTACH, .name = "gdb-attach" },
	{ .value = TARGET_EVENT_GDB_DETACH, .name = "gdb-detach" },

	{ .value = TARGET_EVENT_GDB_FLASH_WRITE_START, .name = "gdb-flash-write-start" },
	{ .value = TARGET_EVENT_GDB_FLASH_WRITE_END  , .name = "gdb-flash-write-end"   },

	{ .value = TARGET_EVENT_GDB_FLASH_ERASE_START, .name = "gdb-flash-erase-start" },
	{ .value = TARGET_EVENT_GDB_FLASH_ERASE_END  , .name = "gdb-flash-erase-end" },

	{ .value = TARGET_EVENT_TRACE_CONFIG, .name = "trace-config" },

	{ .name = NULL, .value = -1 }
};

static const Jim_Nvp nvp_target_state[] = {
	{ .name = "unknown", .value = TARGET_UNKNOWN },
	{ .name = "running", .value = TARGET_RUNNING },
	{ .name = "halted",  .value = TARGET_HALTED },
	{ .name = "reset",   .value = TARGET_RESET },
	{ .name = "debug-running", .value = TARGET_DEBUG_RUNNING },
	{ .name = NULL, .value = -1 },
};

static const Jim_Nvp nvp_target_debug_reason[] = {
	{ .name = "debug-request"            , .value = DBG_REASON_DBGRQ },
	{ .name = "breakpoint"               , .value = DBG_REASON_BREAKPOINT },
	{ .name = "watchpoint"               , .value = DBG_REASON_WATCHPOINT },
	{ .name = "watchpoint-and-breakpoint", .value = DBG_REASON_WPTANDBKPT },
	{ .name = "single-step"              , .value = DBG_REASON_SINGLESTEP },
	{ .name = "target-not-halted"        , .value = DBG_REASON_NOTHALTED  },
	{ .name = "program-exit"             , .value = DBG_REASON_EXIT },
	{ .name = "exception-catch"          , .value = DBG_REASON_EXC_CATCH },
	{ .name = "undefined"                , .value = DBG_REASON_UNDEFINED },
	{ .name = NULL, .value = -1 },
};

static const Jim_Nvp nvp_target_endian[] = {
	{ .name = "big",    .value = TARGET_BIG_ENDIAN },
	{ .name = "little", .value = TARGET_LITTLE_ENDIAN },
	{ .name = "be",     .value = TARGET_BIG_ENDIAN },
	{ .name = "le",     .value = TARGET_LITTLE_ENDIAN },
	{ .name = NULL,     .value = -1 },
};

static const Jim_Nvp nvp_reset_modes[] = {
	{ .name = "unknown", .value = RESET_UNKNOWN },
	{ .name = "run"    , .value = RESET_RUN },
	{ .name = "halt"   , .value = RESET_HALT },
	{ .name = "init"   , .value = RESET_INIT },
	{ .name = NULL     , .value = -1 },
};

const char *debug_reason_name(struct target *t)
{
	const char *cp;

	cp = Jim_Nvp_value2name_simple(nvp_target_debug_reason,
			t->debug_reason)->name;
	if (!cp) {
		LOG_ERROR("Invalid debug reason: %d", (int)(t->debug_reason));
		cp = "(*BUG*unknown*BUG*)";
	}
	return cp;
}

const char *target_state_name(struct target *t)
{
	const char *cp;
	cp = Jim_Nvp_value2name_simple(nvp_target_state, t->state)->name;
	if (!cp) {
		LOG_ERROR("Invalid target state: %d", (int)(t->state));
		cp = "(*BUG*unknown*BUG*)";
	}

	if (!target_was_examined(t) && t->defer_examine)
		cp = "examine deferred";

	return cp;
}

const char *target_event_name(enum target_event event)
{
	const char *cp;
	cp = Jim_Nvp_value2name_simple(nvp_target_event, event)->name;
	if (!cp) {
		LOG_ERROR("Invalid target event: %d", (int)(event));
		cp = "(*BUG*unknown*BUG*)";
	}
	return cp;
}

const char *target_reset_mode_name(enum target_reset_mode reset_mode)
{
	const char *cp;
	cp = Jim_Nvp_value2name_simple(nvp_reset_modes, reset_mode)->name;
	if (!cp) {
		LOG_ERROR("Invalid target reset mode: %d", (int)(reset_mode));
		cp = "(*BUG*unknown*BUG*)";
	}
	return cp;
}

/* determine the number of the new target */
static int new_target_number(void)
{
	struct target *t;
	int x;

	/* number is 0 based */
	x = -1;
	t = all_targets;
	while (t) {
		if (x < t->target_number)
			x = t->target_number;
		t = t->next;
	}
	return x + 1;
}

/* read a uint64_t from a buffer in target memory endianness */
uint64_t target_buffer_get_u64(struct target *target, const uint8_t *buffer)
{
	if (target->endianness == TARGET_LITTLE_ENDIAN)
		return le_to_h_u64(buffer);
	else
		return be_to_h_u64(buffer);
}

/* read a uint32_t from a buffer in target memory endianness */
uint32_t target_buffer_get_u32(struct target *target, const uint8_t *buffer)
{
	if (target->endianness == TARGET_LITTLE_ENDIAN)
		return le_to_h_u32(buffer);
	else
		return be_to_h_u32(buffer);
}

/* read a uint24_t from a buffer in target memory endianness */
uint32_t target_buffer_get_u24(struct target *target, const uint8_t *buffer)
{
	if (target->endianness == TARGET_LITTLE_ENDIAN)
		return le_to_h_u24(buffer);
	else
		return be_to_h_u24(buffer);
}

/* read a uint16_t from a buffer in target memory endianness */
uint16_t target_buffer_get_u16(struct target *target, const uint8_t *buffer)
{
	if (target->endianness == TARGET_LITTLE_ENDIAN)
		return le_to_h_u16(buffer);
	else
		return be_to_h_u16(buffer);
}

/* write a uint64_t to a buffer in target memory endianness */
void target_buffer_set_u64(struct target *target, uint8_t *buffer, uint64_t value)
{
	if (target->endianness == TARGET_LITTLE_ENDIAN)
		h_u64_to_le(buffer, value);
	else
		h_u64_to_be(buffer, value);
}

/* write a uint32_t to a buffer in target memory endianness */
void target_buffer_set_u32(struct target *target, uint8_t *buffer, uint32_t value)
{
	if (target->endianness == TARGET_LITTLE_ENDIAN)
		h_u32_to_le(buffer, value);
	else
		h_u32_to_be(buffer, value);
}

/* write a uint24_t to a buffer in target memory endianness */
void target_buffer_set_u24(struct target *target, uint8_t *buffer, uint32_t value)
{
	if (target->endianness == TARGET_LITTLE_ENDIAN)
		h_u24_to_le(buffer, value);
	else
		h_u24_to_be(buffer, value);
}

/* write a uint16_t to a buffer in target memory endianness */
void target_buffer_set_u16(struct target *target, uint8_t *buffer, uint16_t value)
{
	if (target->endianness == TARGET_LITTLE_ENDIAN)
		h_u16_to_le(buffer, value);
	else
		h_u16_to_be(buffer, value);
}

/* write a uint8_t to a buffer in target memory endianness */
static void target_buffer_set_u8(struct target *target, uint8_t *buffer, uint8_t value)
{
	*buffer = value;
}

/* write a uint64_t array to a buffer in target memory endianness */
void target_buffer_get_u64_array(struct target *target, const uint8_t *buffer, uint32_t count, uint64_t *dstbuf)
{
	uint32_t i;
	for (i = 0; i < count; i++)
		dstbuf[i] = target_buffer_get_u64(target, &buffer[i * 8]);
}

/* write a uint32_t array to a buffer in target memory endianness */
void target_buffer_get_u32_array(struct target *target, const uint8_t *buffer, uint32_t count, uint32_t *dstbuf)
{
	uint32_t i;
	for (i = 0; i < count; i++)
		dstbuf[i] = target_buffer_get_u32(target, &buffer[i * 4]);
}

/* write a uint16_t array to a buffer in target memory endianness */
void target_buffer_get_u16_array(struct target *target, const uint8_t *buffer, uint32_t count, uint16_t *dstbuf)
{
	uint32_t i;
	for (i = 0; i < count; i++)
		dstbuf[i] = target_buffer_get_u16(target, &buffer[i * 2]);
}

/* write a uint64_t array to a buffer in target memory endianness */
void target_buffer_set_u64_array(struct target *target, uint8_t *buffer, uint32_t count, const uint64_t *srcbuf)
{
	uint32_t i;
	for (i = 0; i < count; i++)
		target_buffer_set_u64(target, &buffer[i * 8], srcbuf[i]);
}

/* write a uint32_t array to a buffer in target memory endianness */
void target_buffer_set_u32_array(struct target *target, uint8_t *buffer, uint32_t count, const uint32_t *srcbuf)
{
	uint32_t i;
	for (i = 0; i < count; i++)
		target_buffer_set_u32(target, &buffer[i * 4], srcbuf[i]);
}

/* write a uint16_t array to a buffer in target memory endianness */
void target_buffer_set_u16_array(struct target *target, uint8_t *buffer, uint32_t count, const uint16_t *srcbuf)
{
	uint32_t i;
	for (i = 0; i < count; i++)
		target_buffer_set_u16(target, &buffer[i * 2], srcbuf[i]);
}

/* return a pointer to a configured target; id is name or number */
struct target *get_target(const char *id)
{
	struct target *target;

	/* try as tcltarget name */
	for (target = all_targets; target; target = target->next) {
		if (target_name(target) == NULL)
			continue;
		if (strcmp(id, target_name(target)) == 0)
			return target;
	}

	/* It's OK to remove this fallback sometime after August 2010 or so */

	/* no match, try as number */
	unsigned num;
	if (parse_uint(id, &num) != ERROR_OK)
		return NULL;

	for (target = all_targets; target; target = target->next) {
		if (target->target_number == (int)num) {
			LOG_WARNING("use '%s' as target identifier, not '%u'",
					target_name(target), num);
			return target;
		}
	}

	return NULL;
}

/* returns a pointer to the n-th configured target */
struct target *get_target_by_num(int num)
{
	struct target *target = all_targets;

	while (target) {
		if (target->target_number == num)
			return target;
		target = target->next;
	}

	return NULL;
}

struct target *get_current_target(struct command_context *cmd_ctx)
{
	struct target *target = get_current_target_or_null(cmd_ctx);

	if (target == NULL) {
		LOG_ERROR("BUG: current_target out of bounds");
		exit(-1);
	}

	return target;
}

struct target *get_current_target_or_null(struct command_context *cmd_ctx)
{
	return cmd_ctx->current_target_override
		? cmd_ctx->current_target_override
		: cmd_ctx->current_target;
}

int target_poll(struct target *target)
{
	int retval;

	/* We can't poll until after examine */
	if (!target_was_examined(target)) {
		/* Fail silently lest we pollute the log */
		return ERROR_FAIL;
	}

	retval = target->type->poll(target);
	if (retval != ERROR_OK)
		return retval;

	if (target->halt_issued) {
		if (target->state == TARGET_HALTED)
			target->halt_issued = false;
		else {
			int64_t t = timeval_ms() - target->halt_issued_time;
			if (t > DEFAULT_HALT_TIMEOUT) {
				target->halt_issued = false;
				LOG_INFO("Halt timed out, wake up GDB.");
				target_call_event_callbacks(target, TARGET_EVENT_GDB_HALT);
			}
		}
	}

	return ERROR_OK;
}

int target_halt(struct target *target)
{
	int retval;
	/* We can't poll until after examine */
	if (!target_was_examined(target)) {
		LOG_ERROR("Target not examined yet");
		return ERROR_FAIL;
	}

	retval = target->type->halt(target);
	if (retval != ERROR_OK)
		return retval;

	target->halt_issued = true;
	target->halt_issued_time = timeval_ms();

	return ERROR_OK;
}

/**
 * Make the target (re)start executing using its saved execution
 * context (possibly with some modifications).
 *
 * @param target Which target should start executing.
 * @param current True to use the target's saved program counter instead
 *	of the address parameter
 * @param address Optionally used as the program counter.
 * @param handle_breakpoints True iff breakpoints at the resumption PC
 *	should be skipped.  (For example, maybe execution was stopped by
 *	such a breakpoint, in which case it would be counterprodutive to
 *	let it re-trigger.
 * @param debug_execution False if all working areas allocated by OpenOCD
 *	should be released and/or restored to their original contents.
 *	(This would for example be true to run some downloaded "helper"
 *	algorithm code, which resides in one such working buffer and uses
 *	another for data storage.)
 *
 * @todo Resolve the ambiguity about what the "debug_execution" flag
 * signifies.  For example, Target implementations don't agree on how
 * it relates to invalidation of the register cache, or to whether
 * breakpoints and watchpoints should be enabled.  (It would seem wrong
 * to enable breakpoints when running downloaded "helper" algorithms
 * (debug_execution true), since the breakpoints would be set to match
 * target firmware being debugged, not the helper algorithm.... and
 * enabling them could cause such helpers to malfunction (for example,
 * by overwriting data with a breakpoint instruction.  On the other
 * hand the infrastructure for running such helpers might use this
 * procedure but rely on hardware breakpoint to detect termination.)
 */
int target_resume(struct target *target, int current, target_addr_t address,
		int handle_breakpoints, int debug_execution)
{
	int retval;

	/* We can't poll until after examine */
	if (!target_was_examined(target)) {
		LOG_ERROR("Target not examined yet");
		return ERROR_FAIL;
	}

	target_call_event_callbacks(target, TARGET_EVENT_RESUME_START);

	/* note that resume *must* be asynchronous. The CPU can halt before
	 * we poll. The CPU can even halt at the current PC as a result of
	 * a software breakpoint being inserted by (a bug?) the application.
	 */
	retval = target->type->resume(target, current, address, handle_breakpoints, debug_execution);
	if (retval != ERROR_OK)
		return retval;

	target_call_event_callbacks(target, TARGET_EVENT_RESUME_END);

	return retval;
}

static int target_process_reset(struct command_invocation *cmd, enum target_reset_mode reset_mode)
{
	char buf[100];
	int retval;
	Jim_Nvp *n;
	n = Jim_Nvp_value2name_simple(nvp_reset_modes, reset_mode);
	if (n->name == NULL) {
		LOG_ERROR("invalid reset mode");
		return ERROR_FAIL;
	}

	struct target *target;
	for (target = all_targets; target; target = target->next)
		target_call_reset_callbacks(target, reset_mode);

	/* disable polling during reset to make reset event scripts
	 * more predictable, i.e. dr/irscan & pathmove in events will
	 * not have JTAG operations injected into the middle of a sequence.
	 */
	bool save_poll = jtag_poll_get_enabled();

	jtag_poll_set_enabled(false);

	sprintf(buf, "ocd_process_reset %s", n->name);
	retval = Jim_Eval(cmd->ctx->interp, buf);

	jtag_poll_set_enabled(save_poll);

	if (retval != JIM_OK) {
		Jim_MakeErrorMessage(cmd->ctx->interp);
		command_print(cmd, "%s", Jim_GetString(Jim_GetResult(cmd->ctx->interp), NULL));
		return ERROR_FAIL;
	}

	/* We want any events to be processed before the prompt */
	retval = target_call_timer_callbacks_now();

	for (target = all_targets; target; target = target->next) {
		target->type->check_reset(target);
		target->running_alg = false;
	}

	return retval;
}

static int identity_virt2phys(struct target *target,
		target_addr_t virtual, target_addr_t *physical)
{
	*physical = virtual;
	return ERROR_OK;
}

static int no_mmu(struct target *target, int *enabled)
{
	*enabled = 0;
	return ERROR_OK;
}

static int default_examine(struct target *target)
{
	target_set_examined(target);
	return ERROR_OK;
}

/* no check by default */
static int default_check_reset(struct target *target)
{
	return ERROR_OK;
}

int target_examine_one(struct target *target)
{
	target_call_event_callbacks(target, TARGET_EVENT_EXAMINE_START);

	int retval = target->type->examine(target);
	if (retval != ERROR_OK)
		return retval;

	target_call_event_callbacks(target, TARGET_EVENT_EXAMINE_END);

	return ERROR_OK;
}

static int jtag_enable_callback(enum jtag_event event, void *priv)
{
	struct target *target = priv;

	if (event != JTAG_TAP_EVENT_ENABLE || !target->tap->enabled)
		return ERROR_OK;

	jtag_unregister_event_callback(jtag_enable_callback, target);

	return target_examine_one(target);
}

/* Targets that correctly implement init + examine, i.e.
 * no communication with target during init:
 *
 * XScale
 */
int target_examine(void)
{
	int retval = ERROR_OK;
	struct target *target;

	for (target = all_targets; target; target = target->next) {
		/* defer examination, but don't skip it */
		if (!target->tap->enabled) {
			jtag_register_event_callback(jtag_enable_callback,
					target);
			continue;
		}

		if (target->defer_examine)
			continue;

		retval = target_examine_one(target);
		if (retval != ERROR_OK)
			return retval;
	}
	return retval;
}

const char *target_type_name(struct target *target)
{
	return target->type->name;
}

static int target_soft_reset_halt(struct target *target)
{
	if (!target_was_examined(target)) {
		LOG_ERROR("Target not examined yet");
		return ERROR_FAIL;
	}
	if (!target->type->soft_reset_halt) {
		LOG_ERROR("Target %s does not support soft_reset_halt",
				target_name(target));
		return ERROR_FAIL;
	}
	return target->type->soft_reset_halt(target);
}

/**
 * Downloads a target-specific native code algorithm to the target,
 * and executes it.  * Note that some targets may need to set up, enable,
 * and tear down a breakpoint (hard or * soft) to detect algorithm
 * termination, while others may support  lower overhead schemes where
 * soft breakpoints embedded in the algorithm automatically terminate the
 * algorithm.
 *
 * @param target used to run the algorithm
 * @param arch_info target-specific description of the algorithm.
 */
int target_run_algorithm(struct target *target,
		int num_mem_params, struct mem_param *mem_params,
		int num_reg_params, struct reg_param *reg_param,
		target_addr_t entry_point, target_addr_t exit_point,
		int timeout_ms, void *arch_info)
{
	int retval = ERROR_FAIL;

	if (!target_was_examined(target)) {
		LOG_ERROR("Target not examined yet");
		goto done;
	}
	if (!target->type->run_algorithm) {
		LOG_ERROR("Target type '%s' does not support %s",
				target_type_name(target), __func__);
		goto done;
	}

	target->running_alg = true;
	retval = target->type->run_algorithm(target,
			num_mem_params, mem_params,
			num_reg_params, reg_param,
			entry_point, exit_point, timeout_ms, arch_info);
	target->running_alg = false;

done:
	return retval;
}

/**
 * Executes a target-specific native code algorithm and leaves it running.
 *
 * @param target used to run the algorithm
 * @param arch_info target-specific description of the algorithm.
 */
int target_start_algorithm(struct target *target,
		int num_mem_params, struct mem_param *mem_params,
		int num_reg_params, struct reg_param *reg_params,
		uint32_t entry_point, uint32_t exit_point,
		void *arch_info)
{
	int retval = ERROR_FAIL;

	if (!target_was_examined(target)) {
		LOG_ERROR("Target not examined yet");
		goto done;
	}
	if (!target->type->start_algorithm) {
		LOG_ERROR("Target type '%s' does not support %s",
				target_type_name(target), __func__);
		goto done;
	}
	if (target->running_alg) {
		LOG_ERROR("Target is already running an algorithm");
		goto done;
	}

	target->running_alg = true;
	retval = target->type->start_algorithm(target,
			num_mem_params, mem_params,
			num_reg_params, reg_params,
			entry_point, exit_point, arch_info);

done:
	return retval;
}

/**
 * Waits for an algorithm started with target_start_algorithm() to complete.
 *
 * @param target used to run the algorithm
 * @param arch_info target-specific description of the algorithm.
 */
int target_wait_algorithm(struct target *target,
		int num_mem_params, struct mem_param *mem_params,
		int num_reg_params, struct reg_param *reg_params,
		uint32_t exit_point, int timeout_ms,
		void *arch_info)
{
	int retval = ERROR_FAIL;

	if (!target->type->wait_algorithm) {
		LOG_ERROR("Target type '%s' does not support %s",
				target_type_name(target), __func__);
		goto done;
	}
	if (!target->running_alg) {
		LOG_ERROR("Target is not running an algorithm");
		goto done;
	}

	retval = target->type->wait_algorithm(target,
			num_mem_params, mem_params,
			num_reg_params, reg_params,
			exit_point, timeout_ms, arch_info);
	if (retval != ERROR_TARGET_TIMEOUT)
		target->running_alg = false;

done:
	return retval;
}

/**
 * Streams data to a circular buffer on target intended for consumption by code
 * running asynchronously on target.
 *
 * This is intended for applications where target-specific native code runs
 * on the target, receives data from the circular buffer, does something with
 * it (most likely writing it to a flash memory), and advances the circular
 * buffer pointer.
 *
 * This assumes that the helper algorithm has already been loaded to the target,
 * but has not been started yet. Given memory and register parameters are passed
 * to the algorithm.
 *
 * The buffer is defined by (buffer_start, buffer_size) arguments and has the
 * following format:
 *
 *     [buffer_start + 0, buffer_start + 4):
 *         Write Pointer address (aka head). Written and updated by this
 *         routine when new data is written to the circular buffer.
 *     [buffer_start + 4, buffer_start + 8):
 *         Read Pointer address (aka tail). Updated by code running on the
 *         target after it consumes data.
 *     [buffer_start + 8, buffer_start + buffer_size):
 *         Circular buffer contents.
 *
 * See contrib/loaders/flash/stm32f1x.S for an example.
 *
 * @param target used to run the algorithm
 * @param buffer address on the host where data to be sent is located
 * @param count number of blocks to send
 * @param block_size size in bytes of each block
 * @param num_mem_params count of memory-based params to pass to algorithm
 * @param mem_params memory-based params to pass to algorithm
 * @param num_reg_params count of register-based params to pass to algorithm
 * @param reg_params memory-based params to pass to algorithm
 * @param buffer_start address on the target of the circular buffer structure
 * @param buffer_size size of the circular buffer structure
 * @param entry_point address on the target to execute to start the algorithm
 * @param exit_point address at which to set a breakpoint to catch the
 *     end of the algorithm; can be 0 if target triggers a breakpoint itself
 */

int target_run_flash_async_algorithm(struct target *target,
		const uint8_t *buffer, uint32_t count, int block_size,
		int num_mem_params, struct mem_param *mem_params,
		int num_reg_params, struct reg_param *reg_params,
		uint32_t buffer_start, uint32_t buffer_size,
		uint32_t entry_point, uint32_t exit_point, void *arch_info)
{
	int retval;
	int timeout = 0;

	const uint8_t *buffer_orig = buffer;

	/* Set up working area. First word is write pointer, second word is read pointer,
	 * rest is fifo data area. */
	uint32_t wp_addr = buffer_start;
	uint32_t rp_addr = buffer_start + 4;
	uint32_t fifo_start_addr = buffer_start + 8;
	uint32_t fifo_end_addr = buffer_start + buffer_size;

	uint32_t wp = fifo_start_addr;
	uint32_t rp = fifo_start_addr;

	/* validate block_size is 2^n */
	assert(!block_size || !(block_size & (block_size - 1)));

	retval = target_write_u32(target, wp_addr, wp);
	if (retval != ERROR_OK)
		return retval;
	retval = target_write_u32(target, rp_addr, rp);
	if (retval != ERROR_OK)
		return retval;

	/* Start up algorithm on target and let it idle while writing the first chunk */
	retval = target_start_algorithm(target, num_mem_params, mem_params,
			num_reg_params, reg_params,
			entry_point,
			exit_point,
			arch_info);

	if (retval != ERROR_OK) {
		LOG_ERROR("error starting target flash write algorithm");
		return retval;
	}

	while (count > 0) {

		retval = target_read_u32(target, rp_addr, &rp);
		if (retval != ERROR_OK) {
			LOG_ERROR("failed to get read pointer");
			break;
		}

		LOG_DEBUG("offs 0x%zx count 0x%" PRIx32 " wp 0x%" PRIx32 " rp 0x%" PRIx32,
			(size_t) (buffer - buffer_orig), count, wp, rp);

		if (rp == 0) {
			LOG_ERROR("flash write algorithm aborted by target");
			retval = ERROR_FLASH_OPERATION_FAILED;
			break;
		}

		if (((rp - fifo_start_addr) & (block_size - 1)) || rp < fifo_start_addr || rp >= fifo_end_addr) {
			LOG_ERROR("corrupted fifo read pointer 0x%" PRIx32, rp);
			break;
		}

		/* Count the number of bytes available in the fifo without
		 * crossing the wrap around. Make sure to not fill it completely,
		 * because that would make wp == rp and that's the empty condition. */
		uint32_t thisrun_bytes;
		if (rp > wp)
			thisrun_bytes = rp - wp - block_size;
		else if (rp > fifo_start_addr)
			thisrun_bytes = fifo_end_addr - wp;
		else
			thisrun_bytes = fifo_end_addr - wp - block_size;

		if (thisrun_bytes == 0) {
			/* Throttle polling a bit if transfer is (much) faster than flash
			 * programming. The exact delay shouldn't matter as long as it's
			 * less than buffer size / flash speed. This is very unlikely to
			 * run when using high latency connections such as USB. */
			alive_sleep(10);

			/* to stop an infinite loop on some targets check and increment a timeout
			 * this issue was observed on a stellaris using the new ICDI interface */
			if (timeout++ >= 500) {
				LOG_ERROR("timeout waiting for algorithm, a target reset is recommended");
				return ERROR_FLASH_OPERATION_FAILED;
			}
			continue;
		}

		/* reset our timeout */
		timeout = 0;

		/* Limit to the amount of data we actually want to write */
		if (thisrun_bytes > count * block_size)
			thisrun_bytes = count * block_size;

		/* Write data to fifo */
		retval = target_write_buffer(target, wp, thisrun_bytes, buffer);
		if (retval != ERROR_OK)
			break;

		/* Update counters and wrap write pointer */
		buffer += thisrun_bytes;
		count -= thisrun_bytes / block_size;
		wp += thisrun_bytes;
		if (wp >= fifo_end_addr)
			wp = fifo_start_addr;

		/* Store updated write pointer to target */
		retval = target_write_u32(target, wp_addr, wp);
		if (retval != ERROR_OK)
			break;

		/* Avoid GDB timeouts */
		keep_alive();
	}

	if (retval != ERROR_OK) {
		/* abort flash write algorithm on target */
		target_write_u32(target, wp_addr, 0);
	}

	int retval2 = target_wait_algorithm(target, num_mem_params, mem_params,
			num_reg_params, reg_params,
			exit_point,
			10000,
			arch_info);

	if (retval2 != ERROR_OK) {
		LOG_ERROR("error waiting for target flash write algorithm");
		retval = retval2;
	}

	if (retval == ERROR_OK) {
		/* check if algorithm set rp = 0 after fifo writer loop finished */
		retval = target_read_u32(target, rp_addr, &rp);
		if (retval == ERROR_OK && rp == 0) {
			LOG_ERROR("flash write algorithm aborted by target");
			retval = ERROR_FLASH_OPERATION_FAILED;
		}
	}

	return retval;
}

int target_read_memory(struct target *target,
		target_addr_t address, uint32_t size, uint32_t count, uint8_t *buffer)
{
	if (!target_was_examined(target)) {
		LOG_ERROR("Target not examined yet");
		return ERROR_FAIL;
	}
	if (!target->type->read_memory) {
		LOG_ERROR("Target %s doesn't support read_memory", target_name(target));
		return ERROR_FAIL;
	}
	return target->type->read_memory(target, address, size, count, buffer);
}

int target_read_phys_memory(struct target *target,
		target_addr_t address, uint32_t size, uint32_t count, uint8_t *buffer)
{
	if (!target_was_examined(target)) {
		LOG_ERROR("Target not examined yet");
		return ERROR_FAIL;
	}
	if (!target->type->read_phys_memory) {
		LOG_ERROR("Target %s doesn't support read_phys_memory", target_name(target));
		return ERROR_FAIL;
	}
	return target->type->read_phys_memory(target, address, size, count, buffer);
}

int target_write_memory(struct target *target,
		target_addr_t address, uint32_t size, uint32_t count, const uint8_t *buffer)
{
	if (!target_was_examined(target)) {
		LOG_ERROR("Target not examined yet");
		return ERROR_FAIL;
	}
	if (!target->type->write_memory) {
		LOG_ERROR("Target %s doesn't support write_memory", target_name(target));
		return ERROR_FAIL;
	}
	return target->type->write_memory(target, address, size, count, buffer);
}

int target_write_phys_memory(struct target *target,
		target_addr_t address, uint32_t size, uint32_t count, const uint8_t *buffer)
{
	if (!target_was_examined(target)) {
		LOG_ERROR("Target not examined yet");
		return ERROR_FAIL;
	}
	if (!target->type->write_phys_memory) {
		LOG_ERROR("Target %s doesn't support write_phys_memory", target_name(target));
		return ERROR_FAIL;
	}
	return target->type->write_phys_memory(target, address, size, count, buffer);
}

int target_add_breakpoint(struct target *target,
		struct breakpoint *breakpoint)
{
	if ((target->state != TARGET_HALTED) && (breakpoint->type != BKPT_HARD)) {
		LOG_WARNING("target %s is not halted (add breakpoint)", target_name(target));
		return ERROR_TARGET_NOT_HALTED;
	}
	return target->type->add_breakpoint(target, breakpoint);
}

int target_add_context_breakpoint(struct target *target,
		struct breakpoint *breakpoint)
{
	if (target->state != TARGET_HALTED) {
		LOG_WARNING("target %s is not halted (add context breakpoint)", target_name(target));
		return ERROR_TARGET_NOT_HALTED;
	}
	return target->type->add_context_breakpoint(target, breakpoint);
}

int target_add_hybrid_breakpoint(struct target *target,
		struct breakpoint *breakpoint)
{
	if (target->state != TARGET_HALTED) {
		LOG_WARNING("target %s is not halted (add hybrid breakpoint)", target_name(target));
		return ERROR_TARGET_NOT_HALTED;
	}
	return target->type->add_hybrid_breakpoint(target, breakpoint);
}

int target_remove_breakpoint(struct target *target,
		struct breakpoint *breakpoint)
{
	return target->type->remove_breakpoint(target, breakpoint);
}

int target_add_watchpoint(struct target *target,
		struct watchpoint *watchpoint)
{
	if (target->state != TARGET_HALTED) {
		LOG_WARNING("target %s is not halted (add watchpoint)", target_name(target));
		return ERROR_TARGET_NOT_HALTED;
	}
	return target->type->add_watchpoint(target, watchpoint);
}
int target_remove_watchpoint(struct target *target,
		struct watchpoint *watchpoint)
{
	return target->type->remove_watchpoint(target, watchpoint);
}
int target_hit_watchpoint(struct target *target,
		struct watchpoint **hit_watchpoint)
{
	if (target->state != TARGET_HALTED) {
		LOG_WARNING("target %s is not halted (hit watchpoint)", target->cmd_name);
		return ERROR_TARGET_NOT_HALTED;
	}

	if (target->type->hit_watchpoint == NULL) {
		/* For backward compatible, if hit_watchpoint is not implemented,
		 * return ERROR_FAIL such that gdb_server will not take the nonsense
		 * information. */
		return ERROR_FAIL;
	}

	return target->type->hit_watchpoint(target, hit_watchpoint);
}

const char *target_get_gdb_arch(struct target *target)
{
	if (target->type->get_gdb_arch == NULL)
		return NULL;
	return target->type->get_gdb_arch(target);
}

int target_get_gdb_reg_list(struct target *target,
		struct reg **reg_list[], int *reg_list_size,
		enum target_register_class reg_class)
{
	int result = target->type->get_gdb_reg_list(target, reg_list,
			reg_list_size, reg_class);
	if (result != ERROR_OK) {
		*reg_list = NULL;
		*reg_list_size = 0;
	}
	return result;
}

int target_get_gdb_reg_list_noread(struct target *target,
		struct reg **reg_list[], int *reg_list_size,
		enum target_register_class reg_class)
{
	if (target->type->get_gdb_reg_list_noread &&
			target->type->get_gdb_reg_list_noread(target, reg_list,
				reg_list_size, reg_class) == ERROR_OK)
		return ERROR_OK;
	return target_get_gdb_reg_list(target, reg_list, reg_list_size, reg_class);
}

int target_get_gdb_reg_list_noread(struct target *target,
		struct reg **reg_list[], int *reg_list_size,
		enum target_register_class reg_class)
{
	if (target->type->get_gdb_reg_list_noread &&
			target->type->get_gdb_reg_list_noread(target, reg_list,
				reg_list_size, reg_class) == ERROR_OK)
		return ERROR_OK;
	return target_get_gdb_reg_list(target, reg_list, reg_list_size, reg_class);
}

bool target_supports_gdb_connection(struct target *target)
{
	/*
	 * based on current code, we can simply exclude all the targets that
	 * don't provide get_gdb_reg_list; this could change with new targets.
	 */
	return !!target->type->get_gdb_reg_list;
}

int target_step(struct target *target,
		int current, target_addr_t address, int handle_breakpoints)
{
	return target->type->step(target, current, address, handle_breakpoints);
}

int target_get_gdb_fileio_info(struct target *target, struct gdb_fileio_info *fileio_info)
{
	if (target->state != TARGET_HALTED) {
		LOG_WARNING("target %s is not halted (gdb fileio)", target->cmd_name);
		return ERROR_TARGET_NOT_HALTED;
	}
	return target->type->get_gdb_fileio_info(target, fileio_info);
}

int target_gdb_fileio_end(struct target *target, int retcode, int fileio_errno, bool ctrl_c)
{
	if (target->state != TARGET_HALTED) {
		LOG_WARNING("target %s is not halted (gdb fileio end)", target->cmd_name);
		return ERROR_TARGET_NOT_HALTED;
	}
	return target->type->gdb_fileio_end(target, retcode, fileio_errno, ctrl_c);
}

target_addr_t target_address_max(struct target *target)
{
	unsigned bits = target_address_bits(target);
	if (sizeof(target_addr_t) * 8 == bits)
		return (target_addr_t) -1;
	else
		return (((target_addr_t) 1) << bits) - 1;
}

unsigned target_address_bits(struct target *target)
{
	if (target->type->address_bits)
		return target->type->address_bits(target);
	return 32;
}

int target_profiling(struct target *target, uint32_t *samples,
			uint32_t max_num_samples, uint32_t *num_samples, uint32_t seconds)
{
	if (target->state != TARGET_HALTED) {
		LOG_WARNING("target %s is not halted (profiling)", target->cmd_name);
		return ERROR_TARGET_NOT_HALTED;
	}
	return target->type->profiling(target, samples, max_num_samples,
			num_samples, seconds);
}

/**
 * Reset the @c examined flag for the given target.
 * Pure paranoia -- targets are zeroed on allocation.
 */
static void target_reset_examined(struct target *target)
{
	target->examined = false;
}

static int handle_target(void *priv);

static int target_init_one(struct command_context *cmd_ctx,
		struct target *target)
{
	target_reset_examined(target);

	struct target_type *type = target->type;
	if (type->examine == NULL)
		type->examine = default_examine;

	if (type->check_reset == NULL)
		type->check_reset = default_check_reset;

	assert(type->init_target != NULL);

	int retval = type->init_target(cmd_ctx, target);
	if (ERROR_OK != retval) {
		LOG_ERROR("target '%s' init failed", target_name(target));
		return retval;
	}

	/* Sanity-check MMU support ... stub in what we must, to help
	 * implement it in stages, but warn if we need to do so.
	 */
	if (type->mmu) {
		if (type->virt2phys == NULL) {
			LOG_ERROR("type '%s' is missing virt2phys", type->name);
			type->virt2phys = identity_virt2phys;
		}
	} else {
		/* Make sure no-MMU targets all behave the same:  make no
		 * distinction between physical and virtual addresses, and
		 * ensure that virt2phys() is always an identity mapping.
		 */
		if (type->write_phys_memory || type->read_phys_memory || type->virt2phys)
			LOG_WARNING("type '%s' has bad MMU hooks", type->name);

		type->mmu = no_mmu;
		type->write_phys_memory = type->write_memory;
		type->read_phys_memory = type->read_memory;
		type->virt2phys = identity_virt2phys;
	}

	if (target->type->read_buffer == NULL)
		target->type->read_buffer = target_read_buffer_default;

	if (target->type->write_buffer == NULL)
		target->type->write_buffer = target_write_buffer_default;

	if (target->type->get_gdb_fileio_info == NULL)
		target->type->get_gdb_fileio_info = target_get_gdb_fileio_info_default;

	if (target->type->gdb_fileio_end == NULL)
		target->type->gdb_fileio_end = target_gdb_fileio_end_default;

	if (target->type->profiling == NULL)
		target->type->profiling = target_profiling_default;

	return ERROR_OK;
}

static int target_init(struct command_context *cmd_ctx)
{
	struct target *target;
	int retval;

	for (target = all_targets; target; target = target->next) {
		retval = target_init_one(cmd_ctx, target);
		if (ERROR_OK != retval)
			return retval;
	}

	if (!all_targets)
		return ERROR_OK;

	retval = target_register_user_commands(cmd_ctx);
	if (ERROR_OK != retval)
		return retval;

	retval = target_register_timer_callback(&handle_target,
			polling_interval, TARGET_TIMER_TYPE_PERIODIC, cmd_ctx->interp);
	if (ERROR_OK != retval)
		return retval;

	return ERROR_OK;
}

COMMAND_HANDLER(handle_target_init_command)
{
	int retval;

	if (CMD_ARGC != 0)
		return ERROR_COMMAND_SYNTAX_ERROR;

	static bool target_initialized;
	if (target_initialized) {
		LOG_INFO("'target init' has already been called");
		return ERROR_OK;
	}
	target_initialized = true;

	retval = command_run_line(CMD_CTX, "init_targets");
	if (ERROR_OK != retval)
		return retval;

	retval = command_run_line(CMD_CTX, "init_target_events");
	if (ERROR_OK != retval)
		return retval;

	retval = command_run_line(CMD_CTX, "init_board");
	if (ERROR_OK != retval)
		return retval;

	LOG_DEBUG("Initializing targets...");
	return target_init(CMD_CTX);
}

int target_register_event_callback(int (*callback)(struct target *target,
		enum target_event event, void *priv), void *priv)
{
	struct target_event_callback **callbacks_p = &target_event_callbacks;

	if (callback == NULL)
		return ERROR_COMMAND_SYNTAX_ERROR;

	if (*callbacks_p) {
		while ((*callbacks_p)->next)
			callbacks_p = &((*callbacks_p)->next);
		callbacks_p = &((*callbacks_p)->next);
	}

	(*callbacks_p) = malloc(sizeof(struct target_event_callback));
	(*callbacks_p)->callback = callback;
	(*callbacks_p)->priv = priv;
	(*callbacks_p)->next = NULL;

	return ERROR_OK;
}

int target_register_reset_callback(int (*callback)(struct target *target,
		enum target_reset_mode reset_mode, void *priv), void *priv)
{
	struct target_reset_callback *entry;

	if (callback == NULL)
		return ERROR_COMMAND_SYNTAX_ERROR;

	entry = malloc(sizeof(struct target_reset_callback));
	if (entry == NULL) {
		LOG_ERROR("error allocating buffer for reset callback entry");
		return ERROR_COMMAND_SYNTAX_ERROR;
	}

	entry->callback = callback;
	entry->priv = priv;
	list_add(&entry->list, &target_reset_callback_list);


	return ERROR_OK;
}

int target_register_trace_callback(int (*callback)(struct target *target,
		size_t len, uint8_t *data, void *priv), void *priv)
{
	struct target_trace_callback *entry;

	if (callback == NULL)
		return ERROR_COMMAND_SYNTAX_ERROR;

	entry = malloc(sizeof(struct target_trace_callback));
	if (entry == NULL) {
		LOG_ERROR("error allocating buffer for trace callback entry");
		return ERROR_COMMAND_SYNTAX_ERROR;
	}

	entry->callback = callback;
	entry->priv = priv;
	list_add(&entry->list, &target_trace_callback_list);


	return ERROR_OK;
}

int target_register_timer_callback(int (*callback)(void *priv),
		unsigned int time_ms, enum target_timer_type type, void *priv)
{
	struct target_timer_callback **callbacks_p = &target_timer_callbacks;

	if (callback == NULL)
		return ERROR_COMMAND_SYNTAX_ERROR;

	if (*callbacks_p) {
		while ((*callbacks_p)->next)
			callbacks_p = &((*callbacks_p)->next);
		callbacks_p = &((*callbacks_p)->next);
	}

	(*callbacks_p) = malloc(sizeof(struct target_timer_callback));
	(*callbacks_p)->callback = callback;
	(*callbacks_p)->type = type;
	(*callbacks_p)->time_ms = time_ms;
	(*callbacks_p)->removed = false;

	gettimeofday(&(*callbacks_p)->when, NULL);
	timeval_add_time(&(*callbacks_p)->when, 0, time_ms * 1000);

	(*callbacks_p)->priv = priv;
	(*callbacks_p)->next = NULL;

	return ERROR_OK;
}

int target_unregister_event_callback(int (*callback)(struct target *target,
		enum target_event event, void *priv), void *priv)
{
	struct target_event_callback **p = &target_event_callbacks;
	struct target_event_callback *c = target_event_callbacks;

	if (callback == NULL)
		return ERROR_COMMAND_SYNTAX_ERROR;

	while (c) {
		struct target_event_callback *next = c->next;
		if ((c->callback == callback) && (c->priv == priv)) {
			*p = next;
			free(c);
			return ERROR_OK;
		} else
			p = &(c->next);
		c = next;
	}

	return ERROR_OK;
}

int target_unregister_reset_callback(int (*callback)(struct target *target,
		enum target_reset_mode reset_mode, void *priv), void *priv)
{
	struct target_reset_callback *entry;

	if (callback == NULL)
		return ERROR_COMMAND_SYNTAX_ERROR;

	list_for_each_entry(entry, &target_reset_callback_list, list) {
		if (entry->callback == callback && entry->priv == priv) {
			list_del(&entry->list);
			free(entry);
			break;
		}
	}

	return ERROR_OK;
}

int target_unregister_trace_callback(int (*callback)(struct target *target,
		size_t len, uint8_t *data, void *priv), void *priv)
{
	struct target_trace_callback *entry;

	if (callback == NULL)
		return ERROR_COMMAND_SYNTAX_ERROR;

	list_for_each_entry(entry, &target_trace_callback_list, list) {
		if (entry->callback == callback && entry->priv == priv) {
			list_del(&entry->list);
			free(entry);
			break;
		}
	}

	return ERROR_OK;
}

int target_unregister_timer_callback(int (*callback)(void *priv), void *priv)
{
	if (callback == NULL)
		return ERROR_COMMAND_SYNTAX_ERROR;

	for (struct target_timer_callback *c = target_timer_callbacks;
	     c; c = c->next) {
		if ((c->callback == callback) && (c->priv == priv)) {
			c->removed = true;
			return ERROR_OK;
		}
	}

	return ERROR_FAIL;
}

int target_call_event_callbacks(struct target *target, enum target_event event)
{
	struct target_event_callback *callback = target_event_callbacks;
	struct target_event_callback *next_callback;

	if (event == TARGET_EVENT_HALTED) {
		/* execute early halted first */
		target_call_event_callbacks(target, TARGET_EVENT_GDB_HALT);
	}

<<<<<<< HEAD
	LOG_DEBUG("target event %i (%s) for core %d", event,
			Jim_Nvp_value2name_simple(nvp_target_event, event)->name,
			target->coreid);
=======
	LOG_DEBUG("target event %i (%s) for core %s", event,
			Jim_Nvp_value2name_simple(nvp_target_event, event)->name,
			target_name(target));
>>>>>>> 31100927

	target_handle_event(target, event);

	while (callback) {
		next_callback = callback->next;
		callback->callback(target, event, callback->priv);
		callback = next_callback;
	}

	return ERROR_OK;
}

int target_call_reset_callbacks(struct target *target, enum target_reset_mode reset_mode)
{
	struct target_reset_callback *callback;

	LOG_DEBUG("target reset %i (%s)", reset_mode,
			Jim_Nvp_value2name_simple(nvp_reset_modes, reset_mode)->name);

	list_for_each_entry(callback, &target_reset_callback_list, list)
		callback->callback(target, reset_mode, callback->priv);

	return ERROR_OK;
}

int target_call_trace_callbacks(struct target *target, size_t len, uint8_t *data)
{
	struct target_trace_callback *callback;

	list_for_each_entry(callback, &target_trace_callback_list, list)
		callback->callback(target, len, data, callback->priv);

	return ERROR_OK;
}

static int target_timer_callback_periodic_restart(
		struct target_timer_callback *cb, struct timeval *now)
{
	cb->when = *now;
	timeval_add_time(&cb->when, 0, cb->time_ms * 1000L);
	return ERROR_OK;
}

static int target_call_timer_callback(struct target_timer_callback *cb,
		struct timeval *now)
{
	cb->callback(cb->priv);

	if (cb->type == TARGET_TIMER_TYPE_PERIODIC)
		return target_timer_callback_periodic_restart(cb, now);

	return target_unregister_timer_callback(cb->callback, cb->priv);
}

static int target_call_timer_callbacks_check_time(int checktime)
{
	static bool callback_processing;

	/* Do not allow nesting */
	if (callback_processing)
		return ERROR_OK;

	callback_processing = true;

	keep_alive();

	struct timeval now;
	gettimeofday(&now, NULL);

	/* Store an address of the place containing a pointer to the
	 * next item; initially, that's a standalone "root of the
	 * list" variable. */
	struct target_timer_callback **callback = &target_timer_callbacks;
	while (*callback) {
		if ((*callback)->removed) {
			struct target_timer_callback *p = *callback;
			*callback = (*callback)->next;
			free(p);
			continue;
		}

		bool call_it = (*callback)->callback &&
			((!checktime && (*callback)->type == TARGET_TIMER_TYPE_PERIODIC) ||
			 timeval_compare(&now, &(*callback)->when) >= 0);

		if (call_it)
			target_call_timer_callback(*callback, &now);

		callback = &(*callback)->next;
	}

	callback_processing = false;
	return ERROR_OK;
}

int target_call_timer_callbacks(void)
{
	return target_call_timer_callbacks_check_time(1);
}

/* invoke periodic callbacks immediately */
int target_call_timer_callbacks_now(void)
{
	return target_call_timer_callbacks_check_time(0);
}

/* Prints the working area layout for debug purposes */
static void print_wa_layout(struct target *target)
{
	struct working_area *c = target->working_areas;

	while (c) {
		LOG_DEBUG("%c%c " TARGET_ADDR_FMT "-" TARGET_ADDR_FMT " (%" PRIu32 " bytes)",
			c->backup ? 'b' : ' ', c->free ? ' ' : '*',
			c->address, c->address + c->size - 1, c->size);
		c = c->next;
	}
}

/* Reduce area to size bytes, create a new free area from the remaining bytes, if any. */
static void target_split_working_area(struct working_area *area, uint32_t size)
{
	assert(area->free); /* Shouldn't split an allocated area */
	assert(size <= area->size); /* Caller should guarantee this */

	/* Split only if not already the right size */
	if (size < area->size) {
		struct working_area *new_wa = malloc(sizeof(*new_wa));

		if (new_wa == NULL)
			return;

		new_wa->next = area->next;
		new_wa->size = area->size - size;
		new_wa->address = area->address + size;
		new_wa->backup = NULL;
		new_wa->user = NULL;
		new_wa->free = true;

		area->next = new_wa;
		area->size = size;

		/* If backup memory was allocated to this area, it has the wrong size
		 * now so free it and it will be reallocated if/when needed */
		if (area->backup) {
			free(area->backup);
			area->backup = NULL;
		}
	}
}

/* Merge all adjacent free areas into one */
static void target_merge_working_areas(struct target *target)
{
	struct working_area *c = target->working_areas;

	while (c && c->next) {
		assert(c->next->address == c->address + c->size); /* This is an invariant */

		/* Find two adjacent free areas */
		if (c->free && c->next->free) {
			/* Merge the last into the first */
			c->size += c->next->size;

			/* Remove the last */
			struct working_area *to_be_freed = c->next;
			c->next = c->next->next;
			if (to_be_freed->backup)
				free(to_be_freed->backup);
			free(to_be_freed);

			/* If backup memory was allocated to the remaining area, it's has
			 * the wrong size now */
			if (c->backup) {
				free(c->backup);
				c->backup = NULL;
			}
		} else {
			c = c->next;
		}
	}
}

int target_alloc_working_area_try(struct target *target, uint32_t size, struct working_area **area)
{
	/* Reevaluate working area address based on MMU state*/
	if (target->working_areas == NULL) {
		int retval;
		int enabled;

		retval = target->type->mmu(target, &enabled);
		if (retval != ERROR_OK)
			return retval;

		if (!enabled) {
			if (target->working_area_phys_spec) {
				LOG_DEBUG("MMU disabled, using physical "
					"address for working memory " TARGET_ADDR_FMT,
					target->working_area_phys);
				target->working_area = target->working_area_phys;
			} else {
				LOG_ERROR("No working memory available. "
					"Specify -work-area-phys to target.");
				return ERROR_TARGET_RESOURCE_NOT_AVAILABLE;
			}
		} else {
			if (target->working_area_virt_spec) {
				LOG_DEBUG("MMU enabled, using virtual "
					"address for working memory " TARGET_ADDR_FMT,
					target->working_area_virt);
				target->working_area = target->working_area_virt;
			} else {
				LOG_ERROR("No working memory available. "
					"Specify -work-area-virt to target.");
				return ERROR_TARGET_RESOURCE_NOT_AVAILABLE;
			}
		}

		/* Set up initial working area on first call */
		struct working_area *new_wa = malloc(sizeof(*new_wa));
		if (new_wa) {
			new_wa->next = NULL;
			new_wa->size = target->working_area_size & ~3UL; /* 4-byte align */
			new_wa->address = target->working_area;
			new_wa->backup = NULL;
			new_wa->user = NULL;
			new_wa->free = true;
		}

		target->working_areas = new_wa;
	}

	/* only allocate multiples of 4 byte */
	if (size % 4)
		size = (size + 3) & (~3UL);

	struct working_area *c = target->working_areas;

	/* Find the first large enough working area */
	while (c) {
		if (c->free && c->size >= size)
			break;
		c = c->next;
	}

	if (c == NULL)
		return ERROR_TARGET_RESOURCE_NOT_AVAILABLE;

	/* Split the working area into the requested size */
	target_split_working_area(c, size);

	LOG_DEBUG("allocated new working area of %" PRIu32 " bytes at address " TARGET_ADDR_FMT,
			  size, c->address);

	if (target->backup_working_area) {
		if (c->backup == NULL) {
			c->backup = malloc(c->size);
			if (c->backup == NULL)
				return ERROR_FAIL;
		}

		int retval = target_read_memory(target, c->address, 4, c->size / 4, c->backup);
		if (retval != ERROR_OK)
			return retval;
	}

	/* mark as used, and return the new (reused) area */
	c->free = false;
	*area = c;

	/* user pointer */
	c->user = area;

	print_wa_layout(target);

	return ERROR_OK;
}

int target_alloc_working_area(struct target *target, uint32_t size, struct working_area **area)
{
	int retval;

	retval = target_alloc_working_area_try(target, size, area);
	if (retval == ERROR_TARGET_RESOURCE_NOT_AVAILABLE)
		LOG_WARNING("not enough working area available(requested %"PRIu32")", size);
	return retval;

}

static int target_restore_working_area(struct target *target, struct working_area *area)
{
	int retval = ERROR_OK;

	if (target->backup_working_area && area->backup != NULL) {
		retval = target_write_memory(target, area->address, 4, area->size / 4, area->backup);
		if (retval != ERROR_OK)
			LOG_ERROR("failed to restore %" PRIu32 " bytes of working area at address " TARGET_ADDR_FMT,
					area->size, area->address);
	}

	return retval;
}

/* Restore the area's backup memory, if any, and return the area to the allocation pool */
static int target_free_working_area_restore(struct target *target, struct working_area *area, int restore)
{
	int retval = ERROR_OK;

	if (area->free)
		return retval;

	if (restore) {
		retval = target_restore_working_area(target, area);
		/* REVISIT: Perhaps the area should be freed even if restoring fails. */
		if (retval != ERROR_OK)
			return retval;
	}

	area->free = true;

	LOG_DEBUG("freed %" PRIu32 " bytes of working area at address " TARGET_ADDR_FMT,
			area->size, area->address);

	/* mark user pointer invalid */
	/* TODO: Is this really safe? It points to some previous caller's memory.
	 * How could we know that the area pointer is still in that place and not
	 * some other vital data? What's the purpose of this, anyway? */
	*area->user = NULL;
	area->user = NULL;

	target_merge_working_areas(target);

	print_wa_layout(target);

	return retval;
}

int target_free_working_area(struct target *target, struct working_area *area)
{
	return target_free_working_area_restore(target, area, 1);
}

/* free resources and restore memory, if restoring memory fails,
 * free up resources anyway
 */
static void target_free_all_working_areas_restore(struct target *target, int restore)
{
	struct working_area *c = target->working_areas;

	LOG_DEBUG("freeing all working areas");

	/* Loop through all areas, restoring the allocated ones and marking them as free */
	while (c) {
		if (!c->free) {
			if (restore)
				target_restore_working_area(target, c);
			c->free = true;
			*c->user = NULL; /* Same as above */
			c->user = NULL;
		}
		c = c->next;
	}

	/* Run a merge pass to combine all areas into one */
	target_merge_working_areas(target);

	print_wa_layout(target);
}

void target_free_all_working_areas(struct target *target)
{
	target_free_all_working_areas_restore(target, 1);

	/* Now we have none or only one working area marked as free */
	if (target->working_areas) {
		/* Free the last one to allow on-the-fly moving and resizing */
		free(target->working_areas->backup);
		free(target->working_areas);
		target->working_areas = NULL;
	}
}

/* Find the largest number of bytes that can be allocated */
uint32_t target_get_working_area_avail(struct target *target)
{
	struct working_area *c = target->working_areas;
	uint32_t max_size = 0;

	if (c == NULL)
		return target->working_area_size;

	while (c) {
		if (c->free && max_size < c->size)
			max_size = c->size;

		c = c->next;
	}

	return max_size;
}

static void target_destroy(struct target *target)
{
	if (target->type->deinit_target)
		target->type->deinit_target(target);

	if (target->semihosting)
		free(target->semihosting);

	jtag_unregister_event_callback(jtag_enable_callback, target);

	struct target_event_action *teap = target->event_action;
	while (teap) {
		struct target_event_action *next = teap->next;
		Jim_DecrRefCount(teap->interp, teap->body);
		free(teap);
		teap = next;
	}

	target_free_all_working_areas(target);

	/* release the targets SMP list */
	if (target->smp) {
		struct target_list *head = target->head;
		while (head != NULL) {
			struct target_list *pos = head->next;
			head->target->smp = 0;
			free(head);
			head = pos;
		}
		target->smp = 0;
	}

	free(target->gdb_port_override);
	free(target->type);
	free(target->trace_info);
	free(target->fileio_info);
	free(target->cmd_name);
	free(target);
}

void target_quit(void)
{
	struct target_event_callback *pe = target_event_callbacks;
	while (pe) {
		struct target_event_callback *t = pe->next;
		free(pe);
		pe = t;
	}
	target_event_callbacks = NULL;

	struct target_timer_callback *pt = target_timer_callbacks;
	while (pt) {
		struct target_timer_callback *t = pt->next;
		free(pt);
		pt = t;
	}
	target_timer_callbacks = NULL;

	for (struct target *target = all_targets; target;) {
		struct target *tmp;

		tmp = target->next;
		target_destroy(target);
		target = tmp;
	}

	all_targets = NULL;
}

int target_arch_state(struct target *target)
{
	int retval;
	if (target == NULL) {
		LOG_WARNING("No target has been configured");
		return ERROR_OK;
	}

	if (target->state != TARGET_HALTED)
		return ERROR_OK;

	retval = target->type->arch_state(target);
	return retval;
}

static int target_get_gdb_fileio_info_default(struct target *target,
		struct gdb_fileio_info *fileio_info)
{
	/* If target does not support semi-hosting function, target
	   has no need to provide .get_gdb_fileio_info callback.
	   It just return ERROR_FAIL and gdb_server will return "Txx"
	   as target halted every time.  */
	return ERROR_FAIL;
}

static int target_gdb_fileio_end_default(struct target *target,
		int retcode, int fileio_errno, bool ctrl_c)
{
	return ERROR_OK;
}

static int target_profiling_default(struct target *target, uint32_t *samples,
		uint32_t max_num_samples, uint32_t *num_samples, uint32_t seconds)
{
	struct timeval timeout, now;

	gettimeofday(&timeout, NULL);
	timeval_add_time(&timeout, seconds, 0);

	LOG_INFO("Starting profiling. Halting and resuming the"
			" target as often as we can...");

	uint32_t sample_count = 0;
	/* hopefully it is safe to cache! We want to stop/restart as quickly as possible. */
	struct reg *reg = register_get_by_name(target->reg_cache, "pc", 1);

	int retval = ERROR_OK;
	for (;;) {
		target_poll(target);
		if (target->state == TARGET_HALTED) {
			uint32_t t = buf_get_u32(reg->value, 0, 32);
			samples[sample_count++] = t;
			/* current pc, addr = 0, do not handle breakpoints, not debugging */
			retval = target_resume(target, 1, 0, 0, 0);
			target_poll(target);
			alive_sleep(10); /* sleep 10ms, i.e. <100 samples/second. */
		} else if (target->state == TARGET_RUNNING) {
			/* We want to quickly sample the PC. */
			retval = target_halt(target);
		} else {
			LOG_INFO("Target not halted or running");
			retval = ERROR_OK;
			break;
		}

		if (retval != ERROR_OK)
			break;

		gettimeofday(&now, NULL);
		if ((sample_count >= max_num_samples) || timeval_compare(&now, &timeout) >= 0) {
			LOG_INFO("Profiling completed. %" PRIu32 " samples.", sample_count);
			break;
		}
	}

	*num_samples = sample_count;
	return retval;
}

/* Single aligned words are guaranteed to use 16 or 32 bit access
 * mode respectively, otherwise data is handled as quickly as
 * possible
 */
int target_write_buffer(struct target *target, target_addr_t address, uint32_t size, const uint8_t *buffer)
{
	LOG_DEBUG("writing buffer of %" PRIi32 " byte at " TARGET_ADDR_FMT,
			  size, address);

	if (!target_was_examined(target)) {
		LOG_ERROR("Target not examined yet");
		return ERROR_FAIL;
	}

	if (size == 0)
		return ERROR_OK;

	if ((address + size - 1) < address) {
		/* GDB can request this when e.g. PC is 0xfffffffc */
		LOG_ERROR("address + size wrapped (" TARGET_ADDR_FMT ", 0x%08" PRIx32 ")",
				  address,
				  size);
		return ERROR_FAIL;
	}

	return target->type->write_buffer(target, address, size, buffer);
}

static int target_write_buffer_default(struct target *target,
	target_addr_t address, uint32_t count, const uint8_t *buffer)
{
	uint32_t size;

	/* Align up to maximum 4 bytes. The loop condition makes sure the next pass
	 * will have something to do with the size we leave to it. */
	for (size = 1; size < 4 && count >= size * 2 + (address & size); size *= 2) {
		if (address & size) {
			int retval = target_write_memory(target, address, size, 1, buffer);
			if (retval != ERROR_OK)
				return retval;
			address += size;
			count -= size;
			buffer += size;
		}
	}

	/* Write the data with as large access size as possible. */
	for (; size > 0; size /= 2) {
		uint32_t aligned = count - count % size;
		if (aligned > 0) {
			int retval = target_write_memory(target, address, size, aligned / size, buffer);
			if (retval != ERROR_OK)
				return retval;
			address += aligned;
			count -= aligned;
			buffer += aligned;
		}
	}

	return ERROR_OK;
}

/* Single aligned words are guaranteed to use 16 or 32 bit access
 * mode respectively, otherwise data is handled as quickly as
 * possible
 */
int target_read_buffer(struct target *target, target_addr_t address, uint32_t size, uint8_t *buffer)
{
	LOG_DEBUG("reading buffer of %" PRIi32 " byte at " TARGET_ADDR_FMT,
			  size, address);

	if (!target_was_examined(target)) {
		LOG_ERROR("Target not examined yet");
		return ERROR_FAIL;
	}

	if (size == 0)
		return ERROR_OK;

	if ((address + size - 1) < address) {
		/* GDB can request this when e.g. PC is 0xfffffffc */
		LOG_ERROR("address + size wrapped (" TARGET_ADDR_FMT ", 0x%08" PRIx32 ")",
				  address,
				  size);
		return ERROR_FAIL;
	}

	return target->type->read_buffer(target, address, size, buffer);
}

static int target_read_buffer_default(struct target *target, target_addr_t address, uint32_t count, uint8_t *buffer)
{
	uint32_t size;

	/* Align up to maximum 4 bytes. The loop condition makes sure the next pass
	 * will have something to do with the size we leave to it. */
	for (size = 1; size < 4 && count >= size * 2 + (address & size); size *= 2) {
		if (address & size) {
			int retval = target_read_memory(target, address, size, 1, buffer);
			if (retval != ERROR_OK)
				return retval;
			address += size;
			count -= size;
			buffer += size;
		}
	}

	/* Read the data with as large access size as possible. */
	for (; size > 0; size /= 2) {
		uint32_t aligned = count - count % size;
		if (aligned > 0) {
			int retval = target_read_memory(target, address, size, aligned / size, buffer);
			if (retval != ERROR_OK)
				return retval;
			address += aligned;
			count -= aligned;
			buffer += aligned;
		}
	}

	return ERROR_OK;
}

int target_checksum_memory(struct target *target, target_addr_t address, uint32_t size, uint32_t* crc)
{
	uint8_t *buffer;
	int retval;
	uint32_t i;
	uint32_t checksum = 0;
	if (!target_was_examined(target)) {
		LOG_ERROR("Target not examined yet");
		return ERROR_FAIL;
	}

	retval = target->type->checksum_memory(target, address, size, &checksum);
	if (retval != ERROR_OK) {
		buffer = malloc(size);
		if (buffer == NULL) {
			LOG_ERROR("error allocating buffer for section (%" PRId32 " bytes)", size);
			return ERROR_COMMAND_SYNTAX_ERROR;
		}
		retval = target_read_buffer(target, address, size, buffer);
		if (retval != ERROR_OK) {
			free(buffer);
			return retval;
		}

		/* convert to target endianness */
		for (i = 0; i < (size/sizeof(uint32_t)); i++) {
			uint32_t target_data;
			target_data = target_buffer_get_u32(target, &buffer[i*sizeof(uint32_t)]);
			target_buffer_set_u32(target, &buffer[i*sizeof(uint32_t)], target_data);
		}

		retval = image_calculate_checksum(buffer, size, &checksum);
		free(buffer);
	}

	*crc = checksum;

	return retval;
}

int target_blank_check_memory(struct target *target,
	struct target_memory_check_block *blocks, int num_blocks,
	uint8_t erased_value)
{
	if (!target_was_examined(target)) {
		LOG_ERROR("Target not examined yet");
		return ERROR_FAIL;
	}

	if (target->type->blank_check_memory == NULL)
		return ERROR_TARGET_RESOURCE_NOT_AVAILABLE;

	return target->type->blank_check_memory(target, blocks, num_blocks, erased_value);
}

int target_read_u64(struct target *target, target_addr_t address, uint64_t *value)
{
	uint8_t value_buf[8];
	if (!target_was_examined(target)) {
		LOG_ERROR("Target not examined yet");
		return ERROR_FAIL;
	}

	int retval = target_read_memory(target, address, 8, 1, value_buf);

	if (retval == ERROR_OK) {
		*value = target_buffer_get_u64(target, value_buf);
		LOG_DEBUG("address: " TARGET_ADDR_FMT ", value: 0x%16.16" PRIx64 "",
				  address,
				  *value);
	} else {
		*value = 0x0;
		LOG_DEBUG("address: " TARGET_ADDR_FMT " failed",
				  address);
	}

	return retval;
}

int target_read_u32(struct target *target, target_addr_t address, uint32_t *value)
{
	uint8_t value_buf[4];
	if (!target_was_examined(target)) {
		LOG_ERROR("Target not examined yet");
		return ERROR_FAIL;
	}

	int retval = target_read_memory(target, address, 4, 1, value_buf);

	if (retval == ERROR_OK) {
		*value = target_buffer_get_u32(target, value_buf);
		LOG_DEBUG("address: " TARGET_ADDR_FMT ", value: 0x%8.8" PRIx32 "",
				  address,
				  *value);
	} else {
		*value = 0x0;
		LOG_DEBUG("address: " TARGET_ADDR_FMT " failed",
				  address);
	}

	return retval;
}

int target_read_u16(struct target *target, target_addr_t address, uint16_t *value)
{
	uint8_t value_buf[2];
	if (!target_was_examined(target)) {
		LOG_ERROR("Target not examined yet");
		return ERROR_FAIL;
	}

	int retval = target_read_memory(target, address, 2, 1, value_buf);

	if (retval == ERROR_OK) {
		*value = target_buffer_get_u16(target, value_buf);
		LOG_DEBUG("address: " TARGET_ADDR_FMT ", value: 0x%4.4" PRIx16,
				  address,
				  *value);
	} else {
		*value = 0x0;
		LOG_DEBUG("address: " TARGET_ADDR_FMT " failed",
				  address);
	}

	return retval;
}

int target_read_u8(struct target *target, target_addr_t address, uint8_t *value)
{
	if (!target_was_examined(target)) {
		LOG_ERROR("Target not examined yet");
		return ERROR_FAIL;
	}

	int retval = target_read_memory(target, address, 1, 1, value);

	if (retval == ERROR_OK) {
		LOG_DEBUG("address: " TARGET_ADDR_FMT ", value: 0x%2.2" PRIx8,
				  address,
				  *value);
	} else {
		*value = 0x0;
		LOG_DEBUG("address: " TARGET_ADDR_FMT " failed",
				  address);
	}

	return retval;
}

int target_write_u64(struct target *target, target_addr_t address, uint64_t value)
{
	int retval;
	uint8_t value_buf[8];
	if (!target_was_examined(target)) {
		LOG_ERROR("Target not examined yet");
		return ERROR_FAIL;
	}

	LOG_DEBUG("address: " TARGET_ADDR_FMT ", value: 0x%16.16" PRIx64 "",
			  address,
			  value);

	target_buffer_set_u64(target, value_buf, value);
	retval = target_write_memory(target, address, 8, 1, value_buf);
	if (retval != ERROR_OK)
		LOG_DEBUG("failed: %i", retval);

	return retval;
}

int target_write_u32(struct target *target, target_addr_t address, uint32_t value)
{
	int retval;
	uint8_t value_buf[4];
	if (!target_was_examined(target)) {
		LOG_ERROR("Target not examined yet");
		return ERROR_FAIL;
	}

	LOG_DEBUG("address: " TARGET_ADDR_FMT ", value: 0x%8.8" PRIx32 "",
			  address,
			  value);

	target_buffer_set_u32(target, value_buf, value);
	retval = target_write_memory(target, address, 4, 1, value_buf);
	if (retval != ERROR_OK)
		LOG_DEBUG("failed: %i", retval);

	return retval;
}

int target_write_u16(struct target *target, target_addr_t address, uint16_t value)
{
	int retval;
	uint8_t value_buf[2];
	if (!target_was_examined(target)) {
		LOG_ERROR("Target not examined yet");
		return ERROR_FAIL;
	}

	LOG_DEBUG("address: " TARGET_ADDR_FMT ", value: 0x%8.8" PRIx16,
			  address,
			  value);

	target_buffer_set_u16(target, value_buf, value);
	retval = target_write_memory(target, address, 2, 1, value_buf);
	if (retval != ERROR_OK)
		LOG_DEBUG("failed: %i", retval);

	return retval;
}

int target_write_u8(struct target *target, target_addr_t address, uint8_t value)
{
	int retval;
	if (!target_was_examined(target)) {
		LOG_ERROR("Target not examined yet");
		return ERROR_FAIL;
	}

	LOG_DEBUG("address: " TARGET_ADDR_FMT ", value: 0x%2.2" PRIx8,
			  address, value);

	retval = target_write_memory(target, address, 1, 1, &value);
	if (retval != ERROR_OK)
		LOG_DEBUG("failed: %i", retval);

	return retval;
}

int target_write_phys_u64(struct target *target, target_addr_t address, uint64_t value)
{
	int retval;
	uint8_t value_buf[8];
	if (!target_was_examined(target)) {
		LOG_ERROR("Target not examined yet");
		return ERROR_FAIL;
	}

	LOG_DEBUG("address: " TARGET_ADDR_FMT ", value: 0x%16.16" PRIx64 "",
			  address,
			  value);

	target_buffer_set_u64(target, value_buf, value);
	retval = target_write_phys_memory(target, address, 8, 1, value_buf);
	if (retval != ERROR_OK)
		LOG_DEBUG("failed: %i", retval);

	return retval;
}

int target_write_phys_u32(struct target *target, target_addr_t address, uint32_t value)
{
	int retval;
	uint8_t value_buf[4];
	if (!target_was_examined(target)) {
		LOG_ERROR("Target not examined yet");
		return ERROR_FAIL;
	}

	LOG_DEBUG("address: " TARGET_ADDR_FMT ", value: 0x%8.8" PRIx32 "",
			  address,
			  value);

	target_buffer_set_u32(target, value_buf, value);
	retval = target_write_phys_memory(target, address, 4, 1, value_buf);
	if (retval != ERROR_OK)
		LOG_DEBUG("failed: %i", retval);

	return retval;
}

int target_write_phys_u16(struct target *target, target_addr_t address, uint16_t value)
{
	int retval;
	uint8_t value_buf[2];
	if (!target_was_examined(target)) {
		LOG_ERROR("Target not examined yet");
		return ERROR_FAIL;
	}

	LOG_DEBUG("address: " TARGET_ADDR_FMT ", value: 0x%8.8" PRIx16,
			  address,
			  value);

	target_buffer_set_u16(target, value_buf, value);
	retval = target_write_phys_memory(target, address, 2, 1, value_buf);
	if (retval != ERROR_OK)
		LOG_DEBUG("failed: %i", retval);

	return retval;
}

int target_write_phys_u8(struct target *target, target_addr_t address, uint8_t value)
{
	int retval;
	if (!target_was_examined(target)) {
		LOG_ERROR("Target not examined yet");
		return ERROR_FAIL;
	}

	LOG_DEBUG("address: " TARGET_ADDR_FMT ", value: 0x%2.2" PRIx8,
			  address, value);

	retval = target_write_phys_memory(target, address, 1, 1, &value);
	if (retval != ERROR_OK)
		LOG_DEBUG("failed: %i", retval);

	return retval;
}

static int find_target(struct command_invocation *cmd, const char *name)
{
	struct target *target = get_target(name);
	if (target == NULL) {
		command_print(cmd, "Target: %s is unknown, try one of:\n", name);
		return ERROR_FAIL;
	}
	if (!target->tap->enabled) {
		command_print(cmd, "Target: TAP %s is disabled, "
			 "can't be the current target\n",
			 target->tap->dotted_name);
		return ERROR_FAIL;
	}

	cmd->ctx->current_target = target;
	if (cmd->ctx->current_target_override)
		cmd->ctx->current_target_override = target;

	return ERROR_OK;
}


COMMAND_HANDLER(handle_targets_command)
{
	int retval = ERROR_OK;
	if (CMD_ARGC == 1) {
		retval = find_target(CMD, CMD_ARGV[0]);
		if (retval == ERROR_OK) {
			/* we're done! */
			return retval;
		}
	}

	struct target *target = all_targets;
	command_print(CMD, "    TargetName         Type       Endian TapName            State       ");
	command_print(CMD, "--  ------------------ ---------- ------ ------------------ ------------");
	while (target) {
		const char *state;
		char marker = ' ';

		if (target->tap->enabled)
			state = target_state_name(target);
		else
			state = "tap-disabled";

		if (CMD_CTX->current_target == target)
			marker = '*';

		/* keep columns lined up to match the headers above */
		command_print(CMD,
				"%2d%c %-18s %-10s %-6s %-18s %s",
				target->target_number,
				marker,
				target_name(target),
				target_type_name(target),
				Jim_Nvp_value2name_simple(nvp_target_endian,
					target->endianness)->name,
				target->tap->dotted_name,
				state);
		target = target->next;
	}

	return retval;
}

/* every 300ms we check for reset & powerdropout and issue a "reset halt" if so. */

static int powerDropout;
static int srstAsserted;

static int runPowerRestore;
static int runPowerDropout;
static int runSrstAsserted;
static int runSrstDeasserted;

static int sense_handler(void)
{
	static int prevSrstAsserted;
	static int prevPowerdropout;

	int retval = jtag_power_dropout(&powerDropout);
	if (retval != ERROR_OK)
		return retval;

	int powerRestored;
	powerRestored = prevPowerdropout && !powerDropout;
	if (powerRestored)
		runPowerRestore = 1;

	int64_t current = timeval_ms();
	static int64_t lastPower;
	bool waitMore = lastPower + 2000 > current;
	if (powerDropout && !waitMore) {
		runPowerDropout = 1;
		lastPower = current;
	}

	retval = jtag_srst_asserted(&srstAsserted);
	if (retval != ERROR_OK)
		return retval;

	int srstDeasserted;
	srstDeasserted = prevSrstAsserted && !srstAsserted;

	static int64_t lastSrst;
	waitMore = lastSrst + 2000 > current;
	if (srstDeasserted && !waitMore) {
		runSrstDeasserted = 1;
		lastSrst = current;
	}

	if (!prevSrstAsserted && srstAsserted)
		runSrstAsserted = 1;

	prevSrstAsserted = srstAsserted;
	prevPowerdropout = powerDropout;

	if (srstDeasserted || powerRestored) {
		/* Other than logging the event we can't do anything here.
		 * Issuing a reset is a particularly bad idea as we might
		 * be inside a reset already.
		 */
	}

	return ERROR_OK;
}

/* process target state changes */
static int handle_target(void *priv)
{
	Jim_Interp *interp = (Jim_Interp *)priv;
	int retval = ERROR_OK;

	if (!is_jtag_poll_safe()) {
		/* polling is disabled currently */
		return ERROR_OK;
	}

	/* we do not want to recurse here... */
	static int recursive;
	if (!recursive) {
		recursive = 1;
		sense_handler();
		/* danger! running these procedures can trigger srst assertions and power dropouts.
		 * We need to avoid an infinite loop/recursion here and we do that by
		 * clearing the flags after running these events.
		 */
		int did_something = 0;
		if (runSrstAsserted) {
			LOG_INFO("srst asserted detected, running srst_asserted proc.");
			Jim_Eval(interp, "srst_asserted");
			did_something = 1;
		}
		if (runSrstDeasserted) {
			Jim_Eval(interp, "srst_deasserted");
			did_something = 1;
		}
		if (runPowerDropout) {
			LOG_INFO("Power dropout detected, running power_dropout proc.");
			Jim_Eval(interp, "power_dropout");
			did_something = 1;
		}
		if (runPowerRestore) {
			Jim_Eval(interp, "power_restore");
			did_something = 1;
		}

		if (did_something) {
			/* clear detect flags */
			sense_handler();
		}

		/* clear action flags */

		runSrstAsserted = 0;
		runSrstDeasserted = 0;
		runPowerRestore = 0;
		runPowerDropout = 0;

		recursive = 0;
	}

	/* Poll targets for state changes unless that's globally disabled.
	 * Skip targets that are currently disabled.
	 */
	for (struct target *target = all_targets;
			is_jtag_poll_safe() && target;
			target = target->next) {

		if (!target_was_examined(target))
			continue;

		if (!target->tap->enabled)
			continue;

		if (target->backoff.times > target->backoff.count) {
			/* do not poll this time as we failed previously */
			target->backoff.count++;
			continue;
		}
		target->backoff.count = 0;

		/* only poll target if we've got power and srst isn't asserted */
		if (!powerDropout && !srstAsserted) {
			/* polling may fail silently until the target has been examined */
			retval = target_poll(target);
			if (retval != ERROR_OK) {
				/* 100ms polling interval. Increase interval between polling up to 5000ms */
				if (target->backoff.times * polling_interval < 5000) {
					target->backoff.times *= 2;
					target->backoff.times++;
				}

				/* Tell GDB to halt the debugger. This allows the user to
				 * run monitor commands to handle the situation.
				 */
				target_call_event_callbacks(target, TARGET_EVENT_GDB_HALT);
			}
			if (target->backoff.times > 0) {
				LOG_USER("Polling target %s failed, trying to reexamine", target_name(target));
				target_reset_examined(target);
				retval = target_examine_one(target);
				/* Target examination could have failed due to unstable connection,
				 * but we set the examined flag anyway to repoll it later */
				if (retval != ERROR_OK) {
					target->examined = true;
					LOG_USER("Examination failed, GDB will be halted. Polling again in %dms",
						 target->backoff.times * polling_interval);
					return retval;
				}
			}

			/* Since we succeeded, we reset backoff count */
			target->backoff.times = 0;
		}
	}

	return retval;
}

COMMAND_HANDLER(handle_reg_command)
{
	struct target *target;
	struct reg *reg = NULL;
	unsigned count = 0;
	char *value;
	int retval;

	LOG_DEBUG("-");

	target = get_current_target(CMD_CTX);

	/* list all available registers for the current target */
	if (CMD_ARGC == 0) {
		struct reg_cache *cache = target->reg_cache;

		count = 0;
		while (cache) {
			unsigned i;

			command_print(CMD, "===== %s", cache->name);

			for (i = 0, reg = cache->reg_list;
					i < cache->num_regs;
					i++, reg++, count++) {
				if (reg->exist == false)
					continue;
				/* only print cached values if they are valid */
<<<<<<< HEAD
				if (reg->exist) {
					if (reg->valid) {
						value = buf_to_str(reg->value,
								reg->size, 16);
						command_print(CMD_CTX,
								"(%i) %s (/%" PRIu32 "): 0x%s%s",
								count, reg->name,
								reg->size, value,
								reg->dirty
								? " (dirty)"
								: "");
						free(value);
					} else {
						command_print(CMD_CTX, "(%i) %s (/%" PRIu32 ")",
								count, reg->name,
								reg->size) ;
					}
=======
				if (reg->valid) {
					value = buf_to_str(reg->value,
							reg->size, 16);
					command_print(CMD,
							"(%i) %s (/%" PRIu32 "): 0x%s%s",
							count, reg->name,
							reg->size, value,
							reg->dirty
								? " (dirty)"
								: "");
					free(value);
				} else {
					command_print(CMD, "(%i) %s (/%" PRIu32 ")",
							  count, reg->name,
							  reg->size) ;
>>>>>>> 31100927
				}
			}
			cache = cache->next;
		}

		return ERROR_OK;
	}

	/* access a single register by its ordinal number */
	if ((CMD_ARGV[0][0] >= '0') && (CMD_ARGV[0][0] <= '9')) {
		unsigned num;
		COMMAND_PARSE_NUMBER(uint, CMD_ARGV[0], num);

		struct reg_cache *cache = target->reg_cache;
		count = 0;
		while (cache) {
			unsigned i;
			for (i = 0; i < cache->num_regs; i++) {
				if (count++ == num) {
					reg = &cache->reg_list[i];
					break;
				}
			}
			if (reg)
				break;
			cache = cache->next;
		}

		if (!reg) {
			command_print(CMD, "%i is out of bounds, the current target "
					"has only %i registers (0 - %i)", num, count, count - 1);
			return ERROR_OK;
		}
	} else {
		/* access a single register by its name */
		reg = register_get_by_name(target->reg_cache, CMD_ARGV[0], 1);

		if (!reg)
			goto not_found;
	}

	assert(reg != NULL); /* give clang a hint that we *know* reg is != NULL here */

	if (!reg->exist)
		goto not_found;

	/* display a register */
	if ((CMD_ARGC == 1) || ((CMD_ARGC == 2) && !((CMD_ARGV[1][0] >= '0')
			&& (CMD_ARGV[1][0] <= '9')))) {
		if ((CMD_ARGC == 2) && (strcmp(CMD_ARGV[1], "force") == 0))
			reg->valid = 0;

		if (reg->valid == 0) {
			retval = reg->type->get(reg);
			if (retval != ERROR_OK) {
			    LOG_DEBUG("Couldn't get register %s.", reg->name);
			    return retval;
			}
		}
		value = buf_to_str(reg->value, reg->size, 16);
		command_print(CMD, "%s (/%i): 0x%s", reg->name, (int)(reg->size), value);
		free(value);
		return ERROR_OK;
	}

	/* set register value */
	if (CMD_ARGC == 2) {
		uint8_t *buf = malloc(DIV_ROUND_UP(reg->size, 8));
		if (buf == NULL)
			return ERROR_FAIL;
		str_to_buf(CMD_ARGV[1], strlen(CMD_ARGV[1]), buf, reg->size, 0);

		retval = reg->type->set(reg, buf);
		if (retval != ERROR_OK) {
			LOG_DEBUG("Couldn't set register %s.", reg->name);
			free(buf);
			return retval;
		}

		value = buf_to_str(reg->value, reg->size, 16);
		command_print(CMD, "%s (/%i): 0x%s", reg->name, (int)(reg->size), value);
		free(value);

		free(buf);

		return ERROR_OK;
	}

	return ERROR_COMMAND_SYNTAX_ERROR;

not_found:
	command_print(CMD, "register %s not found in current target", CMD_ARGV[0]);
	return ERROR_OK;
}

COMMAND_HANDLER(handle_poll_command)
{
	int retval = ERROR_OK;
	struct target *target = get_current_target(CMD_CTX);

	if (CMD_ARGC == 0) {
		command_print(CMD, "background polling: %s",
				jtag_poll_get_enabled() ? "on" : "off");
		command_print(CMD, "TAP: %s (%s)",
				target->tap->dotted_name,
				target->tap->enabled ? "enabled" : "disabled");
		if (!target->tap->enabled)
			return ERROR_OK;
		retval = target_poll(target);
		if (retval != ERROR_OK)
			return retval;
		retval = target_arch_state(target);
		if (retval != ERROR_OK)
			return retval;
	} else if (CMD_ARGC == 1) {
		bool enable;
		COMMAND_PARSE_ON_OFF(CMD_ARGV[0], enable);
		jtag_poll_set_enabled(enable);
	} else
		return ERROR_COMMAND_SYNTAX_ERROR;

	return retval;
}

COMMAND_HANDLER(handle_wait_halt_command)
{
	if (CMD_ARGC > 1)
		return ERROR_COMMAND_SYNTAX_ERROR;

	unsigned ms = DEFAULT_HALT_TIMEOUT;
	if (1 == CMD_ARGC) {
		int retval = parse_uint(CMD_ARGV[0], &ms);
		if (ERROR_OK != retval)
			return ERROR_COMMAND_SYNTAX_ERROR;
	}

	struct target *target = get_current_target(CMD_CTX);
	return target_wait_state(target, TARGET_HALTED, ms);
}

/* wait for target state to change. The trick here is to have a low
 * latency for short waits and not to suck up all the CPU time
 * on longer waits.
 *
 * After 500ms, keep_alive() is invoked
 */
int target_wait_state(struct target *target, enum target_state state, int ms)
{
	int retval;
	int64_t then = 0, cur;
	bool once = true;

	for (;;) {
		retval = target_poll(target);
		if (retval != ERROR_OK)
			return retval;
		if (target->state == state)
			break;
		cur = timeval_ms();
		if (once) {
			once = false;
			then = timeval_ms();
			LOG_DEBUG("waiting for target %s...",
				Jim_Nvp_value2name_simple(nvp_target_state, state)->name);
		}

		if (cur-then > 500)
			keep_alive();

		if ((cur-then) > ms) {
			LOG_ERROR("timed out while waiting for target %s",
				Jim_Nvp_value2name_simple(nvp_target_state, state)->name);
			return ERROR_FAIL;
		}
	}

	return ERROR_OK;
}

COMMAND_HANDLER(handle_halt_command)
{
	LOG_DEBUG("-");

	struct target *target = get_current_target(CMD_CTX);

	target->verbose_halt_msg = true;

	int retval = target_halt(target);
	if (ERROR_OK != retval)
		return retval;

	if (CMD_ARGC == 1) {
		unsigned wait_local;
		retval = parse_uint(CMD_ARGV[0], &wait_local);
		if (ERROR_OK != retval)
			return ERROR_COMMAND_SYNTAX_ERROR;
		if (!wait_local)
			return ERROR_OK;
	}

	return CALL_COMMAND_HANDLER(handle_wait_halt_command);
}

COMMAND_HANDLER(handle_soft_reset_halt_command)
{
	struct target *target = get_current_target(CMD_CTX);

	LOG_USER("requesting target halt and executing a soft reset");

	target_soft_reset_halt(target);

	return ERROR_OK;
}

COMMAND_HANDLER(handle_reset_command)
{
	if (CMD_ARGC > 1)
		return ERROR_COMMAND_SYNTAX_ERROR;

	enum target_reset_mode reset_mode = RESET_RUN;
	if (CMD_ARGC == 1) {
		const Jim_Nvp *n;
		n = Jim_Nvp_name2value_simple(nvp_reset_modes, CMD_ARGV[0]);
		if ((n->name == NULL) || (n->value == RESET_UNKNOWN))
			return ERROR_COMMAND_SYNTAX_ERROR;
		reset_mode = n->value;
	}

	/* reset *all* targets */
	return target_process_reset(CMD, reset_mode);
}


COMMAND_HANDLER(handle_resume_command)
{
	int current = 1;
	if (CMD_ARGC > 1)
		return ERROR_COMMAND_SYNTAX_ERROR;

	struct target *target = get_current_target(CMD_CTX);

	/* with no CMD_ARGV, resume from current pc, addr = 0,
	 * with one arguments, addr = CMD_ARGV[0],
	 * handle breakpoints, not debugging */
	target_addr_t addr = 0;
	if (CMD_ARGC == 1) {
		COMMAND_PARSE_ADDRESS(CMD_ARGV[0], addr);
		current = 0;
	}

	return target_resume(target, current, addr, 1, 0);
}

COMMAND_HANDLER(handle_step_command)
{
	if (CMD_ARGC > 1)
		return ERROR_COMMAND_SYNTAX_ERROR;

	LOG_DEBUG("-");

	/* with no CMD_ARGV, step from current pc, addr = 0,
	 * with one argument addr = CMD_ARGV[0],
	 * handle breakpoints, debugging */
	target_addr_t addr = 0;
	int current_pc = 1;
	if (CMD_ARGC == 1) {
		COMMAND_PARSE_ADDRESS(CMD_ARGV[0], addr);
		current_pc = 0;
	}

	struct target *target = get_current_target(CMD_CTX);

	return target->type->step(target, current_pc, addr, 1);
}

void target_handle_md_output(struct command_invocation *cmd,
		struct target *target, target_addr_t address, unsigned size,
		unsigned count, const uint8_t *buffer)
{
	const unsigned line_bytecnt = 32;
	unsigned line_modulo = line_bytecnt / size;

	char output[line_bytecnt * 4 + 1];
	unsigned output_len = 0;

	const char *value_fmt;
	switch (size) {
	case 8:
		value_fmt = "%16.16"PRIx64" ";
		break;
	case 4:
		value_fmt = "%8.8"PRIx64" ";
		break;
	case 2:
		value_fmt = "%4.4"PRIx64" ";
		break;
	case 1:
		value_fmt = "%2.2"PRIx64" ";
		break;
	default:
		/* "can't happen", caller checked */
		LOG_ERROR("invalid memory read size: %u", size);
		return;
	}

	for (unsigned i = 0; i < count; i++) {
		if (i % line_modulo == 0) {
			output_len += snprintf(output + output_len,
					sizeof(output) - output_len,
					TARGET_ADDR_FMT ": ",
					(address + (i * size)));
		}

		uint64_t value = 0;
		const uint8_t *value_ptr = buffer + i * size;
		switch (size) {
		case 8:
			value = target_buffer_get_u64(target, value_ptr);
			break;
		case 4:
			value = target_buffer_get_u32(target, value_ptr);
			break;
		case 2:
			value = target_buffer_get_u16(target, value_ptr);
			break;
		case 1:
			value = *value_ptr;
		}
		output_len += snprintf(output + output_len,
				sizeof(output) - output_len,
				value_fmt, value);

		if ((i % line_modulo == line_modulo - 1) || (i == count - 1)) {
			command_print(cmd, "%s", output);
			output_len = 0;
		}
	}
}

COMMAND_HANDLER(handle_md_command)
{
	if (CMD_ARGC < 1)
		return ERROR_COMMAND_SYNTAX_ERROR;

	unsigned size = 0;
	switch (CMD_NAME[2]) {
	case 'd':
		size = 8;
		break;
	case 'w':
		size = 4;
		break;
	case 'h':
		size = 2;
		break;
	case 'b':
		size = 1;
		break;
	default:
		return ERROR_COMMAND_SYNTAX_ERROR;
	}

	bool physical = strcmp(CMD_ARGV[0], "phys") == 0;
	int (*fn)(struct target *target,
			target_addr_t address, uint32_t size_value, uint32_t count, uint8_t *buffer);
	if (physical) {
		CMD_ARGC--;
		CMD_ARGV++;
		fn = target_read_phys_memory;
	} else
		fn = target_read_memory;
	if ((CMD_ARGC < 1) || (CMD_ARGC > 2))
		return ERROR_COMMAND_SYNTAX_ERROR;

	target_addr_t address;
	COMMAND_PARSE_ADDRESS(CMD_ARGV[0], address);

	unsigned count = 1;
	if (CMD_ARGC == 2)
		COMMAND_PARSE_NUMBER(uint, CMD_ARGV[1], count);

	uint8_t *buffer = calloc(count, size);
	if (buffer == NULL) {
		LOG_ERROR("Failed to allocate md read buffer");
		return ERROR_FAIL;
	}

	struct target *target = get_current_target(CMD_CTX);
	int retval = fn(target, address, size, count, buffer);
	if (ERROR_OK == retval)
		target_handle_md_output(CMD, target, address, size, count, buffer);

	free(buffer);

	return retval;
}

typedef int (*target_write_fn)(struct target *target,
		target_addr_t address, uint32_t size, uint32_t count, const uint8_t *buffer);

static int target_fill_mem(struct target *target,
		target_addr_t address,
		target_write_fn fn,
		unsigned data_size,
		/* value */
		uint64_t b,
		/* count */
		unsigned c)
{
	/* We have to write in reasonably large chunks to be able
	 * to fill large memory areas with any sane speed */
	const unsigned chunk_size = 16384;
	uint8_t *target_buf = malloc(chunk_size * data_size);
	if (target_buf == NULL) {
		LOG_ERROR("Out of memory");
		return ERROR_FAIL;
	}

	for (unsigned i = 0; i < chunk_size; i++) {
		switch (data_size) {
		case 8:
			target_buffer_set_u64(target, target_buf + i * data_size, b);
			break;
		case 4:
			target_buffer_set_u32(target, target_buf + i * data_size, b);
			break;
		case 2:
			target_buffer_set_u16(target, target_buf + i * data_size, b);
			break;
		case 1:
			target_buffer_set_u8(target, target_buf + i * data_size, b);
			break;
		default:
			exit(-1);
		}
	}

	int retval = ERROR_OK;

	for (unsigned x = 0; x < c; x += chunk_size) {
		unsigned current;
		current = c - x;
		if (current > chunk_size)
			current = chunk_size;
		retval = fn(target, address + x * data_size, data_size, current, target_buf);
		if (retval != ERROR_OK)
			break;
		/* avoid GDB timeouts */
		keep_alive();
	}
	free(target_buf);

	return retval;
}


COMMAND_HANDLER(handle_mw_command)
{
	if (CMD_ARGC < 2)
		return ERROR_COMMAND_SYNTAX_ERROR;
	bool physical = strcmp(CMD_ARGV[0], "phys") == 0;
	target_write_fn fn;
	if (physical) {
		CMD_ARGC--;
		CMD_ARGV++;
		fn = target_write_phys_memory;
	} else
		fn = target_write_memory;
	if ((CMD_ARGC < 2) || (CMD_ARGC > 3))
		return ERROR_COMMAND_SYNTAX_ERROR;

	target_addr_t address;
	COMMAND_PARSE_ADDRESS(CMD_ARGV[0], address);

	target_addr_t value;
	COMMAND_PARSE_ADDRESS(CMD_ARGV[1], value);

	unsigned count = 1;
	if (CMD_ARGC == 3)
		COMMAND_PARSE_NUMBER(uint, CMD_ARGV[2], count);

	struct target *target = get_current_target(CMD_CTX);
	unsigned wordsize;
	switch (CMD_NAME[2]) {
		case 'd':
			wordsize = 8;
			break;
		case 'w':
			wordsize = 4;
			break;
		case 'h':
			wordsize = 2;
			break;
		case 'b':
			wordsize = 1;
			break;
		default:
			return ERROR_COMMAND_SYNTAX_ERROR;
	}

	return target_fill_mem(target, address, fn, wordsize, value, count);
}

static COMMAND_HELPER(parse_load_image_command_CMD_ARGV, struct image *image,
		target_addr_t *min_address, target_addr_t *max_address)
{
	if (CMD_ARGC < 1 || CMD_ARGC > 5)
		return ERROR_COMMAND_SYNTAX_ERROR;

	/* a base address isn't always necessary,
	 * default to 0x0 (i.e. don't relocate) */
	if (CMD_ARGC >= 2) {
		target_addr_t addr;
		COMMAND_PARSE_ADDRESS(CMD_ARGV[1], addr);
		image->base_address = addr;
		image->base_address_set = 1;
	} else
		image->base_address_set = 0;

	image->start_address_set = 0;

	if (CMD_ARGC >= 4)
		COMMAND_PARSE_ADDRESS(CMD_ARGV[3], *min_address);
	if (CMD_ARGC == 5) {
		COMMAND_PARSE_ADDRESS(CMD_ARGV[4], *max_address);
		/* use size (given) to find max (required) */
		*max_address += *min_address;
	}

	if (*min_address > *max_address)
		return ERROR_COMMAND_SYNTAX_ERROR;

	return ERROR_OK;
}

COMMAND_HANDLER(handle_load_image_command)
{
	uint8_t *buffer;
	size_t buf_cnt;
	uint32_t image_size;
	target_addr_t min_address = 0;
	target_addr_t max_address = -1;
	int i;
	struct image image;

	int retval = CALL_COMMAND_HANDLER(parse_load_image_command_CMD_ARGV,
			&image, &min_address, &max_address);
	if (ERROR_OK != retval)
		return retval;

	struct target *target = get_current_target(CMD_CTX);

	struct duration bench;
	duration_start(&bench);

	if (image_open(&image, CMD_ARGV[0], (CMD_ARGC >= 3) ? CMD_ARGV[2] : NULL) != ERROR_OK)
		return ERROR_FAIL;

	image_size = 0x0;
	retval = ERROR_OK;
	for (i = 0; i < image.num_sections; i++) {
		buffer = malloc(image.sections[i].size);
		if (buffer == NULL) {
			command_print(CMD,
						  "error allocating buffer for section (%d bytes)",
						  (int)(image.sections[i].size));
			retval = ERROR_FAIL;
			break;
		}

		retval = image_read_section(&image, i, 0x0, image.sections[i].size, buffer, &buf_cnt);
		if (retval != ERROR_OK) {
			free(buffer);
			break;
		}

		uint32_t offset = 0;
		uint32_t length = buf_cnt;

		/* DANGER!!! beware of unsigned comparision here!!! */

		if ((image.sections[i].base_address + buf_cnt >= min_address) &&
				(image.sections[i].base_address < max_address)) {

			if (image.sections[i].base_address < min_address) {
				/* clip addresses below */
				offset += min_address-image.sections[i].base_address;
				length -= offset;
			}

			if (image.sections[i].base_address + buf_cnt > max_address)
				length -= (image.sections[i].base_address + buf_cnt)-max_address;

			retval = target_write_buffer(target,
					image.sections[i].base_address + offset, length, buffer + offset);
			if (retval != ERROR_OK) {
				free(buffer);
				break;
			}
			image_size += length;
			command_print(CMD, "%u bytes written at address " TARGET_ADDR_FMT "",
					(unsigned int)length,
					image.sections[i].base_address + offset);
		}

		free(buffer);
	}

	if ((ERROR_OK == retval) && (duration_measure(&bench) == ERROR_OK)) {
		command_print(CMD, "downloaded %" PRIu32 " bytes "
				"in %fs (%0.3f KiB/s)", image_size,
				duration_elapsed(&bench), duration_kbps(&bench, image_size));
	}

	image_close(&image);

	return retval;

}

COMMAND_HANDLER(handle_dump_image_command)
{
	struct fileio *fileio;
	uint8_t *buffer;
	int retval, retvaltemp;
	target_addr_t address, size;
	struct duration bench;
	struct target *target = get_current_target(CMD_CTX);

	if (CMD_ARGC != 3)
		return ERROR_COMMAND_SYNTAX_ERROR;

	COMMAND_PARSE_ADDRESS(CMD_ARGV[1], address);
	COMMAND_PARSE_ADDRESS(CMD_ARGV[2], size);

	uint32_t buf_size = (size > 4096) ? 4096 : size;
	buffer = malloc(buf_size);
	if (!buffer)
		return ERROR_FAIL;

	retval = fileio_open(&fileio, CMD_ARGV[0], FILEIO_WRITE, FILEIO_BINARY);
	if (retval != ERROR_OK) {
		free(buffer);
		return retval;
	}

	duration_start(&bench);

	while (size > 0) {
		size_t size_written;
		uint32_t this_run_size = (size > buf_size) ? buf_size : size;
		retval = target_read_buffer(target, address, this_run_size, buffer);
		if (retval != ERROR_OK)
			break;

		retval = fileio_write(fileio, this_run_size, buffer, &size_written);
		if (retval != ERROR_OK)
			break;

		size -= this_run_size;
		address += this_run_size;
	}

	free(buffer);

	if ((ERROR_OK == retval) && (duration_measure(&bench) == ERROR_OK)) {
		size_t filesize;
		retval = fileio_size(fileio, &filesize);
		if (retval != ERROR_OK)
			return retval;
		command_print(CMD,
				"dumped %zu bytes in %fs (%0.3f KiB/s)", filesize,
				duration_elapsed(&bench), duration_kbps(&bench, filesize));
	}

	retvaltemp = fileio_close(fileio);
	if (retvaltemp != ERROR_OK)
		return retvaltemp;

	return retval;
}

enum verify_mode {
	IMAGE_TEST = 0,
	IMAGE_VERIFY = 1,
	IMAGE_CHECKSUM_ONLY = 2
};

static COMMAND_HELPER(handle_verify_image_command_internal, enum verify_mode verify)
{
	uint8_t *buffer;
	size_t buf_cnt;
	uint32_t image_size;
	int i;
	int retval;
	uint32_t checksum = 0;
	uint32_t mem_checksum = 0;

	struct image image;

	struct target *target = get_current_target(CMD_CTX);

	if (CMD_ARGC < 1)
		return ERROR_COMMAND_SYNTAX_ERROR;

	if (!target) {
		LOG_ERROR("no target selected");
		return ERROR_FAIL;
	}

	struct duration bench;
	duration_start(&bench);

	if (CMD_ARGC >= 2) {
		target_addr_t addr;
		COMMAND_PARSE_ADDRESS(CMD_ARGV[1], addr);
		image.base_address = addr;
		image.base_address_set = 1;
	} else {
		image.base_address_set = 0;
		image.base_address = 0x0;
	}

	image.start_address_set = 0;

	retval = image_open(&image, CMD_ARGV[0], (CMD_ARGC == 3) ? CMD_ARGV[2] : NULL);
	if (retval != ERROR_OK)
		return retval;

	image_size = 0x0;
	int diffs = 0;
	retval = ERROR_OK;
	for (i = 0; i < image.num_sections; i++) {
		buffer = malloc(image.sections[i].size);
		if (buffer == NULL) {
			command_print(CMD,
					"error allocating buffer for section (%d bytes)",
					(int)(image.sections[i].size));
			break;
		}
		retval = image_read_section(&image, i, 0x0, image.sections[i].size, buffer, &buf_cnt);
		if (retval != ERROR_OK) {
			free(buffer);
			break;
		}

		if (verify >= IMAGE_VERIFY) {
			/* calculate checksum of image */
			retval = image_calculate_checksum(buffer, buf_cnt, &checksum);
			if (retval != ERROR_OK) {
				free(buffer);
				break;
			}

			retval = target_checksum_memory(target, image.sections[i].base_address, buf_cnt, &mem_checksum);
			if (retval != ERROR_OK) {
				free(buffer);
				break;
			}
			if ((checksum != mem_checksum) && (verify == IMAGE_CHECKSUM_ONLY)) {
				LOG_ERROR("checksum mismatch");
				free(buffer);
				retval = ERROR_FAIL;
				goto done;
			}
			if (checksum != mem_checksum) {
				/* failed crc checksum, fall back to a binary compare */
				uint8_t *data;

				if (diffs == 0)
					LOG_ERROR("checksum mismatch - attempting binary compare");

				data = malloc(buf_cnt);

				/* Can we use 32bit word accesses? */
				int size = 1;
				int count = buf_cnt;
				if ((count % 4) == 0) {
					size *= 4;
					count /= 4;
				}
				retval = target_read_memory(target, image.sections[i].base_address, size, count, data);
				if (retval == ERROR_OK) {
					uint32_t t;
					for (t = 0; t < buf_cnt; t++) {
						if (data[t] != buffer[t]) {
							command_print(CMD,
										  "diff %d address 0x%08x. Was 0x%02x instead of 0x%02x",
										  diffs,
										  (unsigned)(t + image.sections[i].base_address),
										  data[t],
										  buffer[t]);
							if (diffs++ >= 127) {
								command_print(CMD, "More than 128 errors, the rest are not printed.");
								free(data);
								free(buffer);
								goto done;
							}
						}
						keep_alive();
					}
				}
				free(data);
			}
		} else {
			command_print(CMD, "address " TARGET_ADDR_FMT " length 0x%08zx",
						  image.sections[i].base_address,
						  buf_cnt);
		}

		free(buffer);
		image_size += buf_cnt;
	}
	if (diffs > 0)
		command_print(CMD, "No more differences found.");
done:
	if (diffs > 0)
		retval = ERROR_FAIL;
	if ((ERROR_OK == retval) && (duration_measure(&bench) == ERROR_OK)) {
		command_print(CMD, "verified %" PRIu32 " bytes "
				"in %fs (%0.3f KiB/s)", image_size,
				duration_elapsed(&bench), duration_kbps(&bench, image_size));
	}

	image_close(&image);

	return retval;
}

COMMAND_HANDLER(handle_verify_image_checksum_command)
{
	return CALL_COMMAND_HANDLER(handle_verify_image_command_internal, IMAGE_CHECKSUM_ONLY);
}

COMMAND_HANDLER(handle_verify_image_command)
{
	return CALL_COMMAND_HANDLER(handle_verify_image_command_internal, IMAGE_VERIFY);
}

COMMAND_HANDLER(handle_test_image_command)
{
	return CALL_COMMAND_HANDLER(handle_verify_image_command_internal, IMAGE_TEST);
}

static int handle_bp_command_list(struct command_invocation *cmd)
{
	struct target *target = get_current_target(cmd->ctx);
	struct breakpoint *breakpoint = target->breakpoints;
	while (breakpoint) {
		if (breakpoint->type == BKPT_SOFT) {
			char *buf = buf_to_str(breakpoint->orig_instr,
					breakpoint->length, 16);
			command_print(cmd, "IVA breakpoint: " TARGET_ADDR_FMT ", 0x%x, %i, 0x%s",
					breakpoint->address,
					breakpoint->length,
					breakpoint->set, buf);
			free(buf);
		} else {
			if ((breakpoint->address == 0) && (breakpoint->asid != 0))
				command_print(cmd, "Context breakpoint: 0x%8.8" PRIx32 ", 0x%x, %i",
							breakpoint->asid,
							breakpoint->length, breakpoint->set);
			else if ((breakpoint->address != 0) && (breakpoint->asid != 0)) {
				command_print(cmd, "Hybrid breakpoint(IVA): " TARGET_ADDR_FMT ", 0x%x, %i",
							breakpoint->address,
							breakpoint->length, breakpoint->set);
				command_print(cmd, "\t|--->linked with ContextID: 0x%8.8" PRIx32,
							breakpoint->asid);
			} else
				command_print(cmd, "Breakpoint(IVA): " TARGET_ADDR_FMT ", 0x%x, %i",
							breakpoint->address,
							breakpoint->length, breakpoint->set);
		}

		breakpoint = breakpoint->next;
	}
	return ERROR_OK;
}

static int handle_bp_command_set(struct command_invocation *cmd,
		target_addr_t addr, uint32_t asid, uint32_t length, int hw)
{
	struct target *target = get_current_target(cmd->ctx);
	int retval;

	if (asid == 0) {
		retval = breakpoint_add(target, addr, length, hw);
		/* error is always logged in breakpoint_add(), do not print it again */
		if (ERROR_OK == retval)
			command_print(cmd, "breakpoint set at " TARGET_ADDR_FMT "", addr);

	} else if (addr == 0) {
		if (target->type->add_context_breakpoint == NULL) {
			LOG_ERROR("Context breakpoint not available");
			return ERROR_TARGET_RESOURCE_NOT_AVAILABLE;
		}
		retval = context_breakpoint_add(target, asid, length, hw);
		/* error is always logged in context_breakpoint_add(), do not print it again */
		if (ERROR_OK == retval)
			command_print(cmd, "Context breakpoint set at 0x%8.8" PRIx32 "", asid);

	} else {
		if (target->type->add_hybrid_breakpoint == NULL) {
			LOG_ERROR("Hybrid breakpoint not available");
			return ERROR_TARGET_RESOURCE_NOT_AVAILABLE;
		}
		retval = hybrid_breakpoint_add(target, addr, asid, length, hw);
		/* error is always logged in hybrid_breakpoint_add(), do not print it again */
		if (ERROR_OK == retval)
			command_print(cmd, "Hybrid breakpoint set at 0x%8.8" PRIx32 "", asid);
	}
	return retval;
}

COMMAND_HANDLER(handle_bp_command)
{
	target_addr_t addr;
	uint32_t asid;
	uint32_t length;
	int hw = BKPT_SOFT;

	switch (CMD_ARGC) {
		case 0:
			return handle_bp_command_list(CMD);

		case 2:
			asid = 0;
			COMMAND_PARSE_ADDRESS(CMD_ARGV[0], addr);
			COMMAND_PARSE_NUMBER(u32, CMD_ARGV[1], length);
			return handle_bp_command_set(CMD, addr, asid, length, hw);

		case 3:
			if (strcmp(CMD_ARGV[2], "hw") == 0) {
				hw = BKPT_HARD;
				COMMAND_PARSE_ADDRESS(CMD_ARGV[0], addr);
				COMMAND_PARSE_NUMBER(u32, CMD_ARGV[1], length);
				asid = 0;
				return handle_bp_command_set(CMD, addr, asid, length, hw);
			} else if (strcmp(CMD_ARGV[2], "hw_ctx") == 0) {
				hw = BKPT_HARD;
				COMMAND_PARSE_NUMBER(u32, CMD_ARGV[0], asid);
				COMMAND_PARSE_NUMBER(u32, CMD_ARGV[1], length);
				addr = 0;
				return handle_bp_command_set(CMD, addr, asid, length, hw);
			}
			/* fallthrough */
		case 4:
			hw = BKPT_HARD;
			COMMAND_PARSE_ADDRESS(CMD_ARGV[0], addr);
			COMMAND_PARSE_NUMBER(u32, CMD_ARGV[1], asid);
			COMMAND_PARSE_NUMBER(u32, CMD_ARGV[2], length);
			return handle_bp_command_set(CMD, addr, asid, length, hw);

		default:
			return ERROR_COMMAND_SYNTAX_ERROR;
	}
}

COMMAND_HANDLER(handle_rbp_command)
{
	if (CMD_ARGC != 1)
		return ERROR_COMMAND_SYNTAX_ERROR;

	target_addr_t addr;
	COMMAND_PARSE_ADDRESS(CMD_ARGV[0], addr);

	struct target *target = get_current_target(CMD_CTX);
	breakpoint_remove(target, addr);

	return ERROR_OK;
}

COMMAND_HANDLER(handle_wp_command)
{
	struct target *target = get_current_target(CMD_CTX);

	if (CMD_ARGC == 0) {
		struct watchpoint *watchpoint = target->watchpoints;

		while (watchpoint) {
			command_print(CMD, "address: " TARGET_ADDR_FMT
					", len: 0x%8.8" PRIx32
					", r/w/a: %i, value: 0x%8.8" PRIx32
					", mask: 0x%8.8" PRIx32,
					watchpoint->address,
					watchpoint->length,
					(int)watchpoint->rw,
					watchpoint->value,
					watchpoint->mask);
			watchpoint = watchpoint->next;
		}
		return ERROR_OK;
	}

	enum watchpoint_rw type = WPT_ACCESS;
	uint32_t addr = 0;
	uint32_t length = 0;
	uint32_t data_value = 0x0;
	uint32_t data_mask = 0xffffffff;

	switch (CMD_ARGC) {
	case 5:
		COMMAND_PARSE_NUMBER(u32, CMD_ARGV[4], data_mask);
		/* fall through */
	case 4:
		COMMAND_PARSE_NUMBER(u32, CMD_ARGV[3], data_value);
		/* fall through */
	case 3:
		switch (CMD_ARGV[2][0]) {
		case 'r':
			type = WPT_READ;
			break;
		case 'w':
			type = WPT_WRITE;
			break;
		case 'a':
			type = WPT_ACCESS;
			break;
		default:
			LOG_ERROR("invalid watchpoint mode ('%c')", CMD_ARGV[2][0]);
			return ERROR_COMMAND_SYNTAX_ERROR;
		}
		/* fall through */
	case 2:
		COMMAND_PARSE_NUMBER(u32, CMD_ARGV[1], length);
		COMMAND_PARSE_NUMBER(u32, CMD_ARGV[0], addr);
		break;

	default:
		return ERROR_COMMAND_SYNTAX_ERROR;
	}

	int retval = watchpoint_add(target, addr, length, type,
			data_value, data_mask);
	if (ERROR_OK != retval)
		LOG_ERROR("Failure setting watchpoints");

	return retval;
}

COMMAND_HANDLER(handle_rwp_command)
{
	if (CMD_ARGC != 1)
		return ERROR_COMMAND_SYNTAX_ERROR;

	uint32_t addr;
	COMMAND_PARSE_NUMBER(u32, CMD_ARGV[0], addr);

	struct target *target = get_current_target(CMD_CTX);
	watchpoint_remove(target, addr);

	return ERROR_OK;
}

/**
 * Translate a virtual address to a physical address.
 *
 * The low-level target implementation must have logged a detailed error
 * which is forwarded to telnet/GDB session.
 */
COMMAND_HANDLER(handle_virt2phys_command)
{
	if (CMD_ARGC != 1)
		return ERROR_COMMAND_SYNTAX_ERROR;

	target_addr_t va;
	COMMAND_PARSE_ADDRESS(CMD_ARGV[0], va);
	target_addr_t pa;

	struct target *target = get_current_target(CMD_CTX);
	int retval = target->type->virt2phys(target, va, &pa);
	if (retval == ERROR_OK)
		command_print(CMD, "Physical address " TARGET_ADDR_FMT "", pa);

	return retval;
}

static void writeData(FILE *f, const void *data, size_t len)
{
	size_t written = fwrite(data, 1, len, f);
	if (written != len)
		LOG_ERROR("failed to write %zu bytes: %s", len, strerror(errno));
}

static void writeLong(FILE *f, int l, struct target *target)
{
	uint8_t val[4];

	target_buffer_set_u32(target, val, l);
	writeData(f, val, 4);
}

static void writeString(FILE *f, char *s)
{
	writeData(f, s, strlen(s));
}

typedef unsigned char UNIT[2];  /* unit of profiling */

/* Dump a gmon.out histogram file. */
static void write_gmon(uint32_t *samples, uint32_t sampleNum, const char *filename, bool with_range,
			uint32_t start_address, uint32_t end_address, struct target *target, uint32_t duration_ms)
{
	uint32_t i;
	FILE *f = fopen(filename, "w");
	if (f == NULL)
		return;
	writeString(f, "gmon");
	writeLong(f, 0x00000001, target); /* Version */
	writeLong(f, 0, target); /* padding */
	writeLong(f, 0, target); /* padding */
	writeLong(f, 0, target); /* padding */

	uint8_t zero = 0;  /* GMON_TAG_TIME_HIST */
	writeData(f, &zero, 1);

	/* figure out bucket size */
	uint32_t min;
	uint32_t max;
	if (with_range) {
		min = start_address;
		max = end_address;
	} else {
		min = samples[0];
		max = samples[0];
		for (i = 0; i < sampleNum; i++) {
			if (min > samples[i])
				min = samples[i];
			if (max < samples[i])
				max = samples[i];
		}

		/* max should be (largest sample + 1)
		 * Refer to binutils/gprof/hist.c (find_histogram_for_pc) */
		max++;
	}

	int addressSpace = max - min;
	assert(addressSpace >= 2);

	/* FIXME: What is the reasonable number of buckets?
	 * The profiling result will be more accurate if there are enough buckets. */
	static const uint32_t maxBuckets = 128 * 1024; /* maximum buckets. */
	uint32_t numBuckets = addressSpace / sizeof(UNIT);
	if (numBuckets > maxBuckets)
		numBuckets = maxBuckets;
	int *buckets = malloc(sizeof(int) * numBuckets);
	if (buckets == NULL) {
		fclose(f);
		return;
	}
	memset(buckets, 0, sizeof(int) * numBuckets);
	for (i = 0; i < sampleNum; i++) {
		uint32_t address = samples[i];

		if ((address < min) || (max <= address))
			continue;

		long long a = address - min;
		long long b = numBuckets;
		long long c = addressSpace;
		int index_t = (a * b) / c; /* danger!!!! int32 overflows */
		buckets[index_t]++;
	}

	/* append binary memory gmon.out &profile_hist_hdr ((char*)&profile_hist_hdr + sizeof(struct gmon_hist_hdr)) */
	writeLong(f, min, target);			/* low_pc */
	writeLong(f, max, target);			/* high_pc */
	writeLong(f, numBuckets, target);	/* # of buckets */
	float sample_rate = sampleNum / (duration_ms / 1000.0);
	writeLong(f, sample_rate, target);
	writeString(f, "seconds");
	for (i = 0; i < (15-strlen("seconds")); i++)
		writeData(f, &zero, 1);
	writeString(f, "s");

	/*append binary memory gmon.out profile_hist_data (profile_hist_data + profile_hist_hdr.hist_size) */

	char *data = malloc(2 * numBuckets);
	if (data != NULL) {
		for (i = 0; i < numBuckets; i++) {
			int val;
			val = buckets[i];
			if (val > 65535)
				val = 65535;
			data[i * 2] = val&0xff;
			data[i * 2 + 1] = (val >> 8) & 0xff;
		}
		free(buckets);
		writeData(f, data, numBuckets * 2);
		free(data);
	} else
		free(buckets);

	fclose(f);
}

/* profiling samples the CPU PC as quickly as OpenOCD is able,
 * which will be used as a random sampling of PC */
COMMAND_HANDLER(handle_profile_command)
{
	struct target *target = get_current_target(CMD_CTX);

	if ((CMD_ARGC != 2) && (CMD_ARGC != 4))
		return ERROR_COMMAND_SYNTAX_ERROR;

	const uint32_t MAX_PROFILE_SAMPLE_NUM = 10000;
	uint32_t offset;
	uint32_t num_of_samples;
	int retval = ERROR_OK;

	COMMAND_PARSE_NUMBER(u32, CMD_ARGV[0], offset);

	uint32_t *samples = malloc(sizeof(uint32_t) * MAX_PROFILE_SAMPLE_NUM);
	if (samples == NULL) {
		LOG_ERROR("No memory to store samples.");
		return ERROR_FAIL;
	}

	uint64_t timestart_ms = timeval_ms();
	/**
	 * Some cores let us sample the PC without the
	 * annoying halt/resume step; for example, ARMv7 PCSR.
	 * Provide a way to use that more efficient mechanism.
	 */
	retval = target_profiling(target, samples, MAX_PROFILE_SAMPLE_NUM,
				&num_of_samples, offset);
	if (retval != ERROR_OK) {
		free(samples);
		return retval;
	}
	uint32_t duration_ms = timeval_ms() - timestart_ms;

	assert(num_of_samples <= MAX_PROFILE_SAMPLE_NUM);

	retval = target_poll(target);
	if (retval != ERROR_OK) {
		free(samples);
		return retval;
	}
	if (target->state == TARGET_RUNNING) {
		retval = target_halt(target);
		if (retval != ERROR_OK) {
			free(samples);
			return retval;
		}
	}

	retval = target_poll(target);
	if (retval != ERROR_OK) {
		free(samples);
		return retval;
	}

	uint32_t start_address = 0;
	uint32_t end_address = 0;
	bool with_range = false;
	if (CMD_ARGC == 4) {
		with_range = true;
		COMMAND_PARSE_NUMBER(u32, CMD_ARGV[2], start_address);
		COMMAND_PARSE_NUMBER(u32, CMD_ARGV[3], end_address);
	}

	write_gmon(samples, num_of_samples, CMD_ARGV[1],
		   with_range, start_address, end_address, target, duration_ms);
	command_print(CMD, "Wrote %s", CMD_ARGV[1]);

	free(samples);
	return retval;
}

static int new_int_array_element(Jim_Interp *interp, const char *varname, int idx, uint32_t val)
{
	char *namebuf;
	Jim_Obj *nameObjPtr, *valObjPtr;
	int result;

	namebuf = alloc_printf("%s(%d)", varname, idx);
	if (!namebuf)
		return JIM_ERR;

	nameObjPtr = Jim_NewStringObj(interp, namebuf, -1);
	valObjPtr = Jim_NewIntObj(interp, val);
	if (!nameObjPtr || !valObjPtr) {
		free(namebuf);
		return JIM_ERR;
	}

	Jim_IncrRefCount(nameObjPtr);
	Jim_IncrRefCount(valObjPtr);
	result = Jim_SetVariable(interp, nameObjPtr, valObjPtr);
	Jim_DecrRefCount(interp, nameObjPtr);
	Jim_DecrRefCount(interp, valObjPtr);
	free(namebuf);
	/* printf("%s(%d) <= 0%08x\n", varname, idx, val); */
	return result;
}

static int jim_mem2array(Jim_Interp *interp, int argc, Jim_Obj *const *argv)
{
	struct command_context *context;
	struct target *target;

	context = current_command_context(interp);
	assert(context != NULL);

	target = get_current_target(context);
	if (target == NULL) {
		LOG_ERROR("mem2array: no current target");
		return JIM_ERR;
	}

	return target_mem2array(interp, target, argc - 1, argv + 1);
}

static int target_mem2array(Jim_Interp *interp, struct target *target, int argc, Jim_Obj *const *argv)
{
	long l;
	uint32_t width;
	int len;
	uint32_t addr;
	uint32_t count;
	uint32_t v;
	const char *varname;
	const char *phys;
	bool is_phys;
	int  n, e, retval;
	uint32_t i;

	/* argv[1] = name of array to receive the data
	 * argv[2] = desired width
	 * argv[3] = memory address
	 * argv[4] = count of times to read
	 */

	if (argc < 4 || argc > 5) {
		Jim_WrongNumArgs(interp, 0, argv, "varname width addr nelems [phys]");
		return JIM_ERR;
	}
	varname = Jim_GetString(argv[0], &len);
	/* given "foo" get space for worse case "foo(%d)" .. add 20 */

	e = Jim_GetLong(interp, argv[1], &l);
	width = l;
	if (e != JIM_OK)
		return e;

	e = Jim_GetLong(interp, argv[2], &l);
	addr = l;
	if (e != JIM_OK)
		return e;
	e = Jim_GetLong(interp, argv[3], &l);
	len = l;
	if (e != JIM_OK)
		return e;
	is_phys = false;
	if (argc > 4) {
		phys = Jim_GetString(argv[4], &n);
		if (!strncmp(phys, "phys", n))
			is_phys = true;
		else
			return JIM_ERR;
	}
	switch (width) {
		case 8:
			width = 1;
			break;
		case 16:
			width = 2;
			break;
		case 32:
			width = 4;
			break;
		default:
			Jim_SetResult(interp, Jim_NewEmptyStringObj(interp));
			Jim_AppendStrings(interp, Jim_GetResult(interp), "Invalid width param, must be 8/16/32", NULL);
			return JIM_ERR;
	}
	if (len == 0) {
		Jim_SetResult(interp, Jim_NewEmptyStringObj(interp));
		Jim_AppendStrings(interp, Jim_GetResult(interp), "mem2array: zero width read?", NULL);
		return JIM_ERR;
	}
	if ((addr + (len * width)) < addr) {
		Jim_SetResult(interp, Jim_NewEmptyStringObj(interp));
		Jim_AppendStrings(interp, Jim_GetResult(interp), "mem2array: addr + len - wraps to zero?", NULL);
		return JIM_ERR;
	}
	/* absurd transfer size? */
	if (len > 65536) {
		Jim_SetResult(interp, Jim_NewEmptyStringObj(interp));
		Jim_AppendStrings(interp, Jim_GetResult(interp), "mem2array: absurd > 64K item request", NULL);
		return JIM_ERR;
	}

	if ((width == 1) ||
		((width == 2) && ((addr & 1) == 0)) ||
		((width == 4) && ((addr & 3) == 0))) {
		/* all is well */
	} else {
		char buf[100];
		Jim_SetResult(interp, Jim_NewEmptyStringObj(interp));
		sprintf(buf, "mem2array address: 0x%08" PRIx32 " is not aligned for %" PRId32 " byte reads",
				addr,
				width);
		Jim_AppendStrings(interp, Jim_GetResult(interp), buf, NULL);
		return JIM_ERR;
	}

	/* Transfer loop */

	/* index counter */
	n = 0;

	size_t buffersize = 4096;
	uint8_t *buffer = malloc(buffersize);
	if (buffer == NULL)
		return JIM_ERR;

	/* assume ok */
	e = JIM_OK;
	while (len) {
		/* Slurp... in buffer size chunks */

		count = len; /* in objects.. */
		if (count > (buffersize / width))
			count = (buffersize / width);

		if (is_phys)
			retval = target_read_phys_memory(target, addr, width, count, buffer);
		else
			retval = target_read_memory(target, addr, width, count, buffer);
		if (retval != ERROR_OK) {
			/* BOO !*/
			LOG_ERROR("mem2array: Read @ 0x%08" PRIx32 ", w=%" PRId32 ", cnt=%" PRId32 ", failed",
					  addr,
					  width,
					  count);
			Jim_SetResult(interp, Jim_NewEmptyStringObj(interp));
			Jim_AppendStrings(interp, Jim_GetResult(interp), "mem2array: cannot read memory", NULL);
			e = JIM_ERR;
			break;
		} else {
			v = 0; /* shut up gcc */
			for (i = 0; i < count ; i++, n++) {
				switch (width) {
					case 4:
						v = target_buffer_get_u32(target, &buffer[i*width]);
						break;
					case 2:
						v = target_buffer_get_u16(target, &buffer[i*width]);
						break;
					case 1:
						v = buffer[i] & 0x0ff;
						break;
				}
				new_int_array_element(interp, varname, n, v);
			}
			len -= count;
			addr += count * width;
		}
	}

	free(buffer);

	Jim_SetResult(interp, Jim_NewEmptyStringObj(interp));

	return e;
}

static int get_int_array_element(Jim_Interp *interp, const char *varname, int idx, uint32_t *val)
{
	char *namebuf;
	Jim_Obj *nameObjPtr, *valObjPtr;
	int result;
	long l;

	namebuf = alloc_printf("%s(%d)", varname, idx);
	if (!namebuf)
		return JIM_ERR;

	nameObjPtr = Jim_NewStringObj(interp, namebuf, -1);
	if (!nameObjPtr) {
		free(namebuf);
		return JIM_ERR;
	}

	Jim_IncrRefCount(nameObjPtr);
	valObjPtr = Jim_GetVariable(interp, nameObjPtr, JIM_ERRMSG);
	Jim_DecrRefCount(interp, nameObjPtr);
	free(namebuf);
	if (valObjPtr == NULL)
		return JIM_ERR;

	result = Jim_GetLong(interp, valObjPtr, &l);
	/* printf("%s(%d) => 0%08x\n", varname, idx, val); */
	*val = l;
	return result;
}

static int jim_array2mem(Jim_Interp *interp, int argc, Jim_Obj *const *argv)
{
	struct command_context *context;
	struct target *target;

	context = current_command_context(interp);
	assert(context != NULL);

	target = get_current_target(context);
	if (target == NULL) {
		LOG_ERROR("array2mem: no current target");
		return JIM_ERR;
	}

	return target_array2mem(interp, target, argc-1, argv + 1);
}

static int target_array2mem(Jim_Interp *interp, struct target *target,
		int argc, Jim_Obj *const *argv)
{
	long l;
	uint32_t width;
	int len;
	uint32_t addr;
	uint32_t count;
	uint32_t v;
	const char *varname;
	const char *phys;
	bool is_phys;
	int  n, e, retval;
	uint32_t i;

	/* argv[1] = name of array to get the data
	 * argv[2] = desired width
	 * argv[3] = memory address
	 * argv[4] = count to write
	 */
	if (argc < 4 || argc > 5) {
		Jim_WrongNumArgs(interp, 0, argv, "varname width addr nelems [phys]");
		return JIM_ERR;
	}
	varname = Jim_GetString(argv[0], &len);
	/* given "foo" get space for worse case "foo(%d)" .. add 20 */

	e = Jim_GetLong(interp, argv[1], &l);
	width = l;
	if (e != JIM_OK)
		return e;

	e = Jim_GetLong(interp, argv[2], &l);
	addr = l;
	if (e != JIM_OK)
		return e;
	e = Jim_GetLong(interp, argv[3], &l);
	len = l;
	if (e != JIM_OK)
		return e;
	is_phys = false;
	if (argc > 4) {
		phys = Jim_GetString(argv[4], &n);
		if (!strncmp(phys, "phys", n))
			is_phys = true;
		else
			return JIM_ERR;
	}
	switch (width) {
		case 8:
			width = 1;
			break;
		case 16:
			width = 2;
			break;
		case 32:
			width = 4;
			break;
		default:
			Jim_SetResult(interp, Jim_NewEmptyStringObj(interp));
			Jim_AppendStrings(interp, Jim_GetResult(interp),
					"Invalid width param, must be 8/16/32", NULL);
			return JIM_ERR;
	}
	if (len == 0) {
		Jim_SetResult(interp, Jim_NewEmptyStringObj(interp));
		Jim_AppendStrings(interp, Jim_GetResult(interp),
				"array2mem: zero width read?", NULL);
		return JIM_ERR;
	}
	if ((addr + (len * width)) < addr) {
		Jim_SetResult(interp, Jim_NewEmptyStringObj(interp));
		Jim_AppendStrings(interp, Jim_GetResult(interp),
				"array2mem: addr + len - wraps to zero?", NULL);
		return JIM_ERR;
	}
	/* absurd transfer size? */
	if (len > 65536) {
		Jim_SetResult(interp, Jim_NewEmptyStringObj(interp));
		Jim_AppendStrings(interp, Jim_GetResult(interp),
				"array2mem: absurd > 64K item request", NULL);
		return JIM_ERR;
	}

	if ((width == 1) ||
		((width == 2) && ((addr & 1) == 0)) ||
		((width == 4) && ((addr & 3) == 0))) {
		/* all is well */
	} else {
		char buf[100];
		Jim_SetResult(interp, Jim_NewEmptyStringObj(interp));
		sprintf(buf, "array2mem address: 0x%08" PRIx32 " is not aligned for %" PRId32 " byte reads",
				addr,
				width);
		Jim_AppendStrings(interp, Jim_GetResult(interp), buf, NULL);
		return JIM_ERR;
	}

	/* Transfer loop */

	/* index counter */
	n = 0;
	/* assume ok */
	e = JIM_OK;

	size_t buffersize = 4096;
	uint8_t *buffer = malloc(buffersize);
	if (buffer == NULL)
		return JIM_ERR;

	while (len) {
		/* Slurp... in buffer size chunks */

		count = len; /* in objects.. */
		if (count > (buffersize / width))
			count = (buffersize / width);

		v = 0; /* shut up gcc */
		for (i = 0; i < count; i++, n++) {
			get_int_array_element(interp, varname, n, &v);
			switch (width) {
			case 4:
				target_buffer_set_u32(target, &buffer[i * width], v);
				break;
			case 2:
				target_buffer_set_u16(target, &buffer[i * width], v);
				break;
			case 1:
				buffer[i] = v & 0x0ff;
				break;
			}
		}
		len -= count;

		if (is_phys)
			retval = target_write_phys_memory(target, addr, width, count, buffer);
		else
			retval = target_write_memory(target, addr, width, count, buffer);
		if (retval != ERROR_OK) {
			/* BOO !*/
			LOG_ERROR("array2mem: Write @ 0x%08" PRIx32 ", w=%" PRId32 ", cnt=%" PRId32 ", failed",
					  addr,
					  width,
					  count);
			Jim_SetResult(interp, Jim_NewEmptyStringObj(interp));
			Jim_AppendStrings(interp, Jim_GetResult(interp), "array2mem: cannot read memory", NULL);
			e = JIM_ERR;
			break;
		}
		addr += count * width;
	}

	free(buffer);

	Jim_SetResult(interp, Jim_NewEmptyStringObj(interp));

	return e;
}

/* FIX? should we propagate errors here rather than printing them
 * and continuing?
 */
void target_handle_event(struct target *target, enum target_event e)
{
	struct target_event_action *teap;
	int retval;

	for (teap = target->event_action; teap != NULL; teap = teap->next) {
		if (teap->event == e) {
			LOG_DEBUG("target(%d): %s (%s) event: %d (%s) action: %s",
					   target->target_number,
					   target_name(target),
					   target_type_name(target),
					   e,
					   Jim_Nvp_value2name_simple(nvp_target_event, e)->name,
					   Jim_GetString(teap->body, NULL));

			/* Override current target by the target an event
			 * is issued from (lot of scripts need it).
			 * Return back to previous override as soon
			 * as the handler processing is done */
			struct command_context *cmd_ctx = current_command_context(teap->interp);
			struct target *saved_target_override = cmd_ctx->current_target_override;
			cmd_ctx->current_target_override = target;
			retval = Jim_EvalObj(teap->interp, teap->body);

			if (retval == JIM_RETURN)
				retval = teap->interp->returnCode;

			if (retval != JIM_OK) {
				Jim_MakeErrorMessage(teap->interp);
				LOG_USER("Error executing event %s on target %s:\n%s",
						  Jim_Nvp_value2name_simple(nvp_target_event, e)->name,
						  target_name(target),
						  Jim_GetString(Jim_GetResult(teap->interp), NULL));
				/* clean both error code and stacktrace before return */
				Jim_Eval(teap->interp, "error \"\" \"\"");
			}

			cmd_ctx->current_target_override = saved_target_override;
		}
	}
}

/**
 * Returns true only if the target has a handler for the specified event.
 */
bool target_has_event_action(struct target *target, enum target_event event)
{
	struct target_event_action *teap;

	for (teap = target->event_action; teap != NULL; teap = teap->next) {
		if (teap->event == event)
			return true;
	}
	return false;
}

enum target_cfg_param {
	TCFG_TYPE,
	TCFG_EVENT,
	TCFG_WORK_AREA_VIRT,
	TCFG_WORK_AREA_PHYS,
	TCFG_WORK_AREA_SIZE,
	TCFG_WORK_AREA_BACKUP,
	TCFG_ENDIAN,
	TCFG_COREID,
	TCFG_CHAIN_POSITION,
	TCFG_DBGBASE,
	TCFG_RTOS,
	TCFG_DEFER_EXAMINE,
	TCFG_GDB_PORT,
};

static Jim_Nvp nvp_config_opts[] = {
	{ .name = "-type",             .value = TCFG_TYPE },
	{ .name = "-event",            .value = TCFG_EVENT },
	{ .name = "-work-area-virt",   .value = TCFG_WORK_AREA_VIRT },
	{ .name = "-work-area-phys",   .value = TCFG_WORK_AREA_PHYS },
	{ .name = "-work-area-size",   .value = TCFG_WORK_AREA_SIZE },
	{ .name = "-work-area-backup", .value = TCFG_WORK_AREA_BACKUP },
	{ .name = "-endian" ,          .value = TCFG_ENDIAN },
	{ .name = "-coreid",           .value = TCFG_COREID },
	{ .name = "-chain-position",   .value = TCFG_CHAIN_POSITION },
	{ .name = "-dbgbase",          .value = TCFG_DBGBASE },
	{ .name = "-rtos",             .value = TCFG_RTOS },
	{ .name = "-defer-examine",    .value = TCFG_DEFER_EXAMINE },
	{ .name = "-gdb-port",         .value = TCFG_GDB_PORT },
	{ .name = NULL, .value = -1 }
};

static int target_configure(Jim_GetOptInfo *goi, struct target *target)
{
	Jim_Nvp *n;
	Jim_Obj *o;
	jim_wide w;
	int e;

	/* parse config or cget options ... */
	while (goi->argc > 0) {
		Jim_SetEmptyResult(goi->interp);
		/* Jim_GetOpt_Debug(goi); */

		if (target->type->target_jim_configure) {
			/* target defines a configure function */
			/* target gets first dibs on parameters */
			e = (*(target->type->target_jim_configure))(target, goi);
			if (e == JIM_OK) {
				/* more? */
				continue;
			}
			if (e == JIM_ERR) {
				/* An error */
				return e;
			}
			/* otherwise we 'continue' below */
		}
		e = Jim_GetOpt_Nvp(goi, nvp_config_opts, &n);
		if (e != JIM_OK) {
			Jim_GetOpt_NvpUnknown(goi, nvp_config_opts, 0);
			return e;
		}
		switch (n->value) {
		case TCFG_TYPE:
			/* not setable */
			if (goi->isconfigure) {
				Jim_SetResultFormatted(goi->interp,
						"not settable: %s", n->name);
				return JIM_ERR;
			} else {
no_params:
				if (goi->argc != 0) {
					Jim_WrongNumArgs(goi->interp,
							goi->argc, goi->argv,
							"NO PARAMS");
					return JIM_ERR;
				}
			}
			Jim_SetResultString(goi->interp,
					target_type_name(target), -1);
			/* loop for more */
			break;
		case TCFG_EVENT:
			if (goi->argc == 0) {
				Jim_WrongNumArgs(goi->interp, goi->argc, goi->argv, "-event ?event-name? ...");
				return JIM_ERR;
			}

			e = Jim_GetOpt_Nvp(goi, nvp_target_event, &n);
			if (e != JIM_OK) {
				Jim_GetOpt_NvpUnknown(goi, nvp_target_event, 1);
				return e;
			}

			if (goi->isconfigure) {
				if (goi->argc != 1) {
					Jim_WrongNumArgs(goi->interp, goi->argc, goi->argv, "-event ?event-name? ?EVENT-BODY?");
					return JIM_ERR;
				}
			} else {
				if (goi->argc != 0) {
					Jim_WrongNumArgs(goi->interp, goi->argc, goi->argv, "-event ?event-name?");
					return JIM_ERR;
				}
			}

			{
				struct target_event_action *teap;

				teap = target->event_action;
				/* replace existing? */
				while (teap) {
					if (teap->event == (enum target_event)n->value)
						break;
					teap = teap->next;
				}

				if (goi->isconfigure) {
					bool replace = true;
					if (teap == NULL) {
						/* create new */
						teap = calloc(1, sizeof(*teap));
						replace = false;
					}
					teap->event = n->value;
					teap->interp = goi->interp;
					Jim_GetOpt_Obj(goi, &o);
					if (teap->body)
						Jim_DecrRefCount(teap->interp, teap->body);
					teap->body  = Jim_DuplicateObj(goi->interp, o);
					/*
					 * FIXME:
					 *     Tcl/TK - "tk events" have a nice feature.
					 *     See the "BIND" command.
					 *    We should support that here.
					 *     You can specify %X and %Y in the event code.
					 *     The idea is: %T - target name.
					 *     The idea is: %N - target number
					 *     The idea is: %E - event name.
					 */
					Jim_IncrRefCount(teap->body);

					if (!replace) {
						/* add to head of event list */
						teap->next = target->event_action;
						target->event_action = teap;
					}
					Jim_SetEmptyResult(goi->interp);
				} else {
					/* get */
					if (teap == NULL)
						Jim_SetEmptyResult(goi->interp);
					else
						Jim_SetResult(goi->interp, Jim_DuplicateObj(goi->interp, teap->body));
				}
			}
			/* loop for more */
			break;

		case TCFG_WORK_AREA_VIRT:
			if (goi->isconfigure) {
				target_free_all_working_areas(target);
				e = Jim_GetOpt_Wide(goi, &w);
				if (e != JIM_OK)
					return e;
				target->working_area_virt = w;
				target->working_area_virt_spec = true;
			} else {
				if (goi->argc != 0)
					goto no_params;
			}
			Jim_SetResult(goi->interp, Jim_NewIntObj(goi->interp, target->working_area_virt));
			/* loop for more */
			break;

		case TCFG_WORK_AREA_PHYS:
			if (goi->isconfigure) {
				target_free_all_working_areas(target);
				e = Jim_GetOpt_Wide(goi, &w);
				if (e != JIM_OK)
					return e;
				target->working_area_phys = w;
				target->working_area_phys_spec = true;
			} else {
				if (goi->argc != 0)
					goto no_params;
			}
			Jim_SetResult(goi->interp, Jim_NewIntObj(goi->interp, target->working_area_phys));
			/* loop for more */
			break;

		case TCFG_WORK_AREA_SIZE:
			if (goi->isconfigure) {
				target_free_all_working_areas(target);
				e = Jim_GetOpt_Wide(goi, &w);
				if (e != JIM_OK)
					return e;
				target->working_area_size = w;
			} else {
				if (goi->argc != 0)
					goto no_params;
			}
			Jim_SetResult(goi->interp, Jim_NewIntObj(goi->interp, target->working_area_size));
			/* loop for more */
			break;

		case TCFG_WORK_AREA_BACKUP:
			if (goi->isconfigure) {
				target_free_all_working_areas(target);
				e = Jim_GetOpt_Wide(goi, &w);
				if (e != JIM_OK)
					return e;
				/* make this exactly 1 or 0 */
				target->backup_working_area = (!!w);
			} else {
				if (goi->argc != 0)
					goto no_params;
			}
			Jim_SetResult(goi->interp, Jim_NewIntObj(goi->interp, target->backup_working_area));
			/* loop for more e*/
			break;


		case TCFG_ENDIAN:
			if (goi->isconfigure) {
				e = Jim_GetOpt_Nvp(goi, nvp_target_endian, &n);
				if (e != JIM_OK) {
					Jim_GetOpt_NvpUnknown(goi, nvp_target_endian, 1);
					return e;
				}
				target->endianness = n->value;
			} else {
				if (goi->argc != 0)
					goto no_params;
			}
			n = Jim_Nvp_value2name_simple(nvp_target_endian, target->endianness);
			if (n->name == NULL) {
				target->endianness = TARGET_LITTLE_ENDIAN;
				n = Jim_Nvp_value2name_simple(nvp_target_endian, target->endianness);
			}
			Jim_SetResultString(goi->interp, n->name, -1);
			/* loop for more */
			break;

		case TCFG_COREID:
			if (goi->isconfigure) {
				e = Jim_GetOpt_Wide(goi, &w);
				if (e != JIM_OK)
					return e;
				target->coreid = (int32_t)w;
			} else {
				if (goi->argc != 0)
					goto no_params;
			}
			Jim_SetResult(goi->interp, Jim_NewIntObj(goi->interp, target->coreid));
			/* loop for more */
			break;

		case TCFG_CHAIN_POSITION:
			if (goi->isconfigure) {
				Jim_Obj *o_t;
				struct jtag_tap *tap;

				if (target->has_dap) {
					Jim_SetResultString(goi->interp,
						"target requires -dap parameter instead of -chain-position!", -1);
					return JIM_ERR;
				}

				target_free_all_working_areas(target);
				e = Jim_GetOpt_Obj(goi, &o_t);
				if (e != JIM_OK)
					return e;
				tap = jtag_tap_by_jim_obj(goi->interp, o_t);
				if (tap == NULL)
					return JIM_ERR;
				target->tap = tap;
				target->tap_configured = true;
			} else {
				if (goi->argc != 0)
					goto no_params;
			}
			Jim_SetResultString(goi->interp, target->tap->dotted_name, -1);
			/* loop for more e*/
			break;
		case TCFG_DBGBASE:
			if (goi->isconfigure) {
				e = Jim_GetOpt_Wide(goi, &w);
				if (e != JIM_OK)
					return e;
				target->dbgbase = (uint32_t)w;
				target->dbgbase_set = true;
			} else {
				if (goi->argc != 0)
					goto no_params;
			}
			Jim_SetResult(goi->interp, Jim_NewIntObj(goi->interp, target->dbgbase));
			/* loop for more */
			break;
		case TCFG_RTOS:
			/* RTOS */
			{
				int result = rtos_create(goi, target);
				if (result != JIM_OK)
					return result;
			}
			/* loop for more */
			break;

		case TCFG_DEFER_EXAMINE:
			/* DEFER_EXAMINE */
			target->defer_examine = true;
			/* loop for more */
			break;

		case TCFG_GDB_PORT:
			if (goi->isconfigure) {
				struct command_context *cmd_ctx = current_command_context(goi->interp);
				if (cmd_ctx->mode != COMMAND_CONFIG) {
					Jim_SetResultString(goi->interp, "-gdb-port must be configured before 'init'", -1);
					return JIM_ERR;
				}

				const char *s;
				e = Jim_GetOpt_String(goi, &s, NULL);
				if (e != JIM_OK)
					return e;
				target->gdb_port_override = strdup(s);
			} else {
				if (goi->argc != 0)
					goto no_params;
			}
			Jim_SetResultString(goi->interp, target->gdb_port_override ? : "undefined", -1);
			/* loop for more */
			break;
		}
	} /* while (goi->argc) */


		/* done - we return */
	return JIM_OK;
}

static int jim_target_configure(Jim_Interp *interp, int argc, Jim_Obj * const *argv)
{
	Jim_GetOptInfo goi;

	Jim_GetOpt_Setup(&goi, interp, argc - 1, argv + 1);
	goi.isconfigure = !strcmp(Jim_GetString(argv[0], NULL), "configure");
	if (goi.argc < 1) {
		Jim_WrongNumArgs(goi.interp, goi.argc, goi.argv,
				 "missing: -option ...");
		return JIM_ERR;
	}
	struct target *target = Jim_CmdPrivData(goi.interp);
	return target_configure(&goi, target);
}

static int jim_target_mem2array(Jim_Interp *interp,
		int argc, Jim_Obj *const *argv)
{
	struct target *target = Jim_CmdPrivData(interp);
	return target_mem2array(interp, target, argc - 1, argv + 1);
}

static int jim_target_array2mem(Jim_Interp *interp,
		int argc, Jim_Obj *const *argv)
{
	struct target *target = Jim_CmdPrivData(interp);
	return target_array2mem(interp, target, argc - 1, argv + 1);
}

static int jim_target_tap_disabled(Jim_Interp *interp)
{
	Jim_SetResultFormatted(interp, "[TAP is disabled]");
	return JIM_ERR;
}

static int jim_target_examine(Jim_Interp *interp, int argc, Jim_Obj *const *argv)
{
	bool allow_defer = false;

	Jim_GetOptInfo goi;
	Jim_GetOpt_Setup(&goi, interp, argc - 1, argv + 1);
	if (goi.argc > 1) {
		const char *cmd_name = Jim_GetString(argv[0], NULL);
		Jim_SetResultFormatted(goi.interp,
				"usage: %s ['allow-defer']", cmd_name);
		return JIM_ERR;
	}
	if (goi.argc > 0 &&
	    strcmp(Jim_GetString(argv[1], NULL), "allow-defer") == 0) {
		/* consume it */
		struct Jim_Obj *obj;
		int e = Jim_GetOpt_Obj(&goi, &obj);
		if (e != JIM_OK)
			return e;
		allow_defer = true;
	}

	struct target *target = Jim_CmdPrivData(interp);
	if (!target->tap->enabled)
		return jim_target_tap_disabled(interp);

	if (allow_defer && target->defer_examine) {
		LOG_INFO("Deferring arp_examine of %s", target_name(target));
		LOG_INFO("Use arp_examine command to examine it manually!");
		return JIM_OK;
	}

	int e = target->type->examine(target);
	if (e != ERROR_OK)
		return JIM_ERR;
	return JIM_OK;
}

static int jim_target_was_examined(Jim_Interp *interp, int argc, Jim_Obj * const *argv)
{
	struct target *target = Jim_CmdPrivData(interp);

	Jim_SetResultBool(interp, target_was_examined(target));
	return JIM_OK;
}

static int jim_target_examine_deferred(Jim_Interp *interp, int argc, Jim_Obj * const *argv)
{
	struct target *target = Jim_CmdPrivData(interp);

	Jim_SetResultBool(interp, target->defer_examine);
	return JIM_OK;
}

static int jim_target_halt_gdb(Jim_Interp *interp, int argc, Jim_Obj *const *argv)
{
	if (argc != 1) {
		Jim_WrongNumArgs(interp, 1, argv, "[no parameters]");
		return JIM_ERR;
	}
	struct target *target = Jim_CmdPrivData(interp);

	if (target_call_event_callbacks(target, TARGET_EVENT_GDB_HALT) != ERROR_OK)
		return JIM_ERR;

	return JIM_OK;
}

static int jim_target_poll(Jim_Interp *interp, int argc, Jim_Obj *const *argv)
{
	if (argc != 1) {
		Jim_WrongNumArgs(interp, 1, argv, "[no parameters]");
		return JIM_ERR;
	}
	struct target *target = Jim_CmdPrivData(interp);
	if (!target->tap->enabled)
		return jim_target_tap_disabled(interp);

	int e;
	if (!(target_was_examined(target)))
		e = ERROR_TARGET_NOT_EXAMINED;
	else
		e = target->type->poll(target);
	if (e != ERROR_OK)
		return JIM_ERR;
	return JIM_OK;
}

static int jim_target_reset(Jim_Interp *interp, int argc, Jim_Obj *const *argv)
{
	Jim_GetOptInfo goi;
	Jim_GetOpt_Setup(&goi, interp, argc - 1, argv + 1);

	if (goi.argc != 2) {
		Jim_WrongNumArgs(interp, 0, argv,
				"([tT]|[fF]|assert|deassert) BOOL");
		return JIM_ERR;
	}

	Jim_Nvp *n;
	int e = Jim_GetOpt_Nvp(&goi, nvp_assert, &n);
	if (e != JIM_OK) {
		Jim_GetOpt_NvpUnknown(&goi, nvp_assert, 1);
		return e;
	}
	/* the halt or not param */
	jim_wide a;
	e = Jim_GetOpt_Wide(&goi, &a);
	if (e != JIM_OK)
		return e;

	struct target *target = Jim_CmdPrivData(goi.interp);
	if (!target->tap->enabled)
		return jim_target_tap_disabled(interp);

	if (!target->type->assert_reset || !target->type->deassert_reset) {
		Jim_SetResultFormatted(interp,
				"No target-specific reset for %s",
				target_name(target));
		return JIM_ERR;
	}

	if (target->defer_examine)
		target_reset_examined(target);

	/* determine if we should halt or not. */
	target->reset_halt = !!a;
	/* When this happens - all workareas are invalid. */
	target_free_all_working_areas_restore(target, 0);

	/* do the assert */
	if (n->value == NVP_ASSERT)
		e = target->type->assert_reset(target);
	else
		e = target->type->deassert_reset(target);
	return (e == ERROR_OK) ? JIM_OK : JIM_ERR;
}

static int jim_target_halt(Jim_Interp *interp, int argc, Jim_Obj *const *argv)
{
	if (argc != 1) {
		Jim_WrongNumArgs(interp, 1, argv, "[no parameters]");
		return JIM_ERR;
	}
	struct target *target = Jim_CmdPrivData(interp);
	if (!target->tap->enabled)
		return jim_target_tap_disabled(interp);
	int e = target->type->halt(target);
	return (e == ERROR_OK) ? JIM_OK : JIM_ERR;
}

static int jim_target_wait_state(Jim_Interp *interp, int argc, Jim_Obj *const *argv)
{
	Jim_GetOptInfo goi;
	Jim_GetOpt_Setup(&goi, interp, argc - 1, argv + 1);

	/* params:  <name>  statename timeoutmsecs */
	if (goi.argc != 2) {
		const char *cmd_name = Jim_GetString(argv[0], NULL);
		Jim_SetResultFormatted(goi.interp,
				"%s <state_name> <timeout_in_msec>", cmd_name);
		return JIM_ERR;
	}

	Jim_Nvp *n;
	int e = Jim_GetOpt_Nvp(&goi, nvp_target_state, &n);
	if (e != JIM_OK) {
		Jim_GetOpt_NvpUnknown(&goi, nvp_target_state, 1);
		return e;
	}
	jim_wide a;
	e = Jim_GetOpt_Wide(&goi, &a);
	if (e != JIM_OK)
		return e;
	struct target *target = Jim_CmdPrivData(interp);
	if (!target->tap->enabled)
		return jim_target_tap_disabled(interp);

	e = target_wait_state(target, n->value, a);
	if (e != ERROR_OK) {
		Jim_Obj *eObj = Jim_NewIntObj(interp, e);
		Jim_SetResultFormatted(goi.interp,
				"target: %s wait %s fails (%#s) %s",
				target_name(target), n->name,
				eObj, target_strerror_safe(e));
		Jim_FreeNewObj(interp, eObj);
		return JIM_ERR;
	}
	return JIM_OK;
}
/* List for human, Events defined for this target.
 * scripts/programs should use 'name cget -event NAME'
 */
COMMAND_HANDLER(handle_target_event_list)
{
	struct target *target = get_current_target(CMD_CTX);
	struct target_event_action *teap = target->event_action;

	command_print(CMD, "Event actions for target (%d) %s\n",
				   target->target_number,
				   target_name(target));
	command_print(CMD, "%-25s | Body", "Event");
	command_print(CMD, "------------------------- | "
			"----------------------------------------");
	while (teap) {
		Jim_Nvp *opt = Jim_Nvp_value2name_simple(nvp_target_event, teap->event);
		command_print(CMD, "%-25s | %s",
				opt->name, Jim_GetString(teap->body, NULL));
		teap = teap->next;
	}
	command_print(CMD, "***END***");
	return ERROR_OK;
}
static int jim_target_current_state(Jim_Interp *interp, int argc, Jim_Obj *const *argv)
{
	if (argc != 1) {
		Jim_WrongNumArgs(interp, 1, argv, "[no parameters]");
		return JIM_ERR;
	}
	struct target *target = Jim_CmdPrivData(interp);
	Jim_SetResultString(interp, target_state_name(target), -1);
	return JIM_OK;
}
static int jim_target_invoke_event(Jim_Interp *interp, int argc, Jim_Obj *const *argv)
{
	Jim_GetOptInfo goi;
	Jim_GetOpt_Setup(&goi, interp, argc - 1, argv + 1);
	if (goi.argc != 1) {
		const char *cmd_name = Jim_GetString(argv[0], NULL);
		Jim_SetResultFormatted(goi.interp, "%s <eventname>", cmd_name);
		return JIM_ERR;
	}
	Jim_Nvp *n;
	int e = Jim_GetOpt_Nvp(&goi, nvp_target_event, &n);
	if (e != JIM_OK) {
		Jim_GetOpt_NvpUnknown(&goi, nvp_target_event, 1);
		return e;
	}
	struct target *target = Jim_CmdPrivData(interp);
	target_handle_event(target, n->value);
	return JIM_OK;
}

static const struct command_registration target_instance_command_handlers[] = {
	{
		.name = "configure",
		.mode = COMMAND_ANY,
		.jim_handler = jim_target_configure,
		.help  = "configure a new target for use",
		.usage = "[target_attribute ...]",
	},
	{
		.name = "cget",
		.mode = COMMAND_ANY,
		.jim_handler = jim_target_configure,
		.help  = "returns the specified target attribute",
		.usage = "target_attribute",
	},
	{
		.name = "mwd",
		.handler = handle_mw_command,
		.mode = COMMAND_EXEC,
		.help = "Write 64-bit word(s) to target memory",
		.usage = "address data [count]",
	},
	{
		.name = "mww",
		.handler = handle_mw_command,
		.mode = COMMAND_EXEC,
		.help = "Write 32-bit word(s) to target memory",
		.usage = "address data [count]",
	},
	{
		.name = "mwh",
		.handler = handle_mw_command,
		.mode = COMMAND_EXEC,
		.help = "Write 16-bit half-word(s) to target memory",
		.usage = "address data [count]",
	},
	{
		.name = "mwb",
		.handler = handle_mw_command,
		.mode = COMMAND_EXEC,
		.help = "Write byte(s) to target memory",
		.usage = "address data [count]",
	},
	{
		.name = "mdd",
		.handler = handle_md_command,
		.mode = COMMAND_EXEC,
		.help = "Display target memory as 64-bit words",
		.usage = "address [count]",
	},
	{
		.name = "mdw",
		.handler = handle_md_command,
		.mode = COMMAND_EXEC,
		.help = "Display target memory as 32-bit words",
		.usage = "address [count]",
	},
	{
		.name = "mdh",
		.handler = handle_md_command,
		.mode = COMMAND_EXEC,
		.help = "Display target memory as 16-bit half-words",
		.usage = "address [count]",
	},
	{
		.name = "mdb",
		.handler = handle_md_command,
		.mode = COMMAND_EXEC,
		.help = "Display target memory as 8-bit bytes",
		.usage = "address [count]",
	},
	{
		.name = "array2mem",
		.mode = COMMAND_EXEC,
		.jim_handler = jim_target_array2mem,
		.help = "Writes Tcl array of 8/16/32 bit numbers "
			"to target memory",
		.usage = "arrayname bitwidth address count",
	},
	{
		.name = "mem2array",
		.mode = COMMAND_EXEC,
		.jim_handler = jim_target_mem2array,
		.help = "Loads Tcl array of 8/16/32 bit numbers "
			"from target memory",
		.usage = "arrayname bitwidth address count",
	},
	{
		.name = "eventlist",
		.handler = handle_target_event_list,
		.mode = COMMAND_EXEC,
		.help = "displays a table of events defined for this target",
		.usage = "",
	},
	{
		.name = "curstate",
		.mode = COMMAND_EXEC,
		.jim_handler = jim_target_current_state,
		.help = "displays the current state of this target",
	},
	{
		.name = "arp_examine",
		.mode = COMMAND_EXEC,
		.jim_handler = jim_target_examine,
		.help = "used internally for reset processing",
		.usage = "['allow-defer']",
	},
	{
		.name = "was_examined",
		.mode = COMMAND_EXEC,
		.jim_handler = jim_target_was_examined,
		.help = "used internally for reset processing",
	},
	{
		.name = "examine_deferred",
		.mode = COMMAND_EXEC,
		.jim_handler = jim_target_examine_deferred,
		.help = "used internally for reset processing",
	},
	{
		.name = "arp_halt_gdb",
		.mode = COMMAND_EXEC,
		.jim_handler = jim_target_halt_gdb,
		.help = "used internally for reset processing to halt GDB",
	},
	{
		.name = "arp_poll",
		.mode = COMMAND_EXEC,
		.jim_handler = jim_target_poll,
		.help = "used internally for reset processing",
	},
	{
		.name = "arp_reset",
		.mode = COMMAND_EXEC,
		.jim_handler = jim_target_reset,
		.help = "used internally for reset processing",
	},
	{
		.name = "arp_halt",
		.mode = COMMAND_EXEC,
		.jim_handler = jim_target_halt,
		.help = "used internally for reset processing",
	},
	{
		.name = "arp_waitstate",
		.mode = COMMAND_EXEC,
		.jim_handler = jim_target_wait_state,
		.help = "used internally for reset processing",
	},
	{
		.name = "invoke-event",
		.mode = COMMAND_EXEC,
		.jim_handler = jim_target_invoke_event,
		.help = "invoke handler for specified event",
		.usage = "event_name",
	},
	COMMAND_REGISTRATION_DONE
};

static int target_create(Jim_GetOptInfo *goi)
{
	Jim_Obj *new_cmd;
	Jim_Cmd *cmd;
	const char *cp;
	int e;
	int x;
	struct target *target;
	struct command_context *cmd_ctx;

	cmd_ctx = current_command_context(goi->interp);
	assert(cmd_ctx != NULL);

	if (goi->argc < 3) {
		Jim_WrongNumArgs(goi->interp, 1, goi->argv, "?name? ?type? ..options...");
		return JIM_ERR;
	}

	/* COMMAND */
	Jim_GetOpt_Obj(goi, &new_cmd);
	/* does this command exist? */
	cmd = Jim_GetCommand(goi->interp, new_cmd, JIM_ERRMSG);
	if (cmd) {
		cp = Jim_GetString(new_cmd, NULL);
		Jim_SetResultFormatted(goi->interp, "Command/target: %s Exists", cp);
		return JIM_ERR;
	}

	/* TYPE */
	e = Jim_GetOpt_String(goi, &cp, NULL);
	if (e != JIM_OK)
		return e;
	struct transport *tr = get_current_transport();
	if (tr->override_target) {
		e = tr->override_target(&cp);
		if (e != ERROR_OK) {
			LOG_ERROR("The selected transport doesn't support this target");
			return JIM_ERR;
		}
		LOG_INFO("The selected transport took over low-level target control. The results might differ compared to plain JTAG/SWD");
	}
	/* now does target type exist */
	for (x = 0 ; target_types[x] ; x++) {
		if (0 == strcmp(cp, target_types[x]->name)) {
			/* found */
			break;
		}

		/* check for deprecated name */
		if (target_types[x]->deprecated_name) {
			if (0 == strcmp(cp, target_types[x]->deprecated_name)) {
				/* found */
				LOG_WARNING("target name is deprecated use: \'%s\'", target_types[x]->name);
				break;
			}
		}
	}
	if (target_types[x] == NULL) {
		Jim_SetResultFormatted(goi->interp, "Unknown target type %s, try one of ", cp);
		for (x = 0 ; target_types[x] ; x++) {
			if (target_types[x + 1]) {
				Jim_AppendStrings(goi->interp,
								   Jim_GetResult(goi->interp),
								   target_types[x]->name,
								   ", ", NULL);
			} else {
				Jim_AppendStrings(goi->interp,
								   Jim_GetResult(goi->interp),
								   " or ",
								   target_types[x]->name, NULL);
			}
		}
		return JIM_ERR;
	}

	/* Create it */
	target = calloc(1, sizeof(struct target));
	/* set target number */
	target->target_number = new_target_number();
	cmd_ctx->current_target = target;

	/* allocate memory for each unique target type */
	target->type = calloc(1, sizeof(struct target_type));

	memcpy(target->type, target_types[x], sizeof(struct target_type));

	/* will be set by "-endian" */
	target->endianness = TARGET_ENDIAN_UNKNOWN;

	/* default to first core, override with -coreid */
	target->coreid = 0;

	target->working_area        = 0x0;
	target->working_area_size   = 0x0;
	target->working_areas       = NULL;
	target->backup_working_area = 0;

	target->state               = TARGET_UNKNOWN;
	target->debug_reason        = DBG_REASON_UNDEFINED;
	target->reg_cache           = NULL;
	target->breakpoints         = NULL;
	target->watchpoints         = NULL;
	target->next                = NULL;
	target->arch_info           = NULL;

	target->verbose_halt_msg	= true;

	target->halt_issued			= false;

	/* initialize trace information */
	target->trace_info = calloc(1, sizeof(struct trace));

	target->dbgmsg          = NULL;
	target->dbg_msg_enabled = 0;

	target->endianness = TARGET_ENDIAN_UNKNOWN;

	target->rtos = NULL;
	target->rtos_auto_detect = false;

	target->gdb_port_override = NULL;

	/* Do the rest as "configure" options */
	goi->isconfigure = 1;
	e = target_configure(goi, target);

	if (e == JIM_OK) {
		if (target->has_dap) {
			if (!target->dap_configured) {
				Jim_SetResultString(goi->interp, "-dap ?name? required when creating target", -1);
				e = JIM_ERR;
			}
		} else {
			if (!target->tap_configured) {
				Jim_SetResultString(goi->interp, "-chain-position ?name? required when creating target", -1);
				e = JIM_ERR;
			}
		}
		/* tap must be set after target was configured */
		if (target->tap == NULL)
			e = JIM_ERR;
	}

	if (e != JIM_OK) {
		free(target->gdb_port_override);
		free(target->type);
		free(target);
		return e;
	}

	if (target->endianness == TARGET_ENDIAN_UNKNOWN) {
		/* default endian to little if not specified */
		target->endianness = TARGET_LITTLE_ENDIAN;
	}

	cp = Jim_GetString(new_cmd, NULL);
	target->cmd_name = strdup(cp);

	if (target->type->target_create) {
		e = (*(target->type->target_create))(target, goi->interp);
		if (e != ERROR_OK) {
			LOG_DEBUG("target_create failed");
			free(target->gdb_port_override);
			free(target->type);
			free(target->cmd_name);
			free(target);
			return JIM_ERR;
		}
	}

	/* create the target specific commands */
	if (target->type->commands) {
		e = register_commands(cmd_ctx, NULL, target->type->commands);
		if (ERROR_OK != e)
			LOG_ERROR("unable to register '%s' commands", cp);
	}

	/* append to end of list */
	{
		struct target **tpp;
		tpp = &(all_targets);
		while (*tpp)
			tpp = &((*tpp)->next);
		*tpp = target;
	}

	/* now - create the new target name command */
	const struct command_registration target_subcommands[] = {
		{
			.chain = target_instance_command_handlers,
		},
		{
			.chain = target->type->commands,
		},
		COMMAND_REGISTRATION_DONE
	};
	const struct command_registration target_commands[] = {
		{
			.name = cp,
			.mode = COMMAND_ANY,
			.help = "target command group",
			.usage = "",
			.chain = target_subcommands,
		},
		COMMAND_REGISTRATION_DONE
	};
	e = register_commands(cmd_ctx, NULL, target_commands);
	if (ERROR_OK != e)
		return JIM_ERR;

	struct command *c = command_find_in_context(cmd_ctx, cp);
	assert(c);
	command_set_handler_data(c, target);

	return (ERROR_OK == e) ? JIM_OK : JIM_ERR;
}

static int jim_target_current(Jim_Interp *interp, int argc, Jim_Obj *const *argv)
{
	if (argc != 1) {
		Jim_WrongNumArgs(interp, 1, argv, "Too many parameters");
		return JIM_ERR;
	}
	struct command_context *cmd_ctx = current_command_context(interp);
	assert(cmd_ctx != NULL);

	Jim_SetResultString(interp, target_name(get_current_target(cmd_ctx)), -1);
	return JIM_OK;
}

static int jim_target_types(Jim_Interp *interp, int argc, Jim_Obj *const *argv)
{
	if (argc != 1) {
		Jim_WrongNumArgs(interp, 1, argv, "Too many parameters");
		return JIM_ERR;
	}
	Jim_SetResult(interp, Jim_NewListObj(interp, NULL, 0));
	for (unsigned x = 0; NULL != target_types[x]; x++) {
		Jim_ListAppendElement(interp, Jim_GetResult(interp),
			Jim_NewStringObj(interp, target_types[x]->name, -1));
	}
	return JIM_OK;
}

static int jim_target_names(Jim_Interp *interp, int argc, Jim_Obj *const *argv)
{
	if (argc != 1) {
		Jim_WrongNumArgs(interp, 1, argv, "Too many parameters");
		return JIM_ERR;
	}
	Jim_SetResult(interp, Jim_NewListObj(interp, NULL, 0));
	struct target *target = all_targets;
	while (target) {
		Jim_ListAppendElement(interp, Jim_GetResult(interp),
			Jim_NewStringObj(interp, target_name(target), -1));
		target = target->next;
	}
	return JIM_OK;
}

static int jim_target_smp(Jim_Interp *interp, int argc, Jim_Obj *const *argv)
{
	int i;
	const char *targetname;
	int retval, len;
	static int smp_group = 1;
	struct target *target = (struct target *) NULL;
	struct target_list *head, *curr, *new;
	curr = (struct target_list *) NULL;
	head = (struct target_list *) NULL;

	retval = 0;
	LOG_DEBUG("%d", argc);
	/* argv[1] = target to associate in smp
	 * argv[2] = target to assoicate in smp
	 * argv[3] ...
	 */

	for (i = 1; i < argc; i++) {

		targetname = Jim_GetString(argv[i], &len);
		target = get_target(targetname);
		LOG_DEBUG("%s ", targetname);
		if (target) {
			new = malloc(sizeof(struct target_list));
			new->target = target;
			new->next = (struct target_list *)NULL;
			if (head == (struct target_list *)NULL) {
				head = new;
				curr = head;
			} else {
				curr->next = new;
				curr = new;
			}
		}
	}
	/*  now parse the list of cpu and put the target in smp mode*/
	curr = head;

	while (curr != (struct target_list *)NULL) {
		target = curr->target;
		target->smp = smp_group;
		target->head = head;
		curr = curr->next;
	}
	smp_group++;

	if (target && target->rtos)
		retval = rtos_smp_init(head->target);

	return retval;
}


static int jim_target_create(Jim_Interp *interp, int argc, Jim_Obj *const *argv)
{
	Jim_GetOptInfo goi;
	Jim_GetOpt_Setup(&goi, interp, argc - 1, argv + 1);
	if (goi.argc < 3) {
		Jim_WrongNumArgs(goi.interp, goi.argc, goi.argv,
			"<name> <target_type> [<target_options> ...]");
		return JIM_ERR;
	}
	return target_create(&goi);
}

static const struct command_registration target_subcommand_handlers[] = {
	{
		.name = "init",
		.mode = COMMAND_CONFIG,
		.handler = handle_target_init_command,
		.help = "initialize targets",
		.usage = "",
	},
	{
		.name = "create",
		.mode = COMMAND_CONFIG,
		.jim_handler = jim_target_create,
		.usage = "name type '-chain-position' name [options ...]",
		.help = "Creates and selects a new target",
	},
	{
		.name = "current",
		.mode = COMMAND_ANY,
		.jim_handler = jim_target_current,
		.help = "Returns the currently selected target",
	},
	{
		.name = "types",
		.mode = COMMAND_ANY,
		.jim_handler = jim_target_types,
		.help = "Returns the available target types as "
				"a list of strings",
	},
	{
		.name = "names",
		.mode = COMMAND_ANY,
		.jim_handler = jim_target_names,
		.help = "Returns the names of all targets as a list of strings",
	},
	{
		.name = "smp",
		.mode = COMMAND_ANY,
		.jim_handler = jim_target_smp,
		.usage = "targetname1 targetname2 ...",
		.help = "gather several target in a smp list"
	},

	COMMAND_REGISTRATION_DONE
};

struct FastLoad {
	target_addr_t address;
	uint8_t *data;
	int length;

};

static int fastload_num;
static struct FastLoad *fastload;

static void free_fastload(void)
{
	if (fastload != NULL) {
		int i;
		for (i = 0; i < fastload_num; i++) {
			if (fastload[i].data)
				free(fastload[i].data);
		}
		free(fastload);
		fastload = NULL;
	}
}

COMMAND_HANDLER(handle_fast_load_image_command)
{
	uint8_t *buffer;
	size_t buf_cnt;
	uint32_t image_size;
	target_addr_t min_address = 0;
	target_addr_t max_address = -1;
	int i;

	struct image image;

	int retval = CALL_COMMAND_HANDLER(parse_load_image_command_CMD_ARGV,
			&image, &min_address, &max_address);
	if (ERROR_OK != retval)
		return retval;

	struct duration bench;
	duration_start(&bench);

	retval = image_open(&image, CMD_ARGV[0], (CMD_ARGC >= 3) ? CMD_ARGV[2] : NULL);
	if (retval != ERROR_OK)
		return retval;

	image_size = 0x0;
	retval = ERROR_OK;
	fastload_num = image.num_sections;
	fastload = malloc(sizeof(struct FastLoad)*image.num_sections);
	if (fastload == NULL) {
		command_print(CMD, "out of memory");
		image_close(&image);
		return ERROR_FAIL;
	}
	memset(fastload, 0, sizeof(struct FastLoad)*image.num_sections);
	for (i = 0; i < image.num_sections; i++) {
		buffer = malloc(image.sections[i].size);
		if (buffer == NULL) {
			command_print(CMD, "error allocating buffer for section (%d bytes)",
						  (int)(image.sections[i].size));
			retval = ERROR_FAIL;
			break;
		}

		retval = image_read_section(&image, i, 0x0, image.sections[i].size, buffer, &buf_cnt);
		if (retval != ERROR_OK) {
			free(buffer);
			break;
		}

		uint32_t offset = 0;
		uint32_t length = buf_cnt;

		/* DANGER!!! beware of unsigned comparision here!!! */

		if ((image.sections[i].base_address + buf_cnt >= min_address) &&
				(image.sections[i].base_address < max_address)) {
			if (image.sections[i].base_address < min_address) {
				/* clip addresses below */
				offset += min_address-image.sections[i].base_address;
				length -= offset;
			}

			if (image.sections[i].base_address + buf_cnt > max_address)
				length -= (image.sections[i].base_address + buf_cnt)-max_address;

			fastload[i].address = image.sections[i].base_address + offset;
			fastload[i].data = malloc(length);
			if (fastload[i].data == NULL) {
				free(buffer);
				command_print(CMD, "error allocating buffer for section (%" PRIu32 " bytes)",
							  length);
				retval = ERROR_FAIL;
				break;
			}
			memcpy(fastload[i].data, buffer + offset, length);
			fastload[i].length = length;

			image_size += length;
			command_print(CMD, "%u bytes written at address 0x%8.8x",
						  (unsigned int)length,
						  ((unsigned int)(image.sections[i].base_address + offset)));
		}

		free(buffer);
	}

	if ((ERROR_OK == retval) && (duration_measure(&bench) == ERROR_OK)) {
		command_print(CMD, "Loaded %" PRIu32 " bytes "
				"in %fs (%0.3f KiB/s)", image_size,
				duration_elapsed(&bench), duration_kbps(&bench, image_size));

		command_print(CMD,
				"WARNING: image has not been loaded to target!"
				"You can issue a 'fast_load' to finish loading.");
	}

	image_close(&image);

	if (retval != ERROR_OK)
		free_fastload();

	return retval;
}

COMMAND_HANDLER(handle_fast_load_command)
{
	if (CMD_ARGC > 0)
		return ERROR_COMMAND_SYNTAX_ERROR;
	if (fastload == NULL) {
		LOG_ERROR("No image in memory");
		return ERROR_FAIL;
	}
	int i;
	int64_t ms = timeval_ms();
	int size = 0;
	int retval = ERROR_OK;
	for (i = 0; i < fastload_num; i++) {
		struct target *target = get_current_target(CMD_CTX);
		command_print(CMD, "Write to 0x%08x, length 0x%08x",
					  (unsigned int)(fastload[i].address),
					  (unsigned int)(fastload[i].length));
		retval = target_write_buffer(target, fastload[i].address, fastload[i].length, fastload[i].data);
		if (retval != ERROR_OK)
			break;
		size += fastload[i].length;
	}
	if (retval == ERROR_OK) {
		int64_t after = timeval_ms();
		command_print(CMD, "Loaded image %f kBytes/s", (float)(size/1024.0)/((float)(after-ms)/1000.0));
	}
	return retval;
}

static const struct command_registration target_command_handlers[] = {
	{
		.name = "targets",
		.handler = handle_targets_command,
		.mode = COMMAND_ANY,
		.help = "change current default target (one parameter) "
			"or prints table of all targets (no parameters)",
		.usage = "[target]",
	},
	{
		.name = "target",
		.mode = COMMAND_CONFIG,
		.help = "configure target",
		.chain = target_subcommand_handlers,
		.usage = "",
	},
	COMMAND_REGISTRATION_DONE
};

int target_register_commands(struct command_context *cmd_ctx)
{
	return register_commands(cmd_ctx, NULL, target_command_handlers);
}

static bool target_reset_nag = true;

bool get_target_reset_nag(void)
{
	return target_reset_nag;
}

COMMAND_HANDLER(handle_target_reset_nag)
{
	return CALL_COMMAND_HANDLER(handle_command_parse_bool,
			&target_reset_nag, "Nag after each reset about options to improve "
			"performance");
}

COMMAND_HANDLER(handle_ps_command)
{
	struct target *target = get_current_target(CMD_CTX);
	char *display;
	if (target->state != TARGET_HALTED) {
		LOG_INFO("target not halted !!");
		return ERROR_OK;
	}

	if ((target->rtos) && (target->rtos->type)
			&& (target->rtos->type->ps_command)) {
		display = target->rtos->type->ps_command(target);
		command_print(CMD, "%s", display);
		free(display);
		return ERROR_OK;
	} else {
		LOG_INFO("failed");
		return ERROR_TARGET_FAILURE;
	}
}

static void binprint(struct command_invocation *cmd, const char *text, const uint8_t *buf, int size)
{
	if (text != NULL)
		command_print_sameline(cmd, "%s", text);
	for (int i = 0; i < size; i++)
		command_print_sameline(cmd, " %02x", buf[i]);
	command_print(cmd, " ");
}

COMMAND_HANDLER(handle_test_mem_access_command)
{
	struct target *target = get_current_target(CMD_CTX);
	uint32_t test_size;
	int retval = ERROR_OK;

	if (target->state != TARGET_HALTED) {
		LOG_INFO("target not halted !!");
		return ERROR_FAIL;
	}

	if (CMD_ARGC != 1)
		return ERROR_COMMAND_SYNTAX_ERROR;

	COMMAND_PARSE_NUMBER(u32, CMD_ARGV[0], test_size);

	/* Test reads */
	size_t num_bytes = test_size + 4;

	struct working_area *wa = NULL;
	retval = target_alloc_working_area(target, num_bytes, &wa);
	if (retval != ERROR_OK) {
		LOG_ERROR("Not enough working area");
		return ERROR_FAIL;
	}

	uint8_t *test_pattern = malloc(num_bytes);

	for (size_t i = 0; i < num_bytes; i++)
		test_pattern[i] = rand();

	retval = target_write_memory(target, wa->address, 1, num_bytes, test_pattern);
	if (retval != ERROR_OK) {
		LOG_ERROR("Test pattern write failed");
		goto out;
	}

	for (int host_offset = 0; host_offset <= 1; host_offset++) {
		for (int size = 1; size <= 4; size *= 2) {
			for (int offset = 0; offset < 4; offset++) {
				uint32_t count = test_size / size;
				size_t host_bufsiz = (count + 2) * size + host_offset;
				uint8_t *read_ref = malloc(host_bufsiz);
				uint8_t *read_buf = malloc(host_bufsiz);

				for (size_t i = 0; i < host_bufsiz; i++) {
					read_ref[i] = rand();
					read_buf[i] = read_ref[i];
				}
				command_print_sameline(CMD,
						"Test read %" PRIu32 " x %d @ %d to %saligned buffer: ", count,
						size, offset, host_offset ? "un" : "");

				struct duration bench;
				duration_start(&bench);

				retval = target_read_memory(target, wa->address + offset, size, count,
						read_buf + size + host_offset);

				duration_measure(&bench);

				if (retval == ERROR_TARGET_UNALIGNED_ACCESS) {
					command_print(CMD, "Unsupported alignment");
					goto next;
				} else if (retval != ERROR_OK) {
					command_print(CMD, "Memory read failed");
					goto next;
				}

				/* replay on host */
				memcpy(read_ref + size + host_offset, test_pattern + offset, count * size);

				/* check result */
				int result = memcmp(read_ref, read_buf, host_bufsiz);
				if (result == 0) {
					command_print(CMD, "Pass in %fs (%0.3f KiB/s)",
							duration_elapsed(&bench),
							duration_kbps(&bench, count * size));
				} else {
					command_print(CMD, "Compare failed");
					binprint(CMD, "ref:", read_ref, host_bufsiz);
					binprint(CMD, "buf:", read_buf, host_bufsiz);
				}
next:
				free(read_ref);
				free(read_buf);
			}
		}
	}

out:
	free(test_pattern);

	if (wa != NULL)
		target_free_working_area(target, wa);

	/* Test writes */
	num_bytes = test_size + 4 + 4 + 4;

	retval = target_alloc_working_area(target, num_bytes, &wa);
	if (retval != ERROR_OK) {
		LOG_ERROR("Not enough working area");
		return ERROR_FAIL;
	}

	test_pattern = malloc(num_bytes);

	for (size_t i = 0; i < num_bytes; i++)
		test_pattern[i] = rand();

	for (int host_offset = 0; host_offset <= 1; host_offset++) {
		for (int size = 1; size <= 4; size *= 2) {
			for (int offset = 0; offset < 4; offset++) {
				uint32_t count = test_size / size;
				size_t host_bufsiz = count * size + host_offset;
				uint8_t *read_ref = malloc(num_bytes);
				uint8_t *read_buf = malloc(num_bytes);
				uint8_t *write_buf = malloc(host_bufsiz);

				for (size_t i = 0; i < host_bufsiz; i++)
					write_buf[i] = rand();
				command_print_sameline(CMD,
						"Test write %" PRIu32 " x %d @ %d from %saligned buffer: ", count,
						size, offset, host_offset ? "un" : "");

				retval = target_write_memory(target, wa->address, 1, num_bytes, test_pattern);
				if (retval != ERROR_OK) {
					command_print(CMD, "Test pattern write failed");
					goto nextw;
				}

				/* replay on host */
				memcpy(read_ref, test_pattern, num_bytes);
				memcpy(read_ref + size + offset, write_buf + host_offset, count * size);

				struct duration bench;
				duration_start(&bench);

				retval = target_write_memory(target, wa->address + size + offset, size, count,
						write_buf + host_offset);

				duration_measure(&bench);

				if (retval == ERROR_TARGET_UNALIGNED_ACCESS) {
					command_print(CMD, "Unsupported alignment");
					goto nextw;
				} else if (retval != ERROR_OK) {
					command_print(CMD, "Memory write failed");
					goto nextw;
				}

				/* read back */
				retval = target_read_memory(target, wa->address, 1, num_bytes, read_buf);
				if (retval != ERROR_OK) {
					command_print(CMD, "Test pattern write failed");
					goto nextw;
				}

				/* check result */
				int result = memcmp(read_ref, read_buf, num_bytes);
				if (result == 0) {
					command_print(CMD, "Pass in %fs (%0.3f KiB/s)",
							duration_elapsed(&bench),
							duration_kbps(&bench, count * size));
				} else {
					command_print(CMD, "Compare failed");
					binprint(CMD, "ref:", read_ref, num_bytes);
					binprint(CMD, "buf:", read_buf, num_bytes);
				}
nextw:
				free(read_ref);
				free(read_buf);
			}
		}
	}

	free(test_pattern);

	if (wa != NULL)
		target_free_working_area(target, wa);
	return retval;
}

static const struct command_registration target_exec_command_handlers[] = {
	{
		.name = "fast_load_image",
		.handler = handle_fast_load_image_command,
		.mode = COMMAND_ANY,
		.help = "Load image into server memory for later use by "
			"fast_load; primarily for profiling",
		.usage = "filename address ['bin'|'ihex'|'elf'|'s19'] "
			"[min_address [max_length]]",
	},
	{
		.name = "fast_load",
		.handler = handle_fast_load_command,
		.mode = COMMAND_EXEC,
		.help = "loads active fast load image to current target "
			"- mainly for profiling purposes",
		.usage = "",
	},
	{
		.name = "profile",
		.handler = handle_profile_command,
		.mode = COMMAND_EXEC,
		.usage = "seconds filename [start end]",
		.help = "profiling samples the CPU PC",
	},
	/** @todo don't register virt2phys() unless target supports it */
	{
		.name = "virt2phys",
		.handler = handle_virt2phys_command,
		.mode = COMMAND_ANY,
		.help = "translate a virtual address into a physical address",
		.usage = "virtual_address",
	},
	{
		.name = "reg",
		.handler = handle_reg_command,
		.mode = COMMAND_EXEC,
		.help = "display (reread from target with \"force\") or set a register; "
			"with no arguments, displays all registers and their values",
		.usage = "[(register_number|register_name) [(value|'force')]]",
	},
	{
		.name = "poll",
		.handler = handle_poll_command,
		.mode = COMMAND_EXEC,
		.help = "poll target state; or reconfigure background polling",
		.usage = "['on'|'off']",
	},
	{
		.name = "wait_halt",
		.handler = handle_wait_halt_command,
		.mode = COMMAND_EXEC,
		.help = "wait up to the specified number of milliseconds "
			"(default 5000) for a previously requested halt",
		.usage = "[milliseconds]",
	},
	{
		.name = "halt",
		.handler = handle_halt_command,
		.mode = COMMAND_EXEC,
		.help = "request target to halt, then wait up to the specified"
			"number of milliseconds (default 5000) for it to complete",
		.usage = "[milliseconds]",
	},
	{
		.name = "resume",
		.handler = handle_resume_command,
		.mode = COMMAND_EXEC,
		.help =	"resume target execution from current PC or address",
		.usage = "[address]",
	},
	{
		.name = "reset",
		.handler = handle_reset_command,
		.mode = COMMAND_EXEC,
		.usage = "[run|halt|init]",
		.help = "Reset all targets into the specified mode."
			"Default reset mode is run, if not given.",
	},
	{
		.name = "soft_reset_halt",
		.handler = handle_soft_reset_halt_command,
		.mode = COMMAND_EXEC,
		.usage = "",
		.help = "halt the target and do a soft reset",
	},
	{
		.name = "step",
		.handler = handle_step_command,
		.mode = COMMAND_EXEC,
		.help =	"step one instruction from current PC or address",
		.usage = "[address]",
	},
	{
		.name = "mdd",
		.handler = handle_md_command,
		.mode = COMMAND_EXEC,
		.help = "display memory double-words",
		.usage = "['phys'] address [count]",
	},
	{
		.name = "mdw",
		.handler = handle_md_command,
		.mode = COMMAND_EXEC,
		.help = "display memory words",
		.usage = "['phys'] address [count]",
	},
	{
		.name = "mdh",
		.handler = handle_md_command,
		.mode = COMMAND_EXEC,
		.help = "display memory half-words",
		.usage = "['phys'] address [count]",
	},
	{
		.name = "mdb",
		.handler = handle_md_command,
		.mode = COMMAND_EXEC,
		.help = "display memory bytes",
		.usage = "['phys'] address [count]",
	},
	{
		.name = "mwd",
		.handler = handle_mw_command,
		.mode = COMMAND_EXEC,
		.help = "write memory double-word",
		.usage = "['phys'] address value [count]",
	},
	{
		.name = "mww",
		.handler = handle_mw_command,
		.mode = COMMAND_EXEC,
		.help = "write memory word",
		.usage = "['phys'] address value [count]",
	},
	{
		.name = "mwh",
		.handler = handle_mw_command,
		.mode = COMMAND_EXEC,
		.help = "write memory half-word",
		.usage = "['phys'] address value [count]",
	},
	{
		.name = "mwb",
		.handler = handle_mw_command,
		.mode = COMMAND_EXEC,
		.help = "write memory byte",
		.usage = "['phys'] address value [count]",
	},
	{
		.name = "bp",
		.handler = handle_bp_command,
		.mode = COMMAND_EXEC,
		.help = "list or set hardware or software breakpoint",
		.usage = "[<address> [<asid>] <length> ['hw'|'hw_ctx']]",
	},
	{
		.name = "rbp",
		.handler = handle_rbp_command,
		.mode = COMMAND_EXEC,
		.help = "remove breakpoint",
		.usage = "address",
	},
	{
		.name = "wp",
		.handler = handle_wp_command,
		.mode = COMMAND_EXEC,
		.help = "list (no params) or create watchpoints",
		.usage = "[address length [('r'|'w'|'a') value [mask]]]",
	},
	{
		.name = "rwp",
		.handler = handle_rwp_command,
		.mode = COMMAND_EXEC,
		.help = "remove watchpoint",
		.usage = "address",
	},
	{
		.name = "load_image",
		.handler = handle_load_image_command,
		.mode = COMMAND_EXEC,
		.usage = "filename address ['bin'|'ihex'|'elf'|'s19'] "
			"[min_address] [max_length]",
	},
	{
		.name = "dump_image",
		.handler = handle_dump_image_command,
		.mode = COMMAND_EXEC,
		.usage = "filename address size",
	},
	{
		.name = "verify_image_checksum",
		.handler = handle_verify_image_checksum_command,
		.mode = COMMAND_EXEC,
		.usage = "filename [offset [type]]",
	},
	{
		.name = "verify_image",
		.handler = handle_verify_image_command,
		.mode = COMMAND_EXEC,
		.usage = "filename [offset [type]]",
	},
	{
		.name = "test_image",
		.handler = handle_test_image_command,
		.mode = COMMAND_EXEC,
		.usage = "filename [offset [type]]",
	},
	{
		.name = "mem2array",
		.mode = COMMAND_EXEC,
		.jim_handler = jim_mem2array,
		.help = "read 8/16/32 bit memory and return as a TCL array "
			"for script processing",
		.usage = "arrayname bitwidth address count",
	},
	{
		.name = "array2mem",
		.mode = COMMAND_EXEC,
		.jim_handler = jim_array2mem,
		.help = "convert a TCL array to memory locations "
			"and write the 8/16/32 bit values",
		.usage = "arrayname bitwidth address count",
	},
	{
		.name = "reset_nag",
		.handler = handle_target_reset_nag,
		.mode = COMMAND_ANY,
		.help = "Nag after each reset about options that could have been "
				"enabled to improve performance. ",
		.usage = "['enable'|'disable']",
	},
	{
		.name = "ps",
		.handler = handle_ps_command,
		.mode = COMMAND_EXEC,
		.help = "list all tasks ",
		.usage = " ",
	},
	{
		.name = "test_mem_access",
		.handler = handle_test_mem_access_command,
		.mode = COMMAND_EXEC,
		.help = "Test the target's memory access functions",
		.usage = "size",
	},

	COMMAND_REGISTRATION_DONE
};
static int target_register_user_commands(struct command_context *cmd_ctx)
{
	int retval = ERROR_OK;
	retval = target_request_register_commands(cmd_ctx);
	if (retval != ERROR_OK)
		return retval;

	retval = trace_register_commands(cmd_ctx);
	if (retval != ERROR_OK)
		return retval;


	return register_commands(cmd_ctx, NULL, target_exec_command_handlers);
}<|MERGE_RESOLUTION|>--- conflicted
+++ resolved
@@ -1615,15 +1615,9 @@
 		target_call_event_callbacks(target, TARGET_EVENT_GDB_HALT);
 	}
 
-<<<<<<< HEAD
-	LOG_DEBUG("target event %i (%s) for core %d", event,
-			Jim_Nvp_value2name_simple(nvp_target_event, event)->name,
-			target->coreid);
-=======
 	LOG_DEBUG("target event %i (%s) for core %s", event,
 			Jim_Nvp_value2name_simple(nvp_target_event, event)->name,
 			target_name(target));
->>>>>>> 31100927
 
 	target_handle_event(target, event);
 
@@ -2875,7 +2869,6 @@
 				if (reg->exist == false)
 					continue;
 				/* only print cached values if they are valid */
-<<<<<<< HEAD
 				if (reg->exist) {
 					if (reg->valid) {
 						value = buf_to_str(reg->value,
@@ -2893,23 +2886,6 @@
 								count, reg->name,
 								reg->size) ;
 					}
-=======
-				if (reg->valid) {
-					value = buf_to_str(reg->value,
-							reg->size, 16);
-					command_print(CMD,
-							"(%i) %s (/%" PRIu32 "): 0x%s%s",
-							count, reg->name,
-							reg->size, value,
-							reg->dirty
-								? " (dirty)"
-								: "");
-					free(value);
-				} else {
-					command_print(CMD, "(%i) %s (/%" PRIu32 ")",
-							  count, reg->name,
-							  reg->size) ;
->>>>>>> 31100927
 				}
 			}
 			cache = cache->next;
