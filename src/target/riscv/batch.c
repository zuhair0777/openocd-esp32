--- conflicted
+++ resolved
@@ -27,25 +27,6 @@
 	out->allocated_scans = scans;
 	out->idle_count = idle;
 	out->data_out = malloc(sizeof(*out->data_out) * (scans) * DMI_SCAN_BUF_SIZE);
-<<<<<<< HEAD
-	if (!out->data_out)
-		goto error1;
-	out->data_in = malloc(sizeof(*out->data_in) * (scans) * DMI_SCAN_BUF_SIZE);
-	if (!out->data_in)
-		goto error2;
-	out->fields = malloc(sizeof(*out->fields) * (scans));
-	if (!out->fields)
-		goto error3;
-	if (bscan_tunnel_ir_width != 0) {
-		out->bscan_ctxt = malloc(sizeof(*out->bscan_ctxt) * (scans));
-		if (!out->bscan_ctxt)
-			goto error4;
-	}
-	out->last_scan = RISCV_SCAN_TYPE_INVALID;
-	out->read_keys = malloc(sizeof(*out->read_keys) * (scans));
-	if (!out->read_keys)
-		goto error5;
-=======
 	if (!out->data_out) {
 		LOG_ERROR("Failed to allocate data_out in RISC-V batch.");
 		goto error1;
@@ -73,7 +54,6 @@
 		LOG_ERROR("Failed to allocate read_keys in RISC-V batch.");
 		goto error5;
 	}
->>>>>>> 25488359
 	return out;
 
 error5:
@@ -131,11 +111,8 @@
 		return ERROR_FAIL;
 	}
 
-<<<<<<< HEAD
-=======
 	keep_alive();
 
->>>>>>> 25488359
 	if (bscan_tunnel_ir_width != 0) {
 		/* need to right-shift "in" by one bit, because of clock skew between BSCAN TAP and DM TAP */
 		for (size_t i = 0; i < batch->used_scans; ++i)
