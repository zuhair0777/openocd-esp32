/* SPDX-License-Identifier: GPL-2.0-or-later */

#ifndef RISCV_H
#define RISCV_H

struct riscv_program;

#include <stdint.h>
#include "opcodes.h"
#include "gdb_regs.h"
#include "jtag/jtag.h"
#include "target/register.h"
<<<<<<< HEAD
=======
#include <helper/command.h>
>>>>>>> 25488359

/* The register cache is statically allocated. */
#define RISCV_MAX_HARTS 1024
#define RISCV_MAX_REGISTERS 5000
#define RISCV_MAX_TRIGGERS 32
#define RISCV_MAX_HWBPS 16

#define DEFAULT_COMMAND_TIMEOUT_SEC		2
#define DEFAULT_RESET_TIMEOUT_SEC		30

#define RISCV_SATP_MODE(xlen)  ((xlen) == 32 ? SATP32_MODE : SATP64_MODE)
#define RISCV_SATP_PPN(xlen)  ((xlen) == 32 ? SATP32_PPN : SATP64_PPN)
#define RISCV_PGSHIFT 12

# define PG_MAX_LEVEL 4

<<<<<<< HEAD
=======
#define RISCV_NUM_MEM_ACCESS_METHODS  3

>>>>>>> 25488359
extern struct target_type riscv011_target;
extern struct target_type riscv013_target;

/*
 * Definitions shared by code supporting all RISC-V versions.
 */
typedef uint64_t riscv_reg_t;
typedef uint32_t riscv_insn_t;
typedef uint64_t riscv_addr_t;

enum riscv_mem_access_method {
	RISCV_MEM_ACCESS_UNSPECIFIED,
	RISCV_MEM_ACCESS_PROGBUF,
	RISCV_MEM_ACCESS_SYSBUS,
	RISCV_MEM_ACCESS_ABSTRACT
};

enum riscv_halt_reason {
	RISCV_HALT_INTERRUPT,
	RISCV_HALT_BREAKPOINT,
	RISCV_HALT_SINGLESTEP,
	RISCV_HALT_TRIGGER,
	RISCV_HALT_UNKNOWN,
	RISCV_HALT_GROUP,
	RISCV_HALT_ERROR
};

enum riscv_isrmasking_mode {
	RISCV_ISRMASK_AUTO,
	RISCV_ISRMASK_OFF,
	RISCV_ISRMASK_ON,
	RISCV_ISRMASK_STEPONLY,
};

typedef struct {
	struct target *target;
	unsigned custom_number;
} riscv_reg_info_t;

#define RISCV_SAMPLE_BUF_TIMESTAMP_BEFORE	0x80
#define RISCV_SAMPLE_BUF_TIMESTAMP_AFTER	0x81
struct riscv_sample_buf {
	uint8_t *buf;
	unsigned int used;
	unsigned int size;
};

typedef struct {
	bool enabled;
	struct {
		bool enabled;
		target_addr_t address;
		uint32_t size_bytes;
	} bucket[16];
} riscv_sample_config_t;

typedef struct {
	struct list_head list;
	uint16_t low, high;
	char *name;
} range_list_t;

typedef struct {
	unsigned dtm_version;

	struct command_context *cmd_ctx;
	void *version_specific;

<<<<<<< HEAD
	/* The hart that the RTOS thinks is currently being debugged. */
	int rtos_hartid;

=======
>>>>>>> 25488359
	/* The hart that is currently being debugged.  Note that this is
	 * different than the hartid that the RTOS is expected to use.  This
	 * one will change all the time, it's more of a global argument to
	 * every function than an actual */
	int current_hartid;

<<<<<<< HEAD
	/* Enough space to store all the registers we might need to save. */
	/* FIXME: This should probably be a bunch of register caches. */
	uint64_t saved_registers[RISCV_MAX_HARTS][RISCV_MAX_REGISTERS];
	bool valid_saved_registers[RISCV_MAX_HARTS][RISCV_MAX_REGISTERS];

	/* hart which algo is running on */
	int algo_hartid;

	uint8_t reg_cache_values[RISCV_MAX_REGISTERS][8];

=======
>>>>>>> 25488359
	/* Single buffer that contains all register names, instead of calling
	 * malloc for each register. Needs to be freed when reg_list is freed. */
	char *reg_names;

	/* It's possible that each core has a different supported ISA set. */
<<<<<<< HEAD
	int xlen[RISCV_MAX_HARTS];
	riscv_reg_t misa[RISCV_MAX_HARTS];
	/* Cached value of vlenb. 0 if vlenb is not readable for some reason. */
	unsigned vlenb[RISCV_MAX_HARTS];

	/* If the target doesn't implement MISA register, use this value */
	riscv_reg_t default_misa;
=======
	int xlen;
	riscv_reg_t misa;
	/* Cached value of vlenb. 0 if vlenb is not readable for some reason. */
	unsigned int vlenb;
>>>>>>> 25488359

	/* The number of triggers per hart. */
	unsigned int trigger_count;

	/* For each physical trigger, contains -1 if the hwbp is available, or the
	 * unique_id of the breakpoint/watchpoint that is using it.
	 * Note that in RTOS mode the triggers are the same across all harts the
	 * target controls, while otherwise only a single hart is controlled. */
	int trigger_unique_id[RISCV_MAX_HWBPS];

	/* The number of entries in the debug buffer. */
	int debug_buffer_size;

	/* This avoids invalidating the register cache too often. */
	bool registers_initialized;

	/* This hart contains an implicit ebreak at the end of the program buffer. */
	bool impebreak;

	bool triggers_enumerated;

	/* Decremented every scan, and when it reaches 0 we clear the learned
	 * delays, causing them to be relearned. Used for testing. */
	int reset_delays_wait;

	/* This target has been prepped and is ready to step/resume. */
	bool prepped;
	/* This target was selected using hasel. */
	bool selected;

<<<<<<< HEAD
	/* Indicates that target was reset. Currently used by ESP32-C3 to enable ebreaks upon target reset */
	int (*on_reset)(struct target *target);

	enum riscv_isrmasking_mode isrmask_mode;

	/* Helper functions that target the various RISC-V debug spec
	 * implementations. */
	int (*get_register)(struct target *target,
		riscv_reg_t *value, int hid, int rid);
	int (*set_register)(struct target *target, int hartid, int regid,
			uint64_t value);
=======
	/* Helper functions that target the various RISC-V debug spec
	 * implementations. */
	int (*get_register)(struct target *target, riscv_reg_t *value, int regid);
	int (*set_register)(struct target *target, int regid, uint64_t value);
>>>>>>> 25488359
	int (*get_register_buf)(struct target *target, uint8_t *buf, int regno);
	int (*set_register_buf)(struct target *target, int regno,
			const uint8_t *buf);
	int (*select_current_hart)(struct target *target);
	bool (*is_halted)(struct target *target);
	/* Resume this target, as well as every other prepped target that can be
	 * resumed near-simultaneously. Clear the prepped flag on any target that
	 * was resumed. */
	int (*resume_go)(struct target *target);
	int (*step_current_hart)(struct target *target);
	int (*on_halt)(struct target *target);
	/* Get this target as ready as possible to resume, without actually
	 * resuming. */
	int (*resume_prep)(struct target *target);
	int (*halt_prep)(struct target *target);
	int (*halt_go)(struct target *target);
	int (*on_step)(struct target *target);
	enum riscv_halt_reason (*halt_reason)(struct target *target);
	int (*write_debug_buffer)(struct target *target, unsigned index,
			riscv_insn_t d);
	riscv_insn_t (*read_debug_buffer)(struct target *target, unsigned index);
	int (*execute_debug_buffer)(struct target *target);
	int (*dmi_write_u64_bits)(struct target *target);
	void (*fill_dmi_write_u64)(struct target *target, char *buf, int a, uint64_t d);
	void (*fill_dmi_read_u64)(struct target *target, char *buf, int a);
	void (*fill_dmi_nop_u64)(struct target *target, char *buf);

	int (*authdata_read)(struct target *target, uint32_t *value, unsigned int index);
	int (*authdata_write)(struct target *target, uint32_t value, unsigned int index);

	int (*dmi_read)(struct target *target, uint32_t *value, uint32_t address);
	int (*dmi_write)(struct target *target, uint32_t address, uint32_t value);

	int (*test_sba_config_reg)(struct target *target, target_addr_t legal_address,
			uint32_t num_words, target_addr_t illegal_address, bool run_sbbusyerror_test);

<<<<<<< HEAD
	int (*test_compliance)(struct target *target);
=======
	int (*sample_memory)(struct target *target,
						 struct riscv_sample_buf *buf,
						 riscv_sample_config_t *config,
						 int64_t until_ms);
>>>>>>> 25488359

	int (*read_memory)(struct target *target, target_addr_t address,
			uint32_t size, uint32_t count, uint8_t *buffer, uint32_t increment);

	/* How many harts are attached to the DM that this target is attached to? */
	int (*hart_count)(struct target *target);
	unsigned (*data_bits)(struct target *target);

<<<<<<< HEAD
=======
	COMMAND_HELPER((*print_info), struct target *target);

>>>>>>> 25488359
	/* Storage for vector register types. */
	struct reg_data_type_vector vector_uint8;
	struct reg_data_type_vector vector_uint16;
	struct reg_data_type_vector vector_uint32;
	struct reg_data_type_vector vector_uint64;
	struct reg_data_type_vector vector_uint128;
	struct reg_data_type type_uint8_vector;
	struct reg_data_type type_uint16_vector;
	struct reg_data_type type_uint32_vector;
	struct reg_data_type type_uint64_vector;
	struct reg_data_type type_uint128_vector;
	struct reg_data_type_union_field vector_fields[5];
	struct reg_data_type_union vector_union;
	struct reg_data_type type_vector;

	/* Set when trigger registers are changed by the user. This indicates we eed
	 * to beware that we may hit a trigger that we didn't realize had been set. */
	bool manual_hwbp_set;
<<<<<<< HEAD
} riscv_info_t;

=======

	/* Memory access methods to use, ordered by priority, highest to lowest. */
	int mem_access_methods[RISCV_NUM_MEM_ACCESS_METHODS];

	/* Different memory regions may need different methods but single configuration is applied
	 * for all. Following flags are used to warn only once about failing memory access method. */
	bool mem_access_progbuf_warn;
	bool mem_access_sysbus_warn;
	bool mem_access_abstract_warn;

	/* In addition to the ones in the standard spec, we'll also expose additional
	 * CSRs in this list. */
	struct list_head expose_csr;
	/* Same, but for custom registers.
	 * Custom registers are for non-standard extensions and use abstract register numbers
	 * from range 0xc000 ... 0xffff. */
	struct list_head expose_custom;

	riscv_sample_config_t sample_config;
	struct riscv_sample_buf sample_buf;
} riscv_info_t;

COMMAND_HELPER(riscv_print_info_line, const char *section, const char *key,
			   unsigned int value);

>>>>>>> 25488359
typedef struct {
	uint8_t tunneled_dr_width;
	struct scan_field tunneled_dr[4];
} riscv_bscan_tunneled_scan_context_t;

typedef struct {
	const char *name;
	int level;
	unsigned va_bits;
	unsigned pte_shift;
	unsigned vpn_shift[PG_MAX_LEVEL];
	unsigned vpn_mask[PG_MAX_LEVEL];
	unsigned pte_ppn_shift[PG_MAX_LEVEL];
	unsigned pte_ppn_mask[PG_MAX_LEVEL];
	unsigned pa_ppn_shift[PG_MAX_LEVEL];
	unsigned pa_ppn_mask[PG_MAX_LEVEL];
} virt2phys_info_t;

/* Wall-clock timeout for a command/access. Settable via RISC-V Target commands.*/
extern int riscv_command_timeout_sec;

/* Wall-clock timeout after reset. Settable via RISC-V Target commands.*/
extern int riscv_reset_timeout_sec;

extern bool riscv_enable_virtual;
extern bool riscv_ebreakm;
extern bool riscv_ebreaks;
extern bool riscv_ebreaku;

extern bool riscv_enable_virtual;
extern bool riscv_ebreakm;
extern bool riscv_ebreaks;
extern bool riscv_ebreaku;

/* Everything needs the RISC-V specific info structure, so here's a nice macro
 * that provides that. */
static inline riscv_info_t *riscv_info(const struct target *target) __attribute__((unused));
static inline riscv_info_t *riscv_info(const struct target *target)
{
	assert(target->arch_info);
	return target->arch_info;
}
#define RISCV_INFO(R) riscv_info_t *R = riscv_info(target);

extern uint8_t ir_dtmcontrol[4];
extern struct scan_field select_dtmcontrol;
extern uint8_t ir_dbus[4];
extern struct scan_field select_dbus;
extern uint8_t ir_idcode[4];
extern struct scan_field select_idcode;

extern struct scan_field select_user4;
extern struct scan_field *bscan_tunneled_select_dmi;
extern uint32_t bscan_tunneled_select_dmi_num_fields;
typedef enum { BSCAN_TUNNEL_NESTED_TAP, BSCAN_TUNNEL_DATA_REGISTER } bscan_tunnel_type_t;
extern int bscan_tunnel_ir_width;
extern bscan_tunnel_type_t bscan_tunnel_type;

uint32_t dtmcontrol_scan_via_bscan(struct target *target, uint32_t out);
void select_dmi_via_bscan(struct target *target);

/*** OpenOCD Interface */
int riscv_openocd_poll(struct target *target);

int riscv_halt(struct target *target);

int riscv_resume(
	struct target *target,
	int current,
	target_addr_t address,
	int handle_breakpoints,
	int debug_execution,
	bool single_hart
);

int riscv_openocd_step(
	struct target *target,
	int current,
	target_addr_t address,
	int handle_breakpoints
);

int riscv_openocd_assert_reset(struct target *target);
int riscv_openocd_deassert_reset(struct target *target);

/*** RISC-V Interface ***/

/* Initializes the shared RISC-V structure. */
void riscv_info_init(struct target *target, riscv_info_t *r);
<<<<<<< HEAD
int riscv_init_target_info(struct command_context *cmd_ctx,
		struct target *target, riscv_info_t *info);
=======
>>>>>>> 25488359

/* Steps the hart that's currently selected in the RTOS, or if there is no RTOS
 * then the only hart. */
int riscv_step_rtos_hart(struct target *target);

bool riscv_supports_extension(struct target *target, char letter);

/* Returns XLEN for the given (or current) hart. */
unsigned riscv_xlen(const struct target *target);
<<<<<<< HEAD
int riscv_xlen_of_hart(const struct target *target, int hartid);

bool riscv_rtos_enabled(const struct target *target);
=======
int riscv_xlen_of_hart(const struct target *target);
>>>>>>> 25488359

/* Sets the current hart, which is the hart that will actually be used when
 * issuing debug commands. */
int riscv_set_current_hartid(struct target *target, int hartid);
int riscv_select_current_hart(struct target *target);
int riscv_current_hartid(const struct target *target);

/*** Support functions for the RISC-V 'RTOS', which provides multihart support
 * without requiring multiple targets.  */

<<<<<<< HEAD
/* When using the RTOS to debug, this selects the hart that is currently being
 * debugged.  This doesn't propagate to the hardware. */
void riscv_set_all_rtos_harts(struct target *target);
void riscv_set_rtos_hartid(struct target *target, int hartid);

=======
>>>>>>> 25488359
/* Lists the number of harts in the system, which are assumed to be
 * consecutive and start with mhartid=0. */
int riscv_count_harts(struct target *target);

<<<<<<< HEAD
/* Returns TRUE if the target has the given register on the given hart.  */
bool riscv_has_register(struct target *target, int hartid, int regid);

/** Set register, updating the cache. */
int riscv_set_register(struct target *target, enum gdb_regno i, riscv_reg_t v);
/** Set register, updating the cache. */
int riscv_set_register_on_hart(struct target *target, int hid, enum gdb_regno rid, uint64_t v);
/** Get register, from the cache if it's in there. */
int riscv_get_register(struct target *target, riscv_reg_t *value,
		enum gdb_regno r);
/** Get register, from the cache if it's in there. */
int riscv_get_register_on_hart(struct target *target, riscv_reg_t *value,
		int hartid, enum gdb_regno regid);
=======
/** Set register, updating the cache. */
int riscv_set_register(struct target *target, enum gdb_regno i, riscv_reg_t v);
/** Get register, from the cache if it's in there. */
int riscv_get_register(struct target *target, riscv_reg_t *value,
		enum gdb_regno r);
>>>>>>> 25488359

/* Checks the state of the current hart -- "is_halted" checks the actual
 * on-device register. */
bool riscv_is_halted(struct target *target);
enum riscv_halt_reason riscv_halt_reason(struct target *target, int hartid);

/* These helper functions let the generic program interface get target-specific
 * information. */
size_t riscv_debug_buffer_size(struct target *target);

riscv_insn_t riscv_read_debug_buffer(struct target *target, int index);
int riscv_write_debug_buffer(struct target *target, int index, riscv_insn_t insn);
int riscv_execute_debug_buffer(struct target *target);

void riscv_fill_dmi_nop_u64(struct target *target, char *buf);
void riscv_fill_dmi_write_u64(struct target *target, char *buf, int a, uint64_t d);
void riscv_fill_dmi_read_u64(struct target *target, char *buf, int a);
int riscv_dmi_write_u64_bits(struct target *target);

/* Invalidates the register cache. */
void riscv_invalidate_register_cache(struct target *target);

int riscv_enumerate_triggers(struct target *target);

int riscv_add_breakpoint(struct target *target, struct breakpoint *breakpoint);
int riscv_remove_breakpoint(struct target *target,
		struct breakpoint *breakpoint);
int riscv_add_watchpoint(struct target *target, struct watchpoint *watchpoint);
int riscv_remove_watchpoint(struct target *target,
		struct watchpoint *watchpoint);
int riscv_hit_watchpoint(struct target *target, struct watchpoint **hit_wp_address);

int riscv_init_registers(struct target *target);

void riscv_semihosting_init(struct target *target);
typedef enum {
	SEMI_NONE,		/* Not halted for a semihosting call. */
	SEMI_HANDLED,	/* Call handled, and target was resumed. */
	SEMI_WAITING,	/* Call handled, target is halted waiting until we can resume. */
	SEMI_ERROR		/* Something went wrong. */
} semihosting_result_t;
semihosting_result_t riscv_semihosting(struct target *target, int *retval);

void riscv_add_bscan_tunneled_scan(struct target *target, struct scan_field *field,
		riscv_bscan_tunneled_scan_context_t *ctxt);
<<<<<<< HEAD
=======

int riscv_read_by_any_size(struct target *target, target_addr_t address, uint32_t size, uint8_t *buffer);
int riscv_write_by_any_size(struct target *target, target_addr_t address, uint32_t size, uint8_t *buffer);
>>>>>>> 25488359

#endif<|MERGE_RESOLUTION|>--- conflicted
+++ resolved
@@ -10,10 +10,7 @@
 #include "gdb_regs.h"
 #include "jtag/jtag.h"
 #include "target/register.h"
-<<<<<<< HEAD
-=======
 #include <helper/command.h>
->>>>>>> 25488359
 
 /* The register cache is statically allocated. */
 #define RISCV_MAX_HARTS 1024
@@ -30,11 +27,8 @@
 
 # define PG_MAX_LEVEL 4
 
-<<<<<<< HEAD
-=======
 #define RISCV_NUM_MEM_ACCESS_METHODS  3
 
->>>>>>> 25488359
 extern struct target_type riscv011_target;
 extern struct target_type riscv013_target;
 
@@ -103,50 +97,21 @@
 	struct command_context *cmd_ctx;
 	void *version_specific;
 
-<<<<<<< HEAD
-	/* The hart that the RTOS thinks is currently being debugged. */
-	int rtos_hartid;
-
-=======
->>>>>>> 25488359
 	/* The hart that is currently being debugged.  Note that this is
 	 * different than the hartid that the RTOS is expected to use.  This
 	 * one will change all the time, it's more of a global argument to
 	 * every function than an actual */
 	int current_hartid;
 
-<<<<<<< HEAD
-	/* Enough space to store all the registers we might need to save. */
-	/* FIXME: This should probably be a bunch of register caches. */
-	uint64_t saved_registers[RISCV_MAX_HARTS][RISCV_MAX_REGISTERS];
-	bool valid_saved_registers[RISCV_MAX_HARTS][RISCV_MAX_REGISTERS];
-
-	/* hart which algo is running on */
-	int algo_hartid;
-
-	uint8_t reg_cache_values[RISCV_MAX_REGISTERS][8];
-
-=======
->>>>>>> 25488359
 	/* Single buffer that contains all register names, instead of calling
 	 * malloc for each register. Needs to be freed when reg_list is freed. */
 	char *reg_names;
 
 	/* It's possible that each core has a different supported ISA set. */
-<<<<<<< HEAD
-	int xlen[RISCV_MAX_HARTS];
-	riscv_reg_t misa[RISCV_MAX_HARTS];
-	/* Cached value of vlenb. 0 if vlenb is not readable for some reason. */
-	unsigned vlenb[RISCV_MAX_HARTS];
-
-	/* If the target doesn't implement MISA register, use this value */
-	riscv_reg_t default_misa;
-=======
 	int xlen;
 	riscv_reg_t misa;
 	/* Cached value of vlenb. 0 if vlenb is not readable for some reason. */
 	unsigned int vlenb;
->>>>>>> 25488359
 
 	/* The number of triggers per hart. */
 	unsigned int trigger_count;
@@ -177,24 +142,10 @@
 	/* This target was selected using hasel. */
 	bool selected;
 
-<<<<<<< HEAD
-	/* Indicates that target was reset. Currently used by ESP32-C3 to enable ebreaks upon target reset */
-	int (*on_reset)(struct target *target);
-
-	enum riscv_isrmasking_mode isrmask_mode;
-
-	/* Helper functions that target the various RISC-V debug spec
-	 * implementations. */
-	int (*get_register)(struct target *target,
-		riscv_reg_t *value, int hid, int rid);
-	int (*set_register)(struct target *target, int hartid, int regid,
-			uint64_t value);
-=======
 	/* Helper functions that target the various RISC-V debug spec
 	 * implementations. */
 	int (*get_register)(struct target *target, riscv_reg_t *value, int regid);
 	int (*set_register)(struct target *target, int regid, uint64_t value);
->>>>>>> 25488359
 	int (*get_register_buf)(struct target *target, uint8_t *buf, int regno);
 	int (*set_register_buf)(struct target *target, int regno,
 			const uint8_t *buf);
@@ -231,14 +182,10 @@
 	int (*test_sba_config_reg)(struct target *target, target_addr_t legal_address,
 			uint32_t num_words, target_addr_t illegal_address, bool run_sbbusyerror_test);
 
-<<<<<<< HEAD
-	int (*test_compliance)(struct target *target);
-=======
 	int (*sample_memory)(struct target *target,
 						 struct riscv_sample_buf *buf,
 						 riscv_sample_config_t *config,
 						 int64_t until_ms);
->>>>>>> 25488359
 
 	int (*read_memory)(struct target *target, target_addr_t address,
 			uint32_t size, uint32_t count, uint8_t *buffer, uint32_t increment);
@@ -247,11 +194,8 @@
 	int (*hart_count)(struct target *target);
 	unsigned (*data_bits)(struct target *target);
 
-<<<<<<< HEAD
-=======
 	COMMAND_HELPER((*print_info), struct target *target);
 
->>>>>>> 25488359
 	/* Storage for vector register types. */
 	struct reg_data_type_vector vector_uint8;
 	struct reg_data_type_vector vector_uint16;
@@ -270,10 +214,6 @@
 	/* Set when trigger registers are changed by the user. This indicates we eed
 	 * to beware that we may hit a trigger that we didn't realize had been set. */
 	bool manual_hwbp_set;
-<<<<<<< HEAD
-} riscv_info_t;
-
-=======
 
 	/* Memory access methods to use, ordered by priority, highest to lowest. */
 	int mem_access_methods[RISCV_NUM_MEM_ACCESS_METHODS];
@@ -299,7 +239,6 @@
 COMMAND_HELPER(riscv_print_info_line, const char *section, const char *key,
 			   unsigned int value);
 
->>>>>>> 25488359
 typedef struct {
 	uint8_t tunneled_dr_width;
 	struct scan_field tunneled_dr[4];
@@ -389,11 +328,6 @@
 
 /* Initializes the shared RISC-V structure. */
 void riscv_info_init(struct target *target, riscv_info_t *r);
-<<<<<<< HEAD
-int riscv_init_target_info(struct command_context *cmd_ctx,
-		struct target *target, riscv_info_t *info);
-=======
->>>>>>> 25488359
 
 /* Steps the hart that's currently selected in the RTOS, or if there is no RTOS
  * then the only hart. */
@@ -403,13 +337,7 @@
 
 /* Returns XLEN for the given (or current) hart. */
 unsigned riscv_xlen(const struct target *target);
-<<<<<<< HEAD
-int riscv_xlen_of_hart(const struct target *target, int hartid);
-
-bool riscv_rtos_enabled(const struct target *target);
-=======
 int riscv_xlen_of_hart(const struct target *target);
->>>>>>> 25488359
 
 /* Sets the current hart, which is the hart that will actually be used when
  * issuing debug commands. */
@@ -420,39 +348,15 @@
 /*** Support functions for the RISC-V 'RTOS', which provides multihart support
  * without requiring multiple targets.  */
 
-<<<<<<< HEAD
-/* When using the RTOS to debug, this selects the hart that is currently being
- * debugged.  This doesn't propagate to the hardware. */
-void riscv_set_all_rtos_harts(struct target *target);
-void riscv_set_rtos_hartid(struct target *target, int hartid);
-
-=======
->>>>>>> 25488359
 /* Lists the number of harts in the system, which are assumed to be
  * consecutive and start with mhartid=0. */
 int riscv_count_harts(struct target *target);
 
-<<<<<<< HEAD
-/* Returns TRUE if the target has the given register on the given hart.  */
-bool riscv_has_register(struct target *target, int hartid, int regid);
-
-/** Set register, updating the cache. */
-int riscv_set_register(struct target *target, enum gdb_regno i, riscv_reg_t v);
-/** Set register, updating the cache. */
-int riscv_set_register_on_hart(struct target *target, int hid, enum gdb_regno rid, uint64_t v);
-/** Get register, from the cache if it's in there. */
-int riscv_get_register(struct target *target, riscv_reg_t *value,
-		enum gdb_regno r);
-/** Get register, from the cache if it's in there. */
-int riscv_get_register_on_hart(struct target *target, riscv_reg_t *value,
-		int hartid, enum gdb_regno regid);
-=======
 /** Set register, updating the cache. */
 int riscv_set_register(struct target *target, enum gdb_regno i, riscv_reg_t v);
 /** Get register, from the cache if it's in there. */
 int riscv_get_register(struct target *target, riscv_reg_t *value,
 		enum gdb_regno r);
->>>>>>> 25488359
 
 /* Checks the state of the current hart -- "is_halted" checks the actual
  * on-device register. */
@@ -498,11 +402,8 @@
 
 void riscv_add_bscan_tunneled_scan(struct target *target, struct scan_field *field,
 		riscv_bscan_tunneled_scan_context_t *ctxt);
-<<<<<<< HEAD
-=======
 
 int riscv_read_by_any_size(struct target *target, target_addr_t address, uint32_t size, uint8_t *buffer);
 int riscv_write_by_any_size(struct target *target, target_addr_t address, uint32_t size, uint8_t *buffer);
->>>>>>> 25488359
 
 #endif