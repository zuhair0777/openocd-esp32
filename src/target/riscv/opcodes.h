/* SPDX-License-Identifier: GPL-2.0-or-later */

#include "encoding.h"

#define ZERO	0
#define T0      5
#define S0      8
#define S1      9

static uint32_t bits(uint32_t value, unsigned int hi, unsigned int lo)
{
	return (value >> lo) & ((1 << (hi+1-lo)) - 1);
}

static uint32_t bit(uint32_t value, unsigned int b)
{
	return (value >> b) & 1;
}

static uint32_t inst_rd(uint32_t r) __attribute__ ((unused));
static uint32_t inst_rd(uint32_t r)
{
	return bits(r, 4, 0) << 7;
}

static uint32_t inst_rs1(uint32_t r) __attribute__ ((unused));
static uint32_t inst_rs1(uint32_t r)
{
	return bits(r, 4, 0) << 15;
}

static uint32_t inst_rs2(uint32_t r) __attribute__ ((unused));
static uint32_t inst_rs2(uint32_t r)
{
	return bits(r, 4, 0) << 20;
}

static uint32_t imm_i(uint32_t imm) __attribute__ ((unused));
static uint32_t imm_i(uint32_t imm)
{
	return bits(imm, 11, 0) << 20;
}

static uint32_t imm_s(uint32_t imm) __attribute__ ((unused));
static uint32_t imm_s(uint32_t imm)
{
	return (bits(imm, 4, 0) << 7) | (bits(imm, 11, 5) << 25);
}

static uint32_t imm_b(uint32_t imm) __attribute__ ((unused));
static uint32_t imm_b(uint32_t imm)
{
	return (bit(imm, 11) << 7) | (bits(imm, 4, 1) << 8) | (bits(imm, 10, 5) << 25) | (bit(imm, 12) << 31);
}

static uint32_t imm_u(uint32_t imm) __attribute__ ((unused));
static uint32_t imm_u(uint32_t imm)
{
	return bits(imm, 31, 12) << 12;
}

static uint32_t imm_j(uint32_t imm) __attribute__ ((unused));
static uint32_t imm_j(uint32_t imm)
{
	return (bits(imm, 19, 12) << 12) | (bit(imm, 11) << 20) | (bits(imm, 10, 1) << 21) | (bit(imm, 20) << 31);
}

static uint32_t jal(unsigned int rd, uint32_t imm) __attribute__ ((unused));
static uint32_t jal(unsigned int rd, uint32_t imm)
{
	return imm_j(imm) | inst_rd(rd) | MATCH_JAL;
}

static uint32_t csrsi(unsigned int csr, uint16_t imm) __attribute__ ((unused));
static uint32_t csrsi(unsigned int csr, uint16_t imm)
{
	return imm_i(csr) | inst_rs1(imm) | MATCH_CSRRSI;
}

static uint32_t sw(unsigned int src, unsigned int base, uint16_t offset) __attribute__ ((unused));
static uint32_t sw(unsigned int src, unsigned int base, uint16_t offset)
{
	return imm_s(offset) | inst_rs2(src) | inst_rs1(base) | MATCH_SW;
}

static uint32_t sd(unsigned int src, unsigned int base, uint16_t offset) __attribute__ ((unused));
static uint32_t sd(unsigned int src, unsigned int base, uint16_t offset)
{
	return imm_s(offset) | inst_rs2(src) | inst_rs1(base) | MATCH_SD;
}

static uint32_t sh(unsigned int src, unsigned int base, uint16_t offset) __attribute__ ((unused));
static uint32_t sh(unsigned int src, unsigned int base, uint16_t offset)
{
	return imm_s(offset) | inst_rs2(src) | inst_rs1(base) | MATCH_SH;
}

static uint32_t sb(unsigned int src, unsigned int base, uint16_t offset) __attribute__ ((unused));
static uint32_t sb(unsigned int src, unsigned int base, uint16_t offset)
{
	return imm_s(offset) | inst_rs2(src) | inst_rs1(base) | MATCH_SB;
}

static uint32_t ld(unsigned int rd, unsigned int base, uint16_t offset) __attribute__ ((unused));
static uint32_t ld(unsigned int rd, unsigned int base, uint16_t offset)
{
	return imm_i(offset) | inst_rs1(base) | inst_rd(rd) | MATCH_LD;
}

static uint32_t lw(unsigned int rd, unsigned int base, uint16_t offset) __attribute__ ((unused));
static uint32_t lw(unsigned int rd, unsigned int base, uint16_t offset)
{
	return imm_i(offset) | inst_rs1(base) | inst_rd(rd) | MATCH_LW;
}

static uint32_t lh(unsigned int rd, unsigned int base, uint16_t offset) __attribute__ ((unused));
static uint32_t lh(unsigned int rd, unsigned int base, uint16_t offset)
{
	return imm_i(offset) | inst_rs1(base) | inst_rd(rd) | MATCH_LH;
}

static uint32_t lb(unsigned int rd, unsigned int base, uint16_t offset) __attribute__ ((unused));
static uint32_t lb(unsigned int rd, unsigned int base, uint16_t offset)
{
	return imm_i(offset) | inst_rs1(base) | inst_rd(rd) | MATCH_LB;
}

static uint32_t csrw(unsigned int source, unsigned int csr) __attribute__ ((unused));
static uint32_t csrw(unsigned int source, unsigned int csr)
{
	return imm_i(csr) | inst_rs1(source) | MATCH_CSRRW;
}

static uint32_t addi(unsigned int dest, unsigned int src, uint16_t imm) __attribute__ ((unused));
static uint32_t addi(unsigned int dest, unsigned int src, uint16_t imm)
{
	return imm_i(imm) | inst_rs1(src) | inst_rd(dest) | MATCH_ADDI;
}

static uint32_t csrr(unsigned int rd, unsigned int csr) __attribute__ ((unused));
static uint32_t csrr(unsigned int rd, unsigned int csr)
{
	return imm_i(csr) | inst_rd(rd) | MATCH_CSRRS;
}

static uint32_t csrrs(unsigned int rd, unsigned int rs, unsigned int csr) __attribute__ ((unused));
static uint32_t csrrs(unsigned int rd, unsigned int rs, unsigned int csr)
{
	return imm_i(csr) | inst_rs1(rs) | inst_rd(rd) | MATCH_CSRRS;
}

static uint32_t csrrw(unsigned int rd, unsigned int rs, unsigned int csr) __attribute__ ((unused));
static uint32_t csrrw(unsigned int rd, unsigned int rs, unsigned int csr)
{
	return imm_i(csr) | inst_rs1(rs) | inst_rd(rd) | MATCH_CSRRW;
}

static uint32_t csrrci(unsigned int rd, unsigned int zimm, unsigned int csr) __attribute__ ((unused));
static uint32_t csrrci(unsigned int rd, unsigned int zimm, unsigned int csr)
{
	return imm_i(csr) | inst_rs1(zimm) | inst_rd(rd) | MATCH_CSRRCI;
}

static uint32_t csrrsi(unsigned int rd, unsigned int zimm, unsigned int csr) __attribute__ ((unused));
static uint32_t csrrsi(unsigned int rd, unsigned int zimm, unsigned int csr)
{
	return imm_i(csr) | inst_rs1(zimm) | inst_rd(rd) | MATCH_CSRRSI;
}

static uint32_t csrrci(unsigned int rd, unsigned int zimm, unsigned int csr) __attribute__ ((unused));
static uint32_t csrrci(unsigned int rd, unsigned int zimm, unsigned int csr)
{
	return (csr << 20) | (zimm << 15) | (rd << 7) | MATCH_CSRRCI;
}

static uint32_t csrrsi(unsigned int rd, unsigned int zimm, unsigned int csr) __attribute__ ((unused));
static uint32_t csrrsi(unsigned int rd, unsigned int zimm, unsigned int csr)
{
	return (csr << 20) | (zimm << 15) | (rd << 7) | MATCH_CSRRSI;
}

static uint32_t fsw(unsigned int src, unsigned int base, uint16_t offset) __attribute__ ((unused));
static uint32_t fsw(unsigned int src, unsigned int base, uint16_t offset)
{
	return imm_s(offset) | inst_rs2(src) | inst_rs1(base) | MATCH_FSW;
}

static uint32_t fsd(unsigned int src, unsigned int base, uint16_t offset) __attribute__ ((unused));
static uint32_t fsd(unsigned int src, unsigned int base, uint16_t offset)
{
	return imm_s(offset) | inst_rs2(src) | inst_rs1(base) | MATCH_FSD;
}

static uint32_t flw(unsigned int dest, unsigned int base, uint16_t offset) __attribute__ ((unused));
static uint32_t flw(unsigned int dest, unsigned int base, uint16_t offset)
{
	return imm_i(offset) | inst_rs1(base) | inst_rd(dest) | MATCH_FLW;
}

static uint32_t fld(unsigned int dest, unsigned int base, uint16_t offset) __attribute__ ((unused));
static uint32_t fld(unsigned int dest, unsigned int base, uint16_t offset)
{
	return imm_i(offset) | inst_rs1(base) | inst_rd(dest) | MATCH_FLD;
}

static uint32_t fmv_x_w(unsigned dest, unsigned src) __attribute__ ((unused));
static uint32_t fmv_x_w(unsigned dest, unsigned src)
{
	return inst_rs1(src) | inst_rd(dest) | MATCH_FMV_X_W;
}

static uint32_t fmv_x_d(unsigned dest, unsigned src) __attribute__ ((unused));
static uint32_t fmv_x_d(unsigned dest, unsigned src)
{
	return inst_rs1(src) | inst_rd(dest) | MATCH_FMV_X_D;
}

static uint32_t fmv_w_x(unsigned dest, unsigned src) __attribute__ ((unused));
static uint32_t fmv_w_x(unsigned dest, unsigned src)
{
	return inst_rs1(src) | inst_rd(dest) | MATCH_FMV_W_X;
}

static uint32_t fmv_d_x(unsigned dest, unsigned src) __attribute__ ((unused));
static uint32_t fmv_d_x(unsigned dest, unsigned src)
{
	return inst_rs1(src) | inst_rd(dest) | MATCH_FMV_D_X;
}

static uint32_t ebreak(void) __attribute__ ((unused));
static uint32_t ebreak(void)
{
	return MATCH_EBREAK;
}
static uint32_t ebreak_c(void) __attribute__ ((unused));
static uint32_t ebreak_c(void)
{
	return MATCH_C_EBREAK;
}

static uint32_t wfi(void) __attribute__ ((unused));
static uint32_t wfi(void) { return MATCH_WFI; }

static uint32_t fence_i(void) __attribute__ ((unused));
static uint32_t fence_i(void)
{
	return MATCH_FENCE_I;
}

static uint32_t lui(unsigned int dest, uint32_t imm) __attribute__ ((unused));
static uint32_t lui(unsigned int dest, uint32_t imm)
{
	return imm_u(imm) | inst_rd(dest) | MATCH_LUI;
}

/*
static uint32_t csrci(unsigned int csr, uint16_t imm) __attribute__ ((unused));
static uint32_t csrci(unsigned int csr, uint16_t imm)
{
  return (csr << 20) |
    (bits(imm, 4, 0) << 15) |
    MATCH_CSRRCI;
}

static uint32_t li(unsigned int dest, uint16_t imm) __attribute__ ((unused));
static uint32_t li(unsigned int dest, uint16_t imm)
{
	return addi(dest, 0, imm);
}

static uint32_t fsd(unsigned int src, unsigned int base, uint16_t offset) __attribute__ ((unused));
static uint32_t fsd(unsigned int src, unsigned int base, uint16_t offset)
{
  return (bits(offset, 11, 5) << 25) |
    (bits(src, 4, 0) << 20) |
    (base << 15) |
    (bits(offset, 4, 0) << 7) |
    MATCH_FSD;
}

static uint32_t ori(unsigned int dest, unsigned int src, uint16_t imm) __attribute__ ((unused));
static uint32_t ori(unsigned int dest, unsigned int src, uint16_t imm)
{
  return (bits(imm, 11, 0) << 20) |
    (src << 15) |
    (dest << 7) |
    MATCH_ORI;
}

static uint32_t nop(void) __attribute__ ((unused));
static uint32_t nop(void)
{
  return addi(0, 0, 0);
}
*/

static uint32_t xori(unsigned int dest, unsigned int src, uint16_t imm) __attribute__ ((unused));
static uint32_t xori(unsigned int dest, unsigned int src, uint16_t imm)
{
	return imm_i(imm) | inst_rs1(src) | inst_rd(dest) | MATCH_XORI;
}

static uint32_t srli(unsigned int dest, unsigned int src, uint8_t shamt) __attribute__ ((unused));
static uint32_t srli(unsigned int dest, unsigned int src, uint8_t shamt)
{
	return inst_rs2(shamt) | inst_rs1(src) | inst_rd(dest) | MATCH_SRLI;
}

static uint32_t fence(void) __attribute__((unused));
static uint32_t fence(void)
{
	return MATCH_FENCE;
}

static uint32_t auipc(unsigned int dest) __attribute__((unused));
static uint32_t auipc(unsigned int dest)
{
<<<<<<< HEAD
	return MATCH_AUIPC | (dest << 7);
=======
	return MATCH_AUIPC | inst_rd(dest);
>>>>>>> 25488359
}

static uint32_t vsetvli(unsigned int dest, unsigned int src, uint16_t imm) __attribute__((unused));
static uint32_t vsetvli(unsigned int dest, unsigned int src, uint16_t imm)
{
<<<<<<< HEAD
	return (bits(imm, 10, 0) << 20) |
		(src << 15) |
		(dest << 7) |
		MATCH_VSETVLI;
=======
	return (bits(imm, 10, 0) << 20) | inst_rs1(src) | inst_rd(dest) | MATCH_VSETVLI;
>>>>>>> 25488359
}

static uint32_t vmv_x_s(unsigned int rd, unsigned int vs2) __attribute__((unused));
static uint32_t vmv_x_s(unsigned int rd, unsigned int vs2)
{
<<<<<<< HEAD
	return (vs2 << 20) | (rd << 7) | MATCH_VMV_X_S;
=======
	return inst_rs2(vs2) | inst_rd(rd) | MATCH_VMV_X_S;
>>>>>>> 25488359
}

static uint32_t vmv_s_x(unsigned int vd, unsigned int vs2) __attribute__((unused));
static uint32_t vmv_s_x(unsigned int vd, unsigned int rs1)
{
<<<<<<< HEAD
	return (rs1 << 15) | (vd << 7) | MATCH_VMV_S_X;
=======
	return inst_rs1(rs1) | inst_rd(vd) | MATCH_VMV_S_X;
>>>>>>> 25488359
}

static uint32_t vslide1down_vx(unsigned int vd, unsigned int vs2,
		unsigned int rs1, unsigned int vm) __attribute__((unused));
static uint32_t vslide1down_vx(unsigned int vd, unsigned int vs2,
		unsigned int rs1, unsigned int vm)
{
<<<<<<< HEAD
	return (vm << 25) | (vs2 << 20) | (rs1 << 15) | (vd << 7) |
		MATCH_VSLIDE1DOWN_VX;
}
=======
	return ((vm & 1) << 25) | inst_rs2(vs2) | inst_rs1(rs1) | inst_rd(vd) | MATCH_VSLIDE1DOWN_VX;
}
>>>>>>> 25488359
<|MERGE_RESOLUTION|>--- conflicted
+++ resolved
@@ -315,44 +315,25 @@
 static uint32_t auipc(unsigned int dest) __attribute__((unused));
 static uint32_t auipc(unsigned int dest)
 {
-<<<<<<< HEAD
-	return MATCH_AUIPC | (dest << 7);
-=======
 	return MATCH_AUIPC | inst_rd(dest);
->>>>>>> 25488359
 }
 
 static uint32_t vsetvli(unsigned int dest, unsigned int src, uint16_t imm) __attribute__((unused));
 static uint32_t vsetvli(unsigned int dest, unsigned int src, uint16_t imm)
 {
-<<<<<<< HEAD
-	return (bits(imm, 10, 0) << 20) |
-		(src << 15) |
-		(dest << 7) |
-		MATCH_VSETVLI;
-=======
 	return (bits(imm, 10, 0) << 20) | inst_rs1(src) | inst_rd(dest) | MATCH_VSETVLI;
->>>>>>> 25488359
 }
 
 static uint32_t vmv_x_s(unsigned int rd, unsigned int vs2) __attribute__((unused));
 static uint32_t vmv_x_s(unsigned int rd, unsigned int vs2)
 {
-<<<<<<< HEAD
-	return (vs2 << 20) | (rd << 7) | MATCH_VMV_X_S;
-=======
 	return inst_rs2(vs2) | inst_rd(rd) | MATCH_VMV_X_S;
->>>>>>> 25488359
 }
 
 static uint32_t vmv_s_x(unsigned int vd, unsigned int vs2) __attribute__((unused));
 static uint32_t vmv_s_x(unsigned int vd, unsigned int rs1)
 {
-<<<<<<< HEAD
-	return (rs1 << 15) | (vd << 7) | MATCH_VMV_S_X;
-=======
 	return inst_rs1(rs1) | inst_rd(vd) | MATCH_VMV_S_X;
->>>>>>> 25488359
 }
 
 static uint32_t vslide1down_vx(unsigned int vd, unsigned int vs2,
@@ -360,11 +341,5 @@
 static uint32_t vslide1down_vx(unsigned int vd, unsigned int vs2,
 		unsigned int rs1, unsigned int vm)
 {
-<<<<<<< HEAD
-	return (vm << 25) | (vs2 << 20) | (rs1 << 15) | (vd << 7) |
-		MATCH_VSLIDE1DOWN_VX;
-}
-=======
 	return ((vm & 1) << 25) | inst_rs2(vs2) | inst_rs1(rs1) | inst_rd(vd) | MATCH_VSLIDE1DOWN_VX;
 }
->>>>>>> 25488359
