--- conflicted
+++ resolved
@@ -1565,19 +1565,11 @@
 	}
 	LOG_DEBUG("Discovered XLEN is %d", riscv_xlen(target));
 
-<<<<<<< HEAD
-	if (read_remote_csr(target, &r->misa[0], CSR_MISA) != ERROR_OK) {
-		const unsigned old_csr_misa = 0xf10;
-		LOG_WARNING("Failed to read misa at 0x%x; trying 0x%x.", CSR_MISA,
-				old_csr_misa);
-		if (read_remote_csr(target, &r->misa[0], old_csr_misa) != ERROR_OK) {
-=======
 	if (read_remote_csr(target, &r->misa, CSR_MISA) != ERROR_OK) {
 		const unsigned old_csr_misa = 0xf10;
 		LOG_WARNING("Failed to read misa at 0x%x; trying 0x%x.", CSR_MISA,
 				old_csr_misa);
 		if (read_remote_csr(target, &r->misa, old_csr_misa) != ERROR_OK) {
->>>>>>> 25488359
 			/* Maybe this is an old core that still has $misa at the old
 			 * address. */
 			LOG_ERROR("Failed to read misa at 0x%x.", old_csr_misa);
@@ -1640,11 +1632,7 @@
 
 	/* Read S0 from dscratch */
 	unsigned int csr[] = {CSR_DSCRATCH0, CSR_DPC, CSR_DCSR};
-<<<<<<< HEAD
-	for (unsigned int i = 0; i < DIM(csr); i++) {
-=======
 	for (unsigned int i = 0; i < ARRAY_SIZE(csr); i++) {
->>>>>>> 25488359
 		scans_add_write32(scans, 0, csrr(S0, csr[i]), true);
 		scans_add_read(scans, SLOT0, false);
 	}
@@ -2306,8 +2294,6 @@
 	return ERROR_OK;
 }
 
-<<<<<<< HEAD
-=======
 COMMAND_HELPER(riscv011_print_info, struct target *target)
 {
 	/* Abstract description. */
@@ -2379,17 +2365,10 @@
 	return ERROR_OK;
 }
 
->>>>>>> 25488359
 static int init_target(struct command_context *cmd_ctx,
 		struct target *target)
 {
 	LOG_DEBUG("init");
-<<<<<<< HEAD
-	riscv_info_t *generic_info = (riscv_info_t *)target->arch_info;
-	generic_info->get_register = get_register;
-	generic_info->set_register = set_register;
-	generic_info->read_memory = read_memory;
-=======
 	RISCV_INFO(generic_info);
 	generic_info->get_register = get_register;
 	generic_info->set_register = set_register;
@@ -2397,18 +2376,13 @@
 	generic_info->authdata_read = &riscv011_authdata_read;
 	generic_info->authdata_write = &riscv011_authdata_write;
 	generic_info->print_info = &riscv011_print_info;
->>>>>>> 25488359
 
 	generic_info->version_specific = calloc(1, sizeof(riscv011_info_t));
 	if (!generic_info->version_specific)
 		return ERROR_FAIL;
 
 	/* Assume 32-bit until we discover the real value in examine(). */
-<<<<<<< HEAD
-	generic_info->xlen[0] = 32;
-=======
 	generic_info->xlen = 32;
->>>>>>> 25488359
 	riscv_init_registers(target);
 
 	return ERROR_OK;
