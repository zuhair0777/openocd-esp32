--- conflicted
+++ resolved
@@ -1627,11 +1627,7 @@
 /* -------------------------------------------------------------------------
  * Common semihosting commands handlers. */
 
-<<<<<<< HEAD
-static __COMMAND_HANDLER(handle_common_semihosting_command)
-=======
 COMMAND_HANDLER(handle_common_semihosting_command)
->>>>>>> 25488359
 {
 	struct target *target = get_current_target(CMD_CTX);
 
@@ -1672,11 +1668,7 @@
 	return ERROR_OK;
 }
 
-<<<<<<< HEAD
-static __COMMAND_HANDLER(handle_common_semihosting_fileio_command)
-=======
 COMMAND_HANDLER(handle_common_semihosting_fileio_command)
->>>>>>> 25488359
 {
 	struct target *target = get_current_target(CMD_CTX);
 
@@ -1706,11 +1698,7 @@
 	return ERROR_OK;
 }
 
-<<<<<<< HEAD
-static __COMMAND_HANDLER(handle_common_semihosting_cmdline)
-=======
 COMMAND_HANDLER(handle_common_semihosting_cmdline)
->>>>>>> 25488359
 {
 	struct target *target = get_current_target(CMD_CTX);
 	unsigned int i;
@@ -1743,11 +1731,7 @@
 	return ERROR_OK;
 }
 
-<<<<<<< HEAD
-static __COMMAND_HANDLER(handle_common_semihosting_resumable_exit_command)
-=======
 COMMAND_HANDLER(handle_common_semihosting_resumable_exit_command)
->>>>>>> 25488359
 {
 	struct target *target = get_current_target(CMD_CTX);
 
@@ -1777,8 +1761,6 @@
 	return ERROR_OK;
 }
 
-<<<<<<< HEAD
-=======
 COMMAND_HANDLER(handle_common_semihosting_read_user_param_command)
 {
 	struct target *target = get_current_target(CMD_CTX);
@@ -1803,7 +1785,6 @@
 	return ERROR_OK;
 }
 
->>>>>>> 25488359
 const struct command_registration semihosting_common_handlers[] = {
 	{
 		"semihosting",
@@ -1833,8 +1814,6 @@
 		.usage = "['enable'|'disable']",
 		.help = "activate support for semihosting resumable exit",
 	},
-<<<<<<< HEAD
-=======
 	{
 		"semihosting_read_user_param",
 		.handler = handle_common_semihosting_read_user_param_command,
@@ -1842,6 +1821,5 @@
 		.usage = "",
 		.help = "read parameters in semihosting-user-cmd-0x10X callbacks",
 	},
->>>>>>> 25488359
 	COMMAND_REGISTRATION_DONE
 };