/***************************************************************************
 *   Copyright (C) 2005 by Dominic Rath                                    *
 *   Dominic.Rath@gmx.de                                                   *
 *                                                                         *
 *   Copyright (C) 2007-2010 Øyvind Harboe                                 *
 *   oyvind.harboe@zylin.com                                               *
 *                                                                         *
 *   Copyright (C) 2008 by Spencer Oliver                                  *
 *   spen@spen-soft.co.uk                                                  *
 *                                                                         *
 *   Copyright (C) 2011 by Broadcom Corporation                            *
 *   Evan Hunter - ehunter@broadcom.com                                    *
 *                                                                         *
 *   Copyright (C) ST-Ericsson SA 2011                                     *
 *   michel.jaouen@stericsson.com : smp minimum support                    *
 *                                                                         *
 *   This program is free software; you can redistribute it and/or modify  *
 *   it under the terms of the GNU General Public License as published by  *
 *   the Free Software Foundation; either version 2 of the License, or     *
 *   (at your option) any later version.                                   *
 *                                                                         *
 *   This program is distributed in the hope that it will be useful,       *
 *   but WITHOUT ANY WARRANTY; without even the implied warranty of        *
 *   MERCHANTABILITY or FITNESS FOR A PARTICULAR PURPOSE.  See the         *
 *   GNU General Public License for more details.                          *
 *                                                                         *
 *   You should have received a copy of the GNU General Public License     *
 *   along with this program.  If not, see <http://www.gnu.org/licenses/>. *
 ***************************************************************************/

#ifndef OPENOCD_TARGET_TARGET_H
#define OPENOCD_TARGET_TARGET_H

#include <helper/list.h>

struct reg;
struct trace;
struct command_context;
struct command_invocation;
struct breakpoint;
struct watchpoint;
struct mem_param;
struct reg_param;
struct target_list;
struct gdb_fileio_info;

/*
 * TARGET_UNKNOWN = 0: we don't know anything about the target yet
 * TARGET_RUNNING = 1: the target is executing user code
 * TARGET_HALTED  = 2: the target is not executing code, and ready to talk to the
 * debugger. on an xscale it means that the debug handler is executing
 * TARGET_RESET   = 3: the target is being held in reset (only a temporary state,
 * not sure how this is used with all the recent changes)
 * TARGET_DEBUG_RUNNING = 4: the target is running, but it is executing code on
 * behalf of the debugger (e.g. algorithm for flashing)
 *
 * also see: target_state_name();
 */

enum target_state {
	TARGET_UNKNOWN = 0,
	TARGET_RUNNING = 1,
	TARGET_HALTED = 2,
	TARGET_RESET = 3,
	TARGET_DEBUG_RUNNING = 4,
};

enum nvp_assert {
	NVP_DEASSERT,
	NVP_ASSERT,
};

enum target_reset_mode {
	RESET_UNKNOWN = 0,
	RESET_RUN = 1,		/* reset and let target run */
	RESET_HALT = 2,		/* reset and halt target out of reset */
	RESET_INIT = 3,		/* reset and halt target out of reset, then run init script */
};

enum target_debug_reason {
	DBG_REASON_DBGRQ = 0,
	DBG_REASON_BREAKPOINT = 1,
	DBG_REASON_WATCHPOINT = 2,
	DBG_REASON_WPTANDBKPT = 3,
	DBG_REASON_SINGLESTEP = 4,
	DBG_REASON_NOTHALTED = 5,
	DBG_REASON_EXIT = 6,
	DBG_REASON_EXC_CATCH = 7,
	DBG_REASON_UNDEFINED = 8,
};

enum target_endianness {
	TARGET_ENDIAN_UNKNOWN = 0,
	TARGET_BIG_ENDIAN = 1, TARGET_LITTLE_ENDIAN = 2
};

struct working_area {
	target_addr_t address;
	uint32_t size;
	bool free;
	uint8_t *backup;
	struct working_area **user;
	struct working_area *next;
};

struct gdb_service {
	struct target *target;
	/*  field for smp display  */
	/*  element 0 coreid currently displayed ( 1 till n) */
	/*  element 1 coreid to be displayed at next resume 1 till n 0 means resume
	 *  all cores core displayed  */
	int32_t core[2];
};

/* target back off timer */
struct backoff_timer {
	int times;
	int count;
};

/* split target registers into multiple class */
enum target_register_class {
	REG_CLASS_ALL,
	REG_CLASS_GENERAL,
};

struct working_area_config {
	target_addr_t area;				/* working area (initialised RAM). Evaluated
										 * upon first allocation from virtual/physical address. */
	bool virt_spec;		/* virtual address specified? */
	target_addr_t virt;			/* virtual address */
	bool phys_spec;		/* physical address specified? */
	target_addr_t phys;			/* physical address */
	uint32_t size;			/* size in bytes */
	uint32_t backup;		/* whether the content of the working area has to be preserved */
	struct working_area *areas;/* list of allocated working areas */
};

/* target_type.h contains the full definition of struct target_type */
struct target {
	struct target_type *type;			/* target type definition (name, access functions) */
	char *cmd_name;				/* tcl Name of target */
	int target_number;					/* DO NOT USE!  field to be removed in 2010 */
	struct jtag_tap *tap;				/* where on the jtag chain is this */
	int32_t coreid;						/* which device on the TAP? */

	/** Should we defer examine to later */
	bool defer_examine;

	/**
	 * Indicates whether this target has been examined.
	 *
	 * Do @b not access this field directly, use target_was_examined()
	 * or target_set_examined().
	 */
	bool examined;

	/**
	 * true if the  target is currently running a downloaded
	 * "algorithm" instead of arbitrary user code. OpenOCD code
	 * invoking algorithms is trusted to maintain correctness of
	 * any cached state (e.g. for flash status), which arbitrary
	 * code will have no reason to know about.
	 */
	bool running_alg;

	struct target_event_action *event_action;

	int reset_halt;						/* attempt resetting the CPU into the halted mode? */
<<<<<<< HEAD
	struct working_area_config	working_area_cfg;
	struct working_area_config	alt_working_area_cfg;
=======
	target_addr_t working_area;				/* working area (initialised RAM). Evaluated
										 * upon first allocation from virtual/physical address. */
	bool working_area_virt_spec;		/* virtual address specified? */
	target_addr_t working_area_virt;			/* virtual address */
	bool working_area_phys_spec;		/* physical address specified? */
	target_addr_t working_area_phys;			/* physical address */
	uint32_t working_area_size;			/* size in bytes */
	uint32_t backup_working_area;		/* whether the content of the working area has to be preserved */
	struct working_area *working_areas;/* list of allocated working areas */
>>>>>>> 9de7d9c8
	enum target_debug_reason debug_reason;/* reason why the target entered debug state */
	enum target_endianness endianness;	/* target endianness */
	/* also see: target_state_name() */
	enum target_state state;			/* the current backend-state (running, halted, ...) */
	struct reg_cache *reg_cache;		/* the first register cache of the target (core regs) */
	struct breakpoint *breakpoints;		/* list of breakpoints */
	struct watchpoint *watchpoints;		/* list of watchpoints */
	struct trace *trace_info;			/* generic trace information */
	struct debug_msg_receiver *dbgmsg;	/* list of debug message receivers */
	uint32_t dbg_msg_enabled;			/* debug message status */
	void *arch_info;					/* architecture specific information */
	void *private_config;				/* pointer to target specific config data (for jim_configure hook) */
	struct target *next;				/* next target in list */

	bool verbose_halt_msg;				/* display async info in telnet session. Do not display
										 * lots of halted/resumed info when stepping in debugger. */
	bool halt_issued;					/* did we transition to halted state? */
	int64_t halt_issued_time;			/* Note time when halt was issued */

										/* ARM v7/v8 targets with ADIv5 interface */
	bool dbgbase_set;					/* By default the debug base is not set */
	uint32_t dbgbase;					/* Really a Cortex-A specific option, but there is no
										 * system in place to support target specific options
										 * currently. */
	bool has_dap;						/* set to true if target has ADIv5 support */
	bool dap_configured;				/* set to true if ADIv5 DAP is configured */
	bool tap_configured;				/* set to true if JTAG tap has been configured
										 * through -chain-position */

	struct rtos *rtos;					/* Instance of Real Time Operating System support */
	bool rtos_auto_detect;				/* A flag that indicates that the RTOS has been specified as "auto"
										 * and must be detected when symbols are offered */
	struct backoff_timer backoff;
	int smp;							/* add some target attributes for smp support */
	struct target_list *head;
	/* the gdb service is there in case of smp, we have only one gdb server
	 * for all smp target
	 * the target attached to the gdb is changing dynamically by changing
	 * gdb_service->target pointer */
	struct gdb_service *gdb_service;

	/* file-I/O information for host to do syscall */
	struct gdb_fileio_info *fileio_info;

	char *gdb_port_override;			/* target-specific override for gdb_port */

	/* The semihosting information, extracted from the target. */
	struct semihosting *semihosting;
};

struct target_list {
	struct target *target;
	struct target_list *next;
};

struct gdb_fileio_info {
	char *identifier;
	uint64_t param_1;
	uint64_t param_2;
	uint64_t param_3;
	uint64_t param_4;
};

/** Returns a description of the endianness for the specified target. */
static inline const char *target_endianness(struct target *target)
{
	return (target->endianness == TARGET_ENDIAN_UNKNOWN) ? "unknown" :
			(target->endianness == TARGET_BIG_ENDIAN) ? "big endian" : "little endian";
}

/** Returns the instance-specific name of the specified target. */
static inline const char *target_name(struct target *target)
{
	return target->cmd_name;
}

const char *debug_reason_name(struct target *t);

enum target_event {

	/* allow GDB to do stuff before others handle the halted event,
	 * this is in lieu of defining ordering of invocation of events,
	 * which would be more complicated
	 *
	 * Telling GDB to halt does not mean that the target stopped running,
	 * simply that we're dropping out of GDB's waiting for step or continue.
	 *
	 * This can be useful when e.g. detecting power dropout.
	 */
	TARGET_EVENT_GDB_HALT,
	TARGET_EVENT_HALTED,		/* target entered debug state from normal execution or reset */
	TARGET_EVENT_RESUMED,		/* target resumed to normal execution */
	TARGET_EVENT_RESUME_START,
	TARGET_EVENT_RESUME_END,

	TARGET_EVENT_GDB_START, /* debugger started execution (step/run) */
	TARGET_EVENT_GDB_END, /* debugger stopped execution (step/run) */

	TARGET_EVENT_RESET_START,
	TARGET_EVENT_RESET_ASSERT_PRE,
	TARGET_EVENT_RESET_ASSERT,	/* C code uses this instead of SRST */
	TARGET_EVENT_RESET_ASSERT_POST,
	TARGET_EVENT_RESET_DEASSERT_PRE,
	TARGET_EVENT_RESET_DEASSERT_POST,
	TARGET_EVENT_RESET_INIT,
	TARGET_EVENT_RESET_END,

	TARGET_EVENT_DEBUG_HALTED,	/* target entered debug state, but was executing on behalf of the debugger */
	TARGET_EVENT_DEBUG_RESUMED, /* target resumed to execute on behalf of the debugger */

	TARGET_EVENT_EXAMINE_START,
	TARGET_EVENT_EXAMINE_END,

	TARGET_EVENT_GDB_ATTACH,
	TARGET_EVENT_GDB_DETACH,

	TARGET_EVENT_GDB_FLASH_ERASE_START,
	TARGET_EVENT_GDB_FLASH_ERASE_END,
	TARGET_EVENT_GDB_FLASH_WRITE_START,
	TARGET_EVENT_GDB_FLASH_WRITE_END,

	TARGET_EVENT_TRACE_CONFIG,
};

struct target_event_action {
	enum target_event event;
	struct Jim_Interp *interp;
	struct Jim_Obj *body;
	struct target_event_action *next;
};

bool target_has_event_action(struct target *target, enum target_event event);

struct target_event_callback {
	int (*callback)(struct target *target, enum target_event event, void *priv);
	void *priv;
	struct target_event_callback *next;
};

struct target_reset_callback {
	struct list_head list;
	void *priv;
	int (*callback)(struct target *target, enum target_reset_mode reset_mode, void *priv);
};

struct target_trace_callback {
	struct list_head list;
	void *priv;
	int (*callback)(struct target *target, size_t len, uint8_t *data, void *priv);
};

enum target_timer_type {
	TARGET_TIMER_TYPE_ONESHOT,
	TARGET_TIMER_TYPE_PERIODIC
};

struct target_timer_callback {
	int (*callback)(void *priv);
	unsigned int time_ms;
	enum target_timer_type type;
	bool removed;
	struct timeval when;
	void *priv;
	struct target_timer_callback *next;
};

<<<<<<< HEAD
struct target_exit_callback {
	struct list_head list;
	void *priv;
	int (*callback)(struct target *target, void *priv);
};

=======
>>>>>>> 9de7d9c8
struct target_memory_check_block {
	target_addr_t address;
	uint32_t size;
	uint32_t result;
};

int target_register_commands(struct command_context *cmd_ctx);
int target_examine(void);

int target_register_event_callback(
		int (*callback)(struct target *target,
		enum target_event event, void *priv),
		void *priv);
int target_unregister_event_callback(
		int (*callback)(struct target *target,
		enum target_event event, void *priv),
		void *priv);

int target_register_reset_callback(
		int (*callback)(struct target *target,
		enum target_reset_mode reset_mode, void *priv),
		void *priv);
int target_unregister_reset_callback(
		int (*callback)(struct target *target,
		enum target_reset_mode reset_mode, void *priv),
		void *priv);

int target_register_trace_callback(
		int (*callback)(struct target *target,
		size_t len, uint8_t *data, void *priv),
		void *priv);
int target_unregister_trace_callback(
		int (*callback)(struct target *target,
		size_t len, uint8_t *data, void *priv),
		void *priv);

int target_register_exit_callback(
		int (*callback)(struct target *target, void *priv),
		void *priv);

/* Poll the status of the target, detect any error conditions and report them.
 *
 * Also note that this fn will clear such error conditions, so a subsequent
 * invocation will then succeed.
 *
 * These error conditions can be "sticky" error conditions. E.g. writing
 * to memory could be implemented as an open loop and if memory writes
 * fails, then a note is made of it, the error is sticky, but the memory
 * write loop still runs to completion. This improves performance in the
 * normal case as there is no need to verify that every single write succeed,
 * yet it is possible to detect error conditions.
 */
int target_poll(struct target *target);
int target_resume(struct target *target, int current, target_addr_t address,
		int handle_breakpoints, int debug_execution);
int target_halt(struct target *target);
int target_call_event_callbacks(struct target *target, enum target_event event);
int target_call_reset_callbacks(struct target *target, enum target_reset_mode reset_mode);
int target_call_trace_callbacks(struct target *target, size_t len, uint8_t *data);
int target_call_exit_callbacks(void);

/**
 * The period is very approximate, the callback can happen much more often
 * or much more rarely than specified
 */
int target_register_timer_callback(int (*callback)(void *priv),
		unsigned int time_ms, enum target_timer_type type, void *priv);
int target_unregister_timer_callback(int (*callback)(void *priv), void *priv);
int target_call_timer_callbacks(void);
/**
 * Invoke this to ensure that e.g. polling timer callbacks happen before
 * a synchronous command completes.
 */
int target_call_timer_callbacks_now(void);

struct target *get_target_by_num(int num);
struct target *get_current_target(struct command_context *cmd_ctx);
struct target *get_current_target_or_null(struct command_context *cmd_ctx);
struct target *get_target(const char *id);
int get_targets_count(void);

/**
 * Get the target type name.
 *
 * This routine is a wrapper for the target->type->name field.
 * Note that this is not an instance-specific name for his target.
 */
const char *target_type_name(struct target *target);

/**
 * Examine the specified @a target, letting it perform any
 * Initialisation that requires JTAG access.
 *
 * This routine is a wrapper for target->type->examine.
 */
int target_examine_one(struct target *target);

/** @returns @c true if target_set_examined() has been called. */
static inline bool target_was_examined(struct target *target)
{
	return target->examined;
}

/** Sets the @c examined flag for the given target. */
/** Use in target->type->examine() after one-time setup is done. */
static inline void target_set_examined(struct target *target)
{
	target->examined = true;
}

/**
 * Add the @a breakpoint for @a target.
 *
 * This routine is a wrapper for target->type->add_breakpoint.
 */
int target_add_breakpoint(struct target *target,
		struct breakpoint *breakpoint);
/**
 * Add the @a ContextID breakpoint  for @a target.
 *
 * This routine is a wrapper for target->type->add_context_breakpoint.
 */
int target_add_context_breakpoint(struct target *target,
		struct breakpoint *breakpoint);
/**
 * Add the @a ContextID & IVA breakpoint  for @a target.
 *
 * This routine is a wrapper for target->type->add_hybrid_breakpoint.
 */
int target_add_hybrid_breakpoint(struct target *target,
		struct breakpoint *breakpoint);
/**
 * Remove the @a breakpoint for @a target.
 *
 * This routine is a wrapper for target->type->remove_breakpoint.
 */

int target_remove_breakpoint(struct target *target,
		struct breakpoint *breakpoint);
/**
 * Add the @a watchpoint for @a target.
 *
 * This routine is a wrapper for target->type->add_watchpoint.
 */
int target_add_watchpoint(struct target *target,
		struct watchpoint *watchpoint);
/**
 * Remove the @a watchpoint for @a target.
 *
 * This routine is a wrapper for target->type->remove_watchpoint.
 */
int target_remove_watchpoint(struct target *target,
		struct watchpoint *watchpoint);

/**
 * Find out the just hit @a watchpoint for @a target.
 *
 * This routine is a wrapper for target->type->hit_watchpoint.
 */
int target_hit_watchpoint(struct target *target,
		struct watchpoint **watchpoint);

/**
 * Obtain the architecture for GDB.
 *
 * This routine is a wrapper for target->type->get_gdb_arch.
 */
const char *target_get_gdb_arch(struct target *target);

/**
 * Obtain the registers for GDB.
 *
 * This routine is a wrapper for target->type->get_gdb_reg_list.
 */
int target_get_gdb_reg_list(struct target *target,
		struct reg **reg_list[], int *reg_list_size,
		enum target_register_class reg_class);

/**
<<<<<<< HEAD
=======
 * Obtain the registers for GDB, but don't read register values from the
 * target.
 *
 * This routine is a wrapper for target->type->get_gdb_reg_list_noread.
 */
int target_get_gdb_reg_list_noread(struct target *target,
		struct reg **reg_list[], int *reg_list_size,
		enum target_register_class reg_class);

/**
>>>>>>> 9de7d9c8
 * Check if @a target allows GDB connections.
 *
 * Some target do not implement the necessary code required by GDB.
 */
bool target_supports_gdb_connection(struct target *target);

/**
 * Step the target.
 *
 * This routine is a wrapper for target->type->step.
 */
int target_step(struct target *target,
		int current, target_addr_t address, int handle_breakpoints);
/**
 * Run an algorithm on the @a target given.
 *
 * This routine is a wrapper for target->type->run_algorithm.
 */
int target_run_algorithm(struct target *target,
		int num_mem_params, struct mem_param *mem_params,
		int num_reg_params, struct reg_param *reg_param,
		uint32_t entry_point, uint32_t exit_point,
		int timeout_ms, void *arch_info);

/**
 * Starts an algorithm in the background on the @a target given.
 *
 * This routine is a wrapper for target->type->start_algorithm.
 */
int target_start_algorithm(struct target *target,
		int num_mem_params, struct mem_param *mem_params,
		int num_reg_params, struct reg_param *reg_params,
		uint32_t entry_point, uint32_t exit_point,
		void *arch_info);

/**
 * Wait for an algorithm on the @a target given.
 *
 * This routine is a wrapper for target->type->wait_algorithm.
 */
int target_wait_algorithm(struct target *target,
		int num_mem_params, struct mem_param *mem_params,
		int num_reg_params, struct reg_param *reg_params,
		uint32_t exit_point, int timeout_ms,
		void *arch_info);

/**
 * This routine is a wrapper for asynchronous algorithms.
 *
 */
int target_run_flash_async_algorithm(struct target *target,
		const uint8_t *buffer, uint32_t count, int block_size,
		int num_mem_params, struct mem_param *mem_params,
		int num_reg_params, struct reg_param *reg_params,
		uint32_t buffer_start, uint32_t buffer_size,
		uint32_t entry_point, uint32_t exit_point,
		void *arch_info);

/**
 * Read @a count items of @a size bytes from the memory of @a target at
 * the @a address given.
 *
 * This routine is a wrapper for target->type->read_memory.
 */
int target_read_memory(struct target *target,
		target_addr_t address, uint32_t size, uint32_t count, uint8_t *buffer);
int target_read_phys_memory(struct target *target,
		target_addr_t address, uint32_t size, uint32_t count, uint8_t *buffer);
/**
 * Write @a count items of @a size bytes to the memory of @a target at
 * the @a address given. @a address must be aligned to @a size
 * in target memory.
 *
 * The endianness is the same in the host and target memory for this
 * function.
 *
 * \todo TODO:
 * Really @a buffer should have been defined as "const void *" and
 * @a buffer should have been aligned to @a size in the host memory.
 *
 * This is not enforced via e.g. assert's today and e.g. the
 * target_write_buffer fn breaks this assumption.
 *
 * This routine is wrapper for target->type->write_memory.
 */
int target_write_memory(struct target *target,
		target_addr_t address, uint32_t size, uint32_t count, const uint8_t *buffer);
int target_write_phys_memory(struct target *target,
		target_addr_t address, uint32_t size, uint32_t count, const uint8_t *buffer);

/*
 * Write to target memory using the virtual address.
 *
 * Note that this fn is used to implement software breakpoints. Targets
 * can implement support for software breakpoints to memory marked as read
 * only by making this fn write to ram even if it is read only(MMU or
 * MPUs).
 *
 * It is sufficient to implement for writing a single word(16 or 32 in
 * ARM32/16 bit case) to write the breakpoint to ram.
 *
 * The target should also take care of "other things" to make sure that
 * software breakpoints can be written using this function. E.g.
 * when there is a separate instruction and data cache, this fn must
 * make sure that the instruction cache is synced up to the potential
 * code change that can happen as a result of the memory write(typically
 * by invalidating the cache).
 *
 * The high level wrapper fn in target.c will break down this memory write
 * request to multiple write requests to the target driver to e.g. guarantee
 * that writing 4 bytes to an aligned address happens with a single 32 bit
 * write operation, thus making this fn suitable to e.g. write to special
 * peripheral registers which do not support byte operations.
 */
int target_write_buffer(struct target *target,
		target_addr_t address, uint32_t size, const uint8_t *buffer);
int target_read_buffer(struct target *target,
		target_addr_t address, uint32_t size, uint8_t *buffer);
int target_checksum_memory(struct target *target,
		target_addr_t address, uint32_t size, uint32_t *crc);
int target_blank_check_memory(struct target *target,
		struct target_memory_check_block *blocks, int num_blocks,
		uint8_t erased_value);
int target_wait_state(struct target *target, enum target_state state, int ms);

/**
 * Obtain file-I/O information from target for GDB to do syscall.
 *
 * This routine is a wrapper for target->type->get_gdb_fileio_info.
 */
int target_get_gdb_fileio_info(struct target *target, struct gdb_fileio_info *fileio_info);

/**
 * Pass GDB file-I/O response to target after finishing host syscall.
 *
 * This routine is a wrapper for target->type->gdb_fileio_end.
 */
int target_gdb_fileio_end(struct target *target, int retcode, int fileio_errno, bool ctrl_c);

/**
 * Return the highest accessible address for this target.
 */
target_addr_t target_address_max(struct target *target);

/**
 * Return the number of address bits this target supports.
 *
 * This routine is a wrapper for target->type->address_bits.
 */
unsigned target_address_bits(struct target *target);

/** Return the *name* of this targets current state */
const char *target_state_name(struct target *target);

/** Return the *name* of a target event enumeration value */
const char *target_event_name(enum target_event event);

/** Return the *name* of a target reset reason enumeration value */
const char *target_reset_mode_name(enum target_reset_mode reset_mode);

/* DANGER!!!!!
 *
 * if "area" passed in to target_alloc_working_area() points to a memory
 * location that goes out of scope (e.g. a pointer on the stack), then
 * the caller of target_alloc_working_area() is responsible for invoking
 * target_free_working_area() before "area" goes out of scope.
 *
 * target_free_all_working_areas() will NULL out the "area" pointer
 * upon resuming or resetting the CPU.
 *
 */
int target_alloc_working_area(struct target *target,
		uint32_t size, struct working_area **area);
int target_alloc_alt_working_area(struct target *target,
		uint32_t size, struct working_area **area);
/* Same as target_alloc_working_area, except that no error is logged
 * when ERROR_TARGET_RESOURCE_NOT_AVAILABLE is returned.
 *
 * This allows the calling code to *try* to allocate target memory
 * and have a fallback to another behaviour(slower?).
 */
int target_alloc_working_area_try(struct target *target,
		uint32_t size, struct working_area **area);
int target_alloc_alt_working_area_try(struct target *target,
		uint32_t size, struct working_area **area);
int target_free_working_area(struct target *target, struct working_area *area);
int target_free_alt_working_area(struct target *target, struct working_area *area);
void target_free_all_working_areas(struct target *target);
uint32_t target_get_working_area_avail(struct target *target);
uint32_t target_get_alt_working_area_avail(struct target *target);

/**
 * Free all the resources allocated by targets and the target layer
 */
void target_quit(void);

extern struct target *all_targets;

uint64_t target_buffer_get_u64(struct target *target, const uint8_t *buffer);
uint32_t target_buffer_get_u32(struct target *target, const uint8_t *buffer);
uint32_t target_buffer_get_u24(struct target *target, const uint8_t *buffer);
uint16_t target_buffer_get_u16(struct target *target, const uint8_t *buffer);
void target_buffer_set_u64(struct target *target, uint8_t *buffer, uint64_t value);
void target_buffer_set_u32(struct target *target, uint8_t *buffer, uint32_t value);
void target_buffer_set_u24(struct target *target, uint8_t *buffer, uint32_t value);
void target_buffer_set_u16(struct target *target, uint8_t *buffer, uint16_t value);

void target_buffer_get_u64_array(struct target *target, const uint8_t *buffer, uint32_t count, uint64_t *dstbuf);
void target_buffer_get_u32_array(struct target *target, const uint8_t *buffer, uint32_t count, uint32_t *dstbuf);
void target_buffer_get_u16_array(struct target *target, const uint8_t *buffer, uint32_t count, uint16_t *dstbuf);
void target_buffer_set_u64_array(struct target *target, uint8_t *buffer, uint32_t count, const uint64_t *srcbuf);
void target_buffer_set_u32_array(struct target *target, uint8_t *buffer, uint32_t count, const uint32_t *srcbuf);
void target_buffer_set_u16_array(struct target *target, uint8_t *buffer, uint32_t count, const uint16_t *srcbuf);

int target_read_u64(struct target *target, target_addr_t address, uint64_t *value);
int target_read_u32(struct target *target, target_addr_t address, uint32_t *value);
int target_read_u16(struct target *target, target_addr_t address, uint16_t *value);
int target_read_u8(struct target *target, target_addr_t address, uint8_t *value);
int target_write_u64(struct target *target, target_addr_t address, uint64_t value);
int target_write_u32(struct target *target, target_addr_t address, uint32_t value);
int target_write_u16(struct target *target, target_addr_t address, uint16_t value);
int target_write_u8(struct target *target, target_addr_t address, uint8_t value);

int target_write_phys_u64(struct target *target, target_addr_t address, uint64_t value);
int target_write_phys_u32(struct target *target, target_addr_t address, uint32_t value);
int target_write_phys_u16(struct target *target, target_addr_t address, uint16_t value);
int target_write_phys_u8(struct target *target, target_addr_t address, uint8_t value);

/* Issues USER() statements with target state information */
int target_arch_state(struct target *target);

void target_handle_event(struct target *t, enum target_event e);

void target_handle_md_output(struct command_invocation *cmd,
	struct target *target, target_addr_t address, unsigned size,
	unsigned count, const uint8_t *buffer);

#define ERROR_TARGET_INVALID	(-300)
#define ERROR_TARGET_INIT_FAILED (-301)
#define ERROR_TARGET_TIMEOUT	(-302)
#define ERROR_TARGET_NOT_HALTED (-304)
#define ERROR_TARGET_FAILURE	(-305)
#define ERROR_TARGET_UNALIGNED_ACCESS	(-306)
#define ERROR_TARGET_DATA_ABORT	(-307)
#define ERROR_TARGET_RESOURCE_NOT_AVAILABLE	(-308)
#define ERROR_TARGET_TRANSLATION_FAULT	(-309)
#define ERROR_TARGET_NOT_RUNNING (-310)
#define ERROR_TARGET_NOT_EXAMINED (-311)
#define ERROR_TARGET_DUPLICATE_BREAKPOINT (-312)

extern bool get_target_reset_nag(void);

/* Returns the number of CPUs within a target */
int target_get_core_count(struct target *target);

/* Returns the index of the active CPU */
int target_get_active_core(struct target *target);

/* Makes given CPU active */
void target_set_active_core(struct target *target, int core_id);

#endif /* OPENOCD_TARGET_TARGET_H */<|MERGE_RESOLUTION|>--- conflicted
+++ resolved
@@ -167,20 +167,8 @@
 	struct target_event_action *event_action;
 
 	int reset_halt;						/* attempt resetting the CPU into the halted mode? */
-<<<<<<< HEAD
 	struct working_area_config	working_area_cfg;
 	struct working_area_config	alt_working_area_cfg;
-=======
-	target_addr_t working_area;				/* working area (initialised RAM). Evaluated
-										 * upon first allocation from virtual/physical address. */
-	bool working_area_virt_spec;		/* virtual address specified? */
-	target_addr_t working_area_virt;			/* virtual address */
-	bool working_area_phys_spec;		/* physical address specified? */
-	target_addr_t working_area_phys;			/* physical address */
-	uint32_t working_area_size;			/* size in bytes */
-	uint32_t backup_working_area;		/* whether the content of the working area has to be preserved */
-	struct working_area *working_areas;/* list of allocated working areas */
->>>>>>> 9de7d9c8
 	enum target_debug_reason debug_reason;/* reason why the target entered debug state */
 	enum target_endianness endianness;	/* target endianness */
 	/* also see: target_state_name() */
@@ -347,15 +335,12 @@
 	struct target_timer_callback *next;
 };
 
-<<<<<<< HEAD
 struct target_exit_callback {
 	struct list_head list;
 	void *priv;
 	int (*callback)(struct target *target, void *priv);
 };
 
-=======
->>>>>>> 9de7d9c8
 struct target_memory_check_block {
 	target_addr_t address;
 	uint32_t size;
@@ -535,8 +520,6 @@
 		enum target_register_class reg_class);
 
 /**
-<<<<<<< HEAD
-=======
  * Obtain the registers for GDB, but don't read register values from the
  * target.
  *
@@ -547,7 +530,6 @@
 		enum target_register_class reg_class);
 
 /**
->>>>>>> 9de7d9c8
  * Check if @a target allows GDB connections.
  *
  * Some target do not implement the necessary code required by GDB.
