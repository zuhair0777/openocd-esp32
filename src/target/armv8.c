/***************************************************************************
 *   Copyright (C) 2015 by David Ung                                       *
 *                                                                         *
 *   Copyright (C) 2018 by Liviu Ionescu                                   *
 *   <ilg@livius.net>                                                      *
 *                                                                         *
 *   This program is free software; you can redistribute it and/or modify  *
 *   it under the terms of the GNU General Public License as published by  *
 *   the Free Software Foundation; either version 2 of the License, or     *
 *   (at your option) any later version.                                   *
 *                                                                         *
 *   This program is distributed in the hope that it will be useful,       *
 *   but WITHOUT ANY WARRANTY; without even the implied warranty of        *
 *   MERCHANTABILITY or FITNESS FOR A PARTICULAR PURPOSE.  See the         *
 *   GNU General Public License for more details.                          *
 *                                                                         *
 *   You should have received a copy of the GNU General Public License     *
 *   along with this program; if not, write to the                         *
 *   Free Software Foundation, Inc.,                                       *
 ***************************************************************************/

#ifdef HAVE_CONFIG_H
#include "config.h"
#endif

#include <helper/replacements.h>

#include "armv8.h"
#include "arm_disassembler.h"

#include "register.h"
#include <helper/binarybuffer.h>
#include <helper/command.h>

#include <stdlib.h>
#include <string.h>
#include <unistd.h>

#include "armv8_opcodes.h"
#include "target.h"
#include "target_type.h"
#include "semihosting_common.h"

static const char * const armv8_state_strings[] = {
	"AArch32", "Thumb", "Jazelle", "ThumbEE", "AArch64",
};

static const struct {
	const char *name;
	unsigned psr;
} armv8_mode_data[] = {
	{
		.name = "USR",
		.psr = ARM_MODE_USR,
	},
	{
		.name = "FIQ",
		.psr = ARM_MODE_FIQ,
	},
	{
		.name = "IRQ",
		.psr = ARM_MODE_IRQ,
	},
	{
		.name = "SVC",
		.psr = ARM_MODE_SVC,
	},
	{
		.name = "MON",
		.psr = ARM_MODE_MON,
	},
	{
		.name = "ABT",
		.psr = ARM_MODE_ABT,
	},
	{
		.name = "HYP",
		.psr = ARM_MODE_HYP,
	},
	{
<<<<<<< HEAD
=======
		.name = "UND",
		.psr = ARM_MODE_UND,
	},
	{
>>>>>>> 25488359
		.name = "SYS",
		.psr = ARM_MODE_SYS,
	},
	{
		.name = "EL0T",
		.psr = ARMV8_64_EL0T,
	},
	{
		.name = "EL1T",
		.psr = ARMV8_64_EL1T,
	},
	{
		.name = "EL1H",
		.psr = ARMV8_64_EL1H,
	},
	{
		.name = "EL2T",
		.psr = ARMV8_64_EL2T,
	},
	{
		.name = "EL2H",
		.psr = ARMV8_64_EL2H,
	},
	{
		.name = "EL3T",
		.psr = ARMV8_64_EL3T,
	},
	{
		.name = "EL3H",
		.psr = ARMV8_64_EL3H,
	},
};

/** Map PSR mode bits to the name of an ARM processor operating mode. */
const char *armv8_mode_name(unsigned psr_mode)
{
	for (unsigned i = 0; i < ARRAY_SIZE(armv8_mode_data); i++) {
		if (armv8_mode_data[i].psr == psr_mode)
			return armv8_mode_data[i].name;
	}
	LOG_ERROR("unrecognized psr mode: %#02x", psr_mode);
	return "UNRECOGNIZED";
}

static int armv8_read_reg(struct armv8_common *armv8, int regnum, uint64_t *regval)
{
	struct arm_dpm *dpm = &armv8->dpm;
	int retval;
	uint32_t value;
	uint64_t value_64;

	switch (regnum) {
	case 0 ... 30:
		retval = dpm->instr_read_data_dcc_64(dpm,
				ARMV8_MSR_GP(SYSTEM_DBG_DBGDTR_EL0, regnum), &value_64);
		break;
	case ARMV8_SP:
		retval = dpm->instr_read_data_r0_64(dpm,
				ARMV8_MOVFSP_64(0), &value_64);
		break;
	case ARMV8_PC:
		retval = dpm->instr_read_data_r0_64(dpm,
				ARMV8_MRS_DLR(0), &value_64);
		break;
	case ARMV8_xPSR:
		retval = dpm->instr_read_data_r0(dpm,
				ARMV8_MRS_DSPSR(0), &value);
		value_64 = value;
		break;
	case ARMV8_FPSR:
		retval = dpm->instr_read_data_r0(dpm,
				ARMV8_MRS_FPSR(0), &value);
		value_64 = value;
		break;
	case ARMV8_FPCR:
		retval = dpm->instr_read_data_r0(dpm,
				ARMV8_MRS_FPCR(0), &value);
		value_64 = value;
		break;
	case ARMV8_ELR_EL1:
		retval = dpm->instr_read_data_r0_64(dpm,
				ARMV8_MRS(SYSTEM_ELR_EL1, 0), &value_64);
		break;
	case ARMV8_ELR_EL2:
		retval = dpm->instr_read_data_r0_64(dpm,
				ARMV8_MRS(SYSTEM_ELR_EL2, 0), &value_64);
		break;
	case ARMV8_ELR_EL3:
		retval = dpm->instr_read_data_r0_64(dpm,
				ARMV8_MRS(SYSTEM_ELR_EL3, 0), &value_64);
		break;
	case ARMV8_ESR_EL1:
		retval = dpm->instr_read_data_r0(dpm,
				ARMV8_MRS(SYSTEM_ESR_EL1, 0), &value);
		value_64 = value;
		break;
	case ARMV8_ESR_EL2:
		retval = dpm->instr_read_data_r0(dpm,
				ARMV8_MRS(SYSTEM_ESR_EL2, 0), &value);
		value_64 = value;
		break;
	case ARMV8_ESR_EL3:
		retval = dpm->instr_read_data_r0(dpm,
				ARMV8_MRS(SYSTEM_ESR_EL3, 0), &value);
		value_64 = value;
		break;
	case ARMV8_SPSR_EL1:
		retval = dpm->instr_read_data_r0(dpm,
				ARMV8_MRS(SYSTEM_SPSR_EL1, 0), &value);
		value_64 = value;
		break;
	case ARMV8_SPSR_EL2:
		retval = dpm->instr_read_data_r0(dpm,
				ARMV8_MRS(SYSTEM_SPSR_EL2, 0), &value);
		value_64 = value;
		break;
	case ARMV8_SPSR_EL3:
		retval = dpm->instr_read_data_r0(dpm,
				ARMV8_MRS(SYSTEM_SPSR_EL3, 0), &value);
		value_64 = value;
		break;
	default:
		retval = ERROR_FAIL;
		break;
	}

	if (retval == ERROR_OK && regval)
		*regval = value_64;
	else
		retval = ERROR_FAIL;

	return retval;
}

static int armv8_read_reg_simdfp_aarch64(struct armv8_common *armv8, int regnum, uint64_t *lvalue, uint64_t *hvalue)
{
	int retval = ERROR_FAIL;
	struct arm_dpm *dpm = &armv8->dpm;

	switch (regnum) {
	case ARMV8_V0 ... ARMV8_V31:
		retval = dpm->instr_read_data_r0_64(dpm,
				ARMV8_MOV_GPR_VFP(0, (regnum - ARMV8_V0), 1), hvalue);
		if (retval != ERROR_OK)
			return retval;
		retval = dpm->instr_read_data_r0_64(dpm,
				ARMV8_MOV_GPR_VFP(0, (regnum - ARMV8_V0), 0), lvalue);
		break;

	default:
		retval = ERROR_FAIL;
		break;
	}

	return retval;
}

static int armv8_write_reg(struct armv8_common *armv8, int regnum, uint64_t value_64)
{
	struct arm_dpm *dpm = &armv8->dpm;
	int retval;
	uint32_t value;

	switch (regnum) {
	case 0 ... 30:
		retval = dpm->instr_write_data_dcc_64(dpm,
			ARMV8_MRS(SYSTEM_DBG_DBGDTR_EL0, regnum),
			value_64);
		break;
	case ARMV8_SP:
		retval = dpm->instr_write_data_r0_64(dpm,
			ARMV8_MOVTSP_64(0),
			value_64);
		break;
	case ARMV8_PC:
		retval = dpm->instr_write_data_r0_64(dpm,
			ARMV8_MSR_DLR(0),
			value_64);
		break;
	case ARMV8_xPSR:
		value = value_64;
		retval = dpm->instr_write_data_r0(dpm,
			ARMV8_MSR_DSPSR(0),
			value);
		break;
	case ARMV8_FPSR:
		value = value_64;
		retval = dpm->instr_write_data_r0(dpm,
			ARMV8_MSR_FPSR(0),
			value);
		break;
	case ARMV8_FPCR:
		value = value_64;
		retval = dpm->instr_write_data_r0(dpm,
			ARMV8_MSR_FPCR(0),
			value);
		break;
	/* registers clobbered by taking exception in debug state */
	case ARMV8_ELR_EL1:
		retval = dpm->instr_write_data_r0_64(dpm,
				ARMV8_MSR_GP(SYSTEM_ELR_EL1, 0), value_64);
		break;
	case ARMV8_ELR_EL2:
		retval = dpm->instr_write_data_r0_64(dpm,
				ARMV8_MSR_GP(SYSTEM_ELR_EL2, 0), value_64);
		break;
	case ARMV8_ELR_EL3:
		retval = dpm->instr_write_data_r0_64(dpm,
				ARMV8_MSR_GP(SYSTEM_ELR_EL3, 0), value_64);
		break;
	case ARMV8_ESR_EL1:
		value = value_64;
		retval = dpm->instr_write_data_r0(dpm,
				ARMV8_MSR_GP(SYSTEM_ESR_EL1, 0), value);
		break;
	case ARMV8_ESR_EL2:
		value = value_64;
		retval = dpm->instr_write_data_r0(dpm,
				ARMV8_MSR_GP(SYSTEM_ESR_EL2, 0), value);
		break;
	case ARMV8_ESR_EL3:
		value = value_64;
		retval = dpm->instr_write_data_r0(dpm,
				ARMV8_MSR_GP(SYSTEM_ESR_EL3, 0), value);
		break;
	case ARMV8_SPSR_EL1:
		value = value_64;
		retval = dpm->instr_write_data_r0(dpm,
				ARMV8_MSR_GP(SYSTEM_SPSR_EL1, 0), value);
		break;
	case ARMV8_SPSR_EL2:
		value = value_64;
		retval = dpm->instr_write_data_r0(dpm,
				ARMV8_MSR_GP(SYSTEM_SPSR_EL2, 0), value);
		break;
	case ARMV8_SPSR_EL3:
		value = value_64;
		retval = dpm->instr_write_data_r0(dpm,
				ARMV8_MSR_GP(SYSTEM_SPSR_EL3, 0), value);
		break;
	default:
		retval = ERROR_FAIL;
		break;
	}

	return retval;
}

static int armv8_write_reg_simdfp_aarch64(struct armv8_common *armv8, int regnum, uint64_t lvalue, uint64_t hvalue)
{
	int retval = ERROR_FAIL;
	struct arm_dpm *dpm = &armv8->dpm;

	switch (regnum) {
	case ARMV8_V0 ... ARMV8_V31:
		retval = dpm->instr_write_data_r0_64(dpm,
				ARMV8_MOV_VFP_GPR((regnum - ARMV8_V0), 0, 1), hvalue);
		if (retval != ERROR_OK)
			return retval;
		retval = dpm->instr_write_data_r0_64(dpm,
				ARMV8_MOV_VFP_GPR((regnum - ARMV8_V0), 0, 0), lvalue);
		break;

	default:
		retval = ERROR_FAIL;
		break;
	}

	return retval;
}

static int armv8_read_reg32(struct armv8_common *armv8, int regnum, uint64_t *regval)
{
	struct arm_dpm *dpm = &armv8->dpm;
	uint32_t value = 0;
	int retval;

	switch (regnum) {
	case ARMV8_R0 ... ARMV8_R14:
		/* return via DCC:  "MCR p14, 0, Rnum, c0, c5, 0" */
		retval = dpm->instr_read_data_dcc(dpm,
			ARMV4_5_MCR(14, 0, regnum, 0, 5, 0),
			&value);
		break;
	case ARMV8_SP:
		retval = dpm->instr_read_data_dcc(dpm,
			ARMV4_5_MCR(14, 0, 13, 0, 5, 0),
			&value);
		break;
	case ARMV8_PC:
		retval = dpm->instr_read_data_r0(dpm,
			ARMV8_MRC_DLR(0),
			&value);
		break;
	case ARMV8_xPSR:
		retval = dpm->instr_read_data_r0(dpm,
			ARMV8_MRC_DSPSR(0),
			&value);
		break;
	case ARMV8_ELR_EL1: /* mapped to LR_svc */
		retval = dpm->instr_read_data_dcc(dpm,
				ARMV4_5_MCR(14, 0, 14, 0, 5, 0),
				&value);
		break;
	case ARMV8_ELR_EL2: /* mapped to ELR_hyp */
		retval = dpm->instr_read_data_r0(dpm,
				ARMV8_MRS_T1(0, 14, 0, 1),
				&value);
		break;
	case ARMV8_ELR_EL3: /* mapped to LR_mon */
		retval = dpm->instr_read_data_dcc(dpm,
				ARMV4_5_MCR(14, 0, 14, 0, 5, 0),
				&value);
		break;
	case ARMV8_ESR_EL1: /* mapped to DFSR */
		retval = dpm->instr_read_data_r0(dpm,
				ARMV4_5_MRC(15, 0, 0, 5, 0, 0),
				&value);
		break;
	case ARMV8_ESR_EL2: /* mapped to HSR */
		retval = dpm->instr_read_data_r0(dpm,
				ARMV4_5_MRC(15, 4, 0, 5, 2, 0),
				&value);
		break;
	case ARMV8_ESR_EL3: /* FIXME: no equivalent in aarch32? */
		retval = ERROR_FAIL;
		break;
	case ARMV8_SPSR_EL1: /* mapped to SPSR_svc */
		retval = dpm->instr_read_data_r0(dpm,
				ARMV8_MRS_xPSR_T1(1, 0),
				&value);
		break;
	case ARMV8_SPSR_EL2: /* mapped to SPSR_hyp */
		retval = dpm->instr_read_data_r0(dpm,
				ARMV8_MRS_xPSR_T1(1, 0),
				&value);
		break;
	case ARMV8_SPSR_EL3: /* mapped to SPSR_mon */
		retval = dpm->instr_read_data_r0(dpm,
				ARMV8_MRS_xPSR_T1(1, 0),
				&value);
		break;
	case ARMV8_FPSR:
		/* "VMRS r0, FPSCR"; then return via DCC */
		retval = dpm->instr_read_data_r0(dpm,
			ARMV4_5_VMRS(0), &value);
		break;
	default:
		retval = ERROR_FAIL;
		break;
	}

	if (retval == ERROR_OK && regval)
		*regval = value;

	return retval;
}

static int armv8_read_reg_simdfp_aarch32(struct armv8_common *armv8, int regnum, uint64_t *lvalue, uint64_t *hvalue)
{
	int retval = ERROR_FAIL;
	struct arm_dpm *dpm = &armv8->dpm;
	struct reg *reg_r1 = dpm->arm->core_cache->reg_list + ARMV8_R1;
	uint32_t value_r0 = 0, value_r1 = 0;
	unsigned num = (regnum - ARMV8_V0) << 1;

	switch (regnum) {
	case ARMV8_V0 ... ARMV8_V15:
		/* we are going to write R1, mark it dirty */
		reg_r1->dirty = true;
		/* move from double word register to r0:r1: "vmov r0, r1, vm"
		 * then read r0 via dcc
		 */
		retval = dpm->instr_read_data_r0(dpm,
				ARMV4_5_VMOV(1, 1, 0, (num >> 4), (num & 0xf)),
				&value_r0);
		if (retval != ERROR_OK)
			return retval;
		/* read r1 via dcc */
		retval = dpm->instr_read_data_dcc(dpm,
				ARMV4_5_MCR(14, 0, 1, 0, 5, 0),
				&value_r1);
		if (retval != ERROR_OK)
			return retval;
		*lvalue = value_r1;
		*lvalue = ((*lvalue) << 32) | value_r0;

		num++;
		/* repeat above steps for high 64 bits of V register */
		retval = dpm->instr_read_data_r0(dpm,
				ARMV4_5_VMOV(1, 1, 0, (num >> 4), (num & 0xf)),
				&value_r0);
		if (retval != ERROR_OK)
			return retval;
		retval = dpm->instr_read_data_dcc(dpm,
				ARMV4_5_MCR(14, 0, 1, 0, 5, 0),
				&value_r1);
		if (retval != ERROR_OK)
			return retval;
		*hvalue = value_r1;
		*hvalue = ((*hvalue) << 32) | value_r0;
		break;
	default:
		retval = ERROR_FAIL;
		break;
	}

	return retval;
}

static int armv8_write_reg32(struct armv8_common *armv8, int regnum, uint64_t value)
{
	struct arm_dpm *dpm = &armv8->dpm;
	int retval;

	switch (regnum) {
	case ARMV8_R0 ... ARMV8_R14:
		/* load register from DCC:  "MRC p14, 0, Rnum, c0, c5, 0" */
		retval = dpm->instr_write_data_dcc(dpm,
				ARMV4_5_MRC(14, 0, regnum, 0, 5, 0), value);
		break;
	case ARMV8_SP:
		retval = dpm->instr_write_data_dcc(dpm,
				ARMV4_5_MRC(14, 0, 13, 0, 5, 0), value);
			break;
	case ARMV8_PC:/* PC
		 * read r0 from DCC; then "MOV pc, r0" */
		retval = dpm->instr_write_data_r0(dpm,
				ARMV8_MCR_DLR(0), value);
		break;
	case ARMV8_xPSR: /* CPSR */
		/* read r0 from DCC, then "MCR r0, DSPSR" */
		retval = dpm->instr_write_data_r0(dpm,
				ARMV8_MCR_DSPSR(0), value);
		break;
	case ARMV8_ELR_EL1: /* mapped to LR_svc */
		retval = dpm->instr_write_data_dcc(dpm,
				ARMV4_5_MRC(14, 0, 14, 0, 5, 0),
				value);
		break;
	case ARMV8_ELR_EL2: /* mapped to ELR_hyp */
		retval = dpm->instr_write_data_r0(dpm,
				ARMV8_MSR_GP_T1(0, 14, 0, 1),
				value);
		break;
	case ARMV8_ELR_EL3: /* mapped to LR_mon */
		retval = dpm->instr_write_data_dcc(dpm,
				ARMV4_5_MRC(14, 0, 14, 0, 5, 0),
				value);
		break;
	case ARMV8_ESR_EL1: /* mapped to DFSR */
		retval = dpm->instr_write_data_r0(dpm,
				ARMV4_5_MCR(15, 0, 0, 5, 0, 0),
				value);
		break;
	case ARMV8_ESR_EL2: /* mapped to HSR */
		retval = dpm->instr_write_data_r0(dpm,
				ARMV4_5_MCR(15, 4, 0, 5, 2, 0),
				value);
		break;
	case ARMV8_ESR_EL3: /* FIXME: no equivalent in aarch32? */
		retval = ERROR_FAIL;
		break;
	case ARMV8_SPSR_EL1: /* mapped to SPSR_svc */
		retval = dpm->instr_write_data_r0(dpm,
				ARMV8_MSR_GP_xPSR_T1(1, 0, 15),
				value);
		break;
	case ARMV8_SPSR_EL2: /* mapped to SPSR_hyp */
		retval = dpm->instr_write_data_r0(dpm,
				ARMV8_MSR_GP_xPSR_T1(1, 0, 15),
				value);
		break;
	case ARMV8_SPSR_EL3: /* mapped to SPSR_mon */
		retval = dpm->instr_write_data_r0(dpm,
				ARMV8_MSR_GP_xPSR_T1(1, 0, 15),
				value);
		break;
	case ARMV8_FPSR:
		/* move to r0 from DCC, then "VMSR FPSCR, r0" */
		retval = dpm->instr_write_data_r0(dpm,
			ARMV4_5_VMSR(0), value);
		break;
	default:
		retval = ERROR_FAIL;
		break;
	}

	return retval;

}

static int armv8_write_reg_simdfp_aarch32(struct armv8_common *armv8, int regnum, uint64_t lvalue, uint64_t hvalue)
{
	int retval = ERROR_FAIL;
	struct arm_dpm *dpm = &armv8->dpm;
	struct reg *reg_r1 = dpm->arm->core_cache->reg_list + ARMV8_R1;
	uint32_t value_r0 = 0, value_r1 = 0;
	unsigned num = (regnum - ARMV8_V0) << 1;

	switch (regnum) {
	case ARMV8_V0 ... ARMV8_V15:
		/* we are going to write R1, mark it dirty */
		reg_r1->dirty = true;
		value_r1 = lvalue >> 32;
		value_r0 = lvalue & 0xFFFFFFFF;
		/* write value_r1 to r1 via dcc */
		retval = dpm->instr_write_data_dcc(dpm,
			ARMV4_5_MRC(14, 0, 1, 0, 5, 0),
			value_r1);
		if (retval != ERROR_OK)
			return retval;
		/* write value_r0 to r0 via dcc then,
		 * move to double word register from r0:r1: "vmov vm, r0, r1"
		 */
		retval = dpm->instr_write_data_r0(dpm,
			ARMV4_5_VMOV(0, 1, 0, (num >> 4), (num & 0xf)),
			value_r0);
		if (retval != ERROR_OK)
			return retval;

		num++;
		/* repeat above steps for high 64 bits of V register */
		value_r1 = hvalue >> 32;
		value_r0 = hvalue & 0xFFFFFFFF;
		retval = dpm->instr_write_data_dcc(dpm,
			ARMV4_5_MRC(14, 0, 1, 0, 5, 0),
			value_r1);
		if (retval != ERROR_OK)
			return retval;
		retval = dpm->instr_write_data_r0(dpm,
			ARMV4_5_VMOV(0, 1, 0, (num >> 4), (num & 0xf)),
			value_r0);
		break;
	default:
		retval = ERROR_FAIL;
		break;
	}

	return retval;
}

void armv8_select_reg_access(struct armv8_common *armv8, bool is_aarch64)
{
	if (is_aarch64) {
		armv8->read_reg_u64 = armv8_read_reg;
		armv8->write_reg_u64 = armv8_write_reg;
		armv8->read_reg_u128 = armv8_read_reg_simdfp_aarch64;
		armv8->write_reg_u128 = armv8_write_reg_simdfp_aarch64;

	} else {
		armv8->read_reg_u64 = armv8_read_reg32;
		armv8->write_reg_u64 = armv8_write_reg32;
		armv8->read_reg_u128 = armv8_read_reg_simdfp_aarch32;
		armv8->write_reg_u128 = armv8_write_reg_simdfp_aarch32;
	}
}

/*  retrieve core id cluster id  */
int armv8_read_mpidr(struct armv8_common *armv8)
{
	int retval = ERROR_FAIL;
	struct arm *arm = &armv8->arm;
	struct arm_dpm *dpm = armv8->arm.dpm;
	uint32_t mpidr;

	retval = dpm->prepare(dpm);
	if (retval != ERROR_OK)
		goto done;

	/* check if we're in an unprivileged mode */
	if (armv8_curel_from_core_mode(arm->core_mode) < SYSTEM_CUREL_EL1) {
		retval = armv8_dpm_modeswitch(dpm, ARMV8_64_EL1H);
		if (retval != ERROR_OK)
			return retval;
	}

	retval = dpm->instr_read_data_r0(dpm, armv8_opcode(armv8, READ_REG_MPIDR), &mpidr);
	if (retval != ERROR_OK)
		goto done;
	if (mpidr & 1U<<31) {
		armv8->multi_processor_system = (mpidr >> 30) & 1;
		armv8->cluster_id = (mpidr >> 8) & 0xf;
		armv8->cpu_id = mpidr & 0x3;
		LOG_INFO("%s cluster %x core %x %s", target_name(armv8->arm.target),
			armv8->cluster_id,
			armv8->cpu_id,
			armv8->multi_processor_system == 0 ? "multi core" : "single core");
	} else
		LOG_ERROR("mpidr not in multiprocessor format");

done:
	armv8_dpm_modeswitch(dpm, ARM_MODE_ANY);
	dpm->finish(dpm);
	return retval;
}

/**
 * Configures host-side ARM records to reflect the specified CPSR.
 * Later, code can use arm_reg_current() to map register numbers
 * according to how they are exposed by this mode.
 */
void armv8_set_cpsr(struct arm *arm, uint32_t cpsr)
{
	uint32_t mode = cpsr & 0x1F;

	/* NOTE:  this may be called very early, before the register
	 * cache is set up.  We can't defend against many errors, in
	 * particular against CPSRs that aren't valid *here* ...
	 */
	if (arm->cpsr) {
		buf_set_u32(arm->cpsr->value, 0, 32, cpsr);
		arm->cpsr->valid = true;
		arm->cpsr->dirty = false;
	}

	/* Older ARMs won't have the J bit */
	enum arm_state state = 0xFF;

	if ((cpsr & 0x10) != 0) {
		/* Aarch32 state */
		if (cpsr & (1 << 5)) {	/* T */
			if (cpsr & (1 << 24)) { /* J */
				LOG_WARNING("ThumbEE -- incomplete support");
				state = ARM_STATE_THUMB_EE;
			} else
				state = ARM_STATE_THUMB;
		} else {
			if (cpsr & (1 << 24)) { /* J */
				LOG_ERROR("Jazelle state handling is BROKEN!");
				state = ARM_STATE_JAZELLE;
			} else
				state = ARM_STATE_ARM;
		}
	} else {
		/* Aarch64 state */
		state = ARM_STATE_AARCH64;
	}

	arm->core_state = state;
	arm->core_mode = mode;

	LOG_DEBUG("set CPSR %#8.8x: %s mode, %s state", (unsigned) cpsr,
		armv8_mode_name(arm->core_mode),
		armv8_state_strings[arm->core_state]);
}

static void armv8_show_fault_registers32(struct armv8_common *armv8)
{
	uint32_t dfsr, ifsr, dfar, ifar;
	struct arm_dpm *dpm = armv8->arm.dpm;
	int retval;

	retval = dpm->prepare(dpm);
	if (retval != ERROR_OK)
		return;

	/* ARMV4_5_MRC(cpnum, op1, r0, crn, crm, op2) */

	/* c5/c0 - {data, instruction} fault status registers */
	retval = dpm->instr_read_data_r0(dpm,
			ARMV4_5_MRC(15, 0, 0, 5, 0, 0),
			&dfsr);
	if (retval != ERROR_OK)
		goto done;

	retval = dpm->instr_read_data_r0(dpm,
			ARMV4_5_MRC(15, 0, 0, 5, 0, 1),
			&ifsr);
	if (retval != ERROR_OK)
		goto done;

	/* c6/c0 - {data, instruction} fault address registers */
	retval = dpm->instr_read_data_r0(dpm,
			ARMV4_5_MRC(15, 0, 0, 6, 0, 0),
			&dfar);
	if (retval != ERROR_OK)
		goto done;

	retval = dpm->instr_read_data_r0(dpm,
			ARMV4_5_MRC(15, 0, 0, 6, 0, 2),
			&ifar);
	if (retval != ERROR_OK)
		goto done;

	LOG_USER("Data fault registers        DFSR: %8.8" PRIx32
		", DFAR: %8.8" PRIx32, dfsr, dfar);
	LOG_USER("Instruction fault registers IFSR: %8.8" PRIx32
		", IFAR: %8.8" PRIx32, ifsr, ifar);

done:
	/* (void) */ dpm->finish(dpm);
}

static __attribute__((unused)) void armv8_show_fault_registers(struct target *target)
{
	struct armv8_common *armv8 = target_to_armv8(target);

	if (armv8->arm.core_state != ARM_STATE_AARCH64)
		armv8_show_fault_registers32(armv8);
}

static uint8_t armv8_pa_size(uint32_t ps)
{
	uint8_t ret = 0;
	switch (ps) {
		case 0:
			ret = 32;
			break;
		case 1:
			ret = 36;
			break;
		case 2:
			ret = 40;
			break;
		case 3:
			ret = 42;
			break;
		case 4:
			ret = 44;
			break;
		case 5:
			ret = 48;
			break;
		default:
			LOG_INFO("Unknown physical address size");
			break;
	}
	return ret;
}

static __attribute__((unused)) int armv8_read_ttbcr32(struct target *target)
{
	struct armv8_common *armv8 = target_to_armv8(target);
	struct arm_dpm *dpm = armv8->arm.dpm;
	uint32_t ttbcr, ttbcr_n;
	int retval = dpm->prepare(dpm);
	if (retval != ERROR_OK)
		goto done;
	/*  MRC p15,0,<Rt>,c2,c0,2 ; Read CP15 Translation Table Base Control Register*/
	retval = dpm->instr_read_data_r0(dpm,
			ARMV4_5_MRC(15, 0, 0, 2, 0, 2),
			&ttbcr);
	if (retval != ERROR_OK)
		goto done;

	LOG_DEBUG("ttbcr %" PRIx32, ttbcr);

	ttbcr_n = ttbcr & 0x7;
	armv8->armv8_mmu.ttbcr = ttbcr;

	/*
	 * ARM Architecture Reference Manual (ARMv7-A and ARMv7-R edition),
	 * document # ARM DDI 0406C
	 */
	armv8->armv8_mmu.ttbr_range[0]  = 0xffffffff >> ttbcr_n;
	armv8->armv8_mmu.ttbr_range[1] = 0xffffffff;
	armv8->armv8_mmu.ttbr_mask[0] = 0xffffffff << (14 - ttbcr_n);
	armv8->armv8_mmu.ttbr_mask[1] = 0xffffffff << 14;

	LOG_DEBUG("ttbr1 %s, ttbr0_mask %" PRIx32 " ttbr1_mask %" PRIx32,
		  (ttbcr_n != 0) ? "used" : "not used",
		  armv8->armv8_mmu.ttbr_mask[0],
		  armv8->armv8_mmu.ttbr_mask[1]);

done:
	dpm->finish(dpm);
	return retval;
}

static __attribute__((unused)) int armv8_read_ttbcr(struct target *target)
{
	struct armv8_common *armv8 = target_to_armv8(target);
	struct arm_dpm *dpm = armv8->arm.dpm;
	struct arm *arm = &armv8->arm;
	uint32_t ttbcr;
	uint64_t ttbcr_64;

	int retval = dpm->prepare(dpm);
	if (retval != ERROR_OK)
		goto done;

	/* clear ttrr1_used and ttbr0_mask */
	memset(&armv8->armv8_mmu.ttbr1_used, 0, sizeof(armv8->armv8_mmu.ttbr1_used));
	memset(&armv8->armv8_mmu.ttbr0_mask, 0, sizeof(armv8->armv8_mmu.ttbr0_mask));

	switch (armv8_curel_from_core_mode(arm->core_mode)) {
	case SYSTEM_CUREL_EL3:
		retval = dpm->instr_read_data_r0(dpm,
				ARMV8_MRS(SYSTEM_TCR_EL3, 0),
				&ttbcr);
		retval += dpm->instr_read_data_r0_64(dpm,
				ARMV8_MRS(SYSTEM_TTBR0_EL3, 0),
				&armv8->ttbr_base);
		if (retval != ERROR_OK)
			goto done;
		armv8->va_size = 64 - (ttbcr & 0x3F);
		armv8->pa_size = armv8_pa_size((ttbcr >> 16) & 7);
		armv8->page_size = (ttbcr >> 14) & 3;
		break;
	case SYSTEM_CUREL_EL2:
		retval = dpm->instr_read_data_r0(dpm,
				ARMV8_MRS(SYSTEM_TCR_EL2, 0),
				&ttbcr);
		retval += dpm->instr_read_data_r0_64(dpm,
				ARMV8_MRS(SYSTEM_TTBR0_EL2, 0),
				&armv8->ttbr_base);
		if (retval != ERROR_OK)
			goto done;
		armv8->va_size = 64 - (ttbcr & 0x3F);
		armv8->pa_size = armv8_pa_size((ttbcr >> 16) & 7);
		armv8->page_size = (ttbcr >> 14) & 3;
		break;
	case SYSTEM_CUREL_EL0:
		armv8_dpm_modeswitch(dpm, ARMV8_64_EL1H);
		/* fall through */
	case SYSTEM_CUREL_EL1:
		retval = dpm->instr_read_data_r0_64(dpm,
				ARMV8_MRS(SYSTEM_TCR_EL1, 0),
				&ttbcr_64);
		armv8->va_size = 64 - (ttbcr_64 & 0x3F);
		armv8->pa_size = armv8_pa_size((ttbcr_64 >> 32) & 7);
		armv8->page_size = (ttbcr_64 >> 14) & 3;
		armv8->armv8_mmu.ttbr1_used = (((ttbcr_64 >> 16) & 0x3F) != 0) ? 1 : 0;
		armv8->armv8_mmu.ttbr0_mask  = 0x0000FFFFFFFFFFFF;
		retval += dpm->instr_read_data_r0_64(dpm,
				ARMV8_MRS(SYSTEM_TTBR0_EL1 | (armv8->armv8_mmu.ttbr1_used), 0),
				&armv8->ttbr_base);
		if (retval != ERROR_OK)
			goto done;
		break;
	default:
		LOG_ERROR("unknown core state");
		retval = ERROR_FAIL;
		break;
	}
	if (retval != ERROR_OK)
		goto done;

	if (armv8->armv8_mmu.ttbr1_used == 1)
		LOG_INFO("TTBR0 access above %" PRIx64, (uint64_t)(armv8->armv8_mmu.ttbr0_mask));

done:
	armv8_dpm_modeswitch(dpm, ARM_MODE_ANY);
	dpm->finish(dpm);
	return retval;
}

/*  method adapted to cortex A : reused arm v4 v5 method*/
int armv8_mmu_translate_va(struct target *target,  target_addr_t va, target_addr_t *val)
{
	return ERROR_OK;
}

/*  V8 method VA TO PA  */
int armv8_mmu_translate_va_pa(struct target *target, target_addr_t va,
	target_addr_t *val, int meminfo)
{
	struct armv8_common *armv8 = target_to_armv8(target);
	struct arm *arm = target_to_arm(target);
	struct arm_dpm *dpm = &armv8->dpm;
	enum arm_mode target_mode = ARM_MODE_ANY;
	uint32_t retval;
	uint32_t instr = 0;
	uint64_t par;

	static const char * const shared_name[] = {
			"Non-", "UNDEFINED ", "Outer ", "Inner "
	};

	static const char * const secure_name[] = {
			"Secure", "Not Secure"
	};

	if (target->state != TARGET_HALTED) {
		LOG_WARNING("target %s not halted", target_name(target));
		return ERROR_TARGET_NOT_HALTED;
	}

	retval = dpm->prepare(dpm);
	if (retval != ERROR_OK)
		return retval;

	switch (armv8_curel_from_core_mode(arm->core_mode)) {
	case SYSTEM_CUREL_EL0:
		instr = ARMV8_SYS(SYSTEM_ATS12E0R, 0);
		/* can only execute instruction at EL2 */
		target_mode = ARMV8_64_EL2H;
		break;
	case SYSTEM_CUREL_EL1:
		instr = ARMV8_SYS(SYSTEM_ATS12E1R, 0);
		/* can only execute instruction at EL2 */
		target_mode = ARMV8_64_EL2H;
		break;
	case SYSTEM_CUREL_EL2:
		instr = ARMV8_SYS(SYSTEM_ATS1E2R, 0);
		break;
	case SYSTEM_CUREL_EL3:
		instr = ARMV8_SYS(SYSTEM_ATS1E3R, 0);
		break;

	default:
		break;
	};

	if (target_mode != ARM_MODE_ANY)
		armv8_dpm_modeswitch(dpm, target_mode);

	/* write VA to R0 and execute translation instruction */
	retval = dpm->instr_write_data_r0_64(dpm, instr, (uint64_t)va);
	/* read result from PAR_EL1 */
	if (retval == ERROR_OK)
		retval = dpm->instr_read_data_r0_64(dpm, ARMV8_MRS(SYSTEM_PAR_EL1, 0), &par);

	/* switch back to saved PE mode */
	if (target_mode != ARM_MODE_ANY)
		armv8_dpm_modeswitch(dpm, ARM_MODE_ANY);

	dpm->finish(dpm);

	if (retval != ERROR_OK)
		return retval;

	if (par & 1) {
		LOG_ERROR("Address translation failed at stage %i, FST=%x, PTW=%i",
				((int)(par >> 9) & 1)+1, (int)(par >> 1) & 0x3f, (int)(par >> 8) & 1);

		*val = 0;
		retval = ERROR_FAIL;
	} else {
		*val = (par & 0xFFFFFFFFF000UL) | (va & 0xFFF);
		if (meminfo) {
			int SH = (par >> 7) & 3;
			int NS = (par >> 9) & 1;
			int ATTR = (par >> 56) & 0xFF;

			char *memtype = (ATTR & 0xF0) == 0 ? "Device Memory" : "Normal Memory";

			LOG_USER("%sshareable, %s",
					shared_name[SH], secure_name[NS]);
			LOG_USER("%s", memtype);
		}
	}

	return retval;
}

COMMAND_HANDLER(armv8_handle_exception_catch_command)
{
	struct target *target = get_current_target(CMD_CTX);
	struct armv8_common *armv8 = target_to_armv8(target);
	uint32_t edeccr = 0;
	unsigned int argp = 0;
	int retval;

	static const struct jim_nvp nvp_ecatch_modes[] = {
		{ .name = "off",       .value = 0 },
		{ .name = "nsec_el1",  .value = (1 << 5) },
		{ .name = "nsec_el2",  .value = (2 << 5) },
		{ .name = "nsec_el12", .value = (3 << 5) },
		{ .name = "sec_el1",   .value = (1 << 1) },
		{ .name = "sec_el3",   .value = (4 << 1) },
		{ .name = "sec_el13",  .value = (5 << 1) },
		{ .name = NULL, .value = -1 },
	};
	const struct jim_nvp *n;

	if (CMD_ARGC == 0) {
		const char *sec = NULL, *nsec = NULL;

		retval = mem_ap_read_atomic_u32(armv8->debug_ap,
					armv8->debug_base + CPUV8_DBG_ECCR, &edeccr);
		if (retval != ERROR_OK)
			return retval;

		n = jim_nvp_value2name_simple(nvp_ecatch_modes, edeccr & 0x0f);
		if (n->name)
			sec = n->name;

		n = jim_nvp_value2name_simple(nvp_ecatch_modes, edeccr & 0xf0);
		if (n->name)
			nsec = n->name;

<<<<<<< HEAD
		if (sec == NULL || nsec == NULL) {
=======
		if (!sec || !nsec) {
>>>>>>> 25488359
			LOG_WARNING("Exception Catch: unknown exception catch configuration: EDECCR = %02" PRIx32, edeccr & 0xff);
			return ERROR_FAIL;
		}

		command_print(CMD, "Exception Catch: Secure: %s, Non-Secure: %s", sec, nsec);
		return ERROR_OK;
	}

	while (argp < CMD_ARGC) {
		n = jim_nvp_name2value_simple(nvp_ecatch_modes, CMD_ARGV[argp]);
		if (!n->name) {
			LOG_ERROR("Unknown option: %s", CMD_ARGV[argp]);
			return ERROR_FAIL;
		}

		LOG_DEBUG("found: %s", n->name);

		edeccr |= n->value;
		argp++;
	}

	retval = mem_ap_write_atomic_u32(armv8->debug_ap,
				armv8->debug_base + CPUV8_DBG_ECCR, edeccr);
	if (retval != ERROR_OK)
		return retval;

	return ERROR_OK;
}

int armv8_handle_cache_info_command(struct command_invocation *cmd,
	struct armv8_cache_common *armv8_cache)
{
	if (armv8_cache->info == -1) {
		command_print(cmd, "cache not yet identified");
		return ERROR_OK;
	}

	if (armv8_cache->display_cache_info)
		armv8_cache->display_cache_info(cmd, armv8_cache);
	return ERROR_OK;
}

static int armv8_setup_semihosting(struct target *target, int enable)
{
	return ERROR_OK;
}

int armv8_init_arch_info(struct target *target, struct armv8_common *armv8)
{
	struct arm *arm = &armv8->arm;
	arm->arch_info = armv8;
	target->arch_info = &armv8->arm;
	arm->setup_semihosting = armv8_setup_semihosting;
	/*  target is useful in all function arm v4 5 compatible */
	armv8->arm.target = target;
	armv8->arm.common_magic = ARM_COMMON_MAGIC;
	armv8->common_magic = ARMV8_COMMON_MAGIC;

	armv8->armv8_mmu.armv8_cache.l2_cache = NULL;
	armv8->armv8_mmu.armv8_cache.info = -1;
	armv8->armv8_mmu.armv8_cache.flush_all_data_cache = NULL;
	armv8->armv8_mmu.armv8_cache.display_cache_info = NULL;
	return ERROR_OK;
}

static int armv8_aarch64_state(struct target *target)
{
	struct arm *arm = target_to_arm(target);

	if (arm->common_magic != ARM_COMMON_MAGIC) {
		LOG_ERROR("BUG: called for a non-ARM target");
		return ERROR_FAIL;
	}

	LOG_USER("%s halted in %s state due to %s, current mode: %s\n"
		"cpsr: 0x%8.8" PRIx32 " pc: 0x%" PRIx64 "%s",
		target_name(target),
		armv8_state_strings[arm->core_state],
		debug_reason_name(target),
		armv8_mode_name(arm->core_mode),
		buf_get_u32(arm->cpsr->value, 0, 32),
		buf_get_u64(arm->pc->value, 0, 64),
		(target->semihosting && target->semihosting->is_active) ? ", semihosting" : "");

	return ERROR_OK;
}

int armv8_arch_state(struct target *target)
{
	static const char * const state[] = {
		"disabled", "enabled"
	};

	struct armv8_common *armv8 = target_to_armv8(target);
	struct arm *arm = &armv8->arm;

	if (armv8->common_magic != ARMV8_COMMON_MAGIC) {
		LOG_ERROR("BUG: called for a non-Armv8 target");
		return ERROR_COMMAND_SYNTAX_ERROR;
	}

	if (arm->core_state == ARM_STATE_AARCH64)
		armv8_aarch64_state(target);
	else
		arm_arch_state(target);

	LOG_USER("MMU: %s, D-Cache: %s, I-Cache: %s",
		state[armv8->armv8_mmu.mmu_enabled],
		state[armv8->armv8_mmu.armv8_cache.d_u_cache_enabled],
		state[armv8->armv8_mmu.armv8_cache.i_cache_enabled]);

	if (arm->core_mode == ARM_MODE_ABT)
		armv8_show_fault_registers(target);

	if (target->debug_reason == DBG_REASON_WATCHPOINT)
		LOG_USER("Watchpoint triggered at " TARGET_ADDR_FMT, armv8->dpm.wp_addr);

	return ERROR_OK;
}

static struct reg_data_type aarch64_vector_base_types[] = {
	{REG_TYPE_IEEE_DOUBLE, "ieee_double", 0, {NULL} },
	{REG_TYPE_UINT64, "uint64", 0, {NULL} },
	{REG_TYPE_INT64, "int64", 0, {NULL} },
	{REG_TYPE_IEEE_SINGLE, "ieee_single", 0, {NULL} },
	{REG_TYPE_UINT32, "uint32", 0, {NULL} },
	{REG_TYPE_INT32, "int32", 0, {NULL} },
	{REG_TYPE_UINT16, "uint16", 0, {NULL} },
	{REG_TYPE_INT16, "int16", 0, {NULL} },
	{REG_TYPE_UINT8, "uint8", 0, {NULL} },
	{REG_TYPE_INT8, "int8", 0, {NULL} },
	{REG_TYPE_UINT128, "uint128", 0, {NULL} },
	{REG_TYPE_INT128, "int128", 0, {NULL} }
};

static struct reg_data_type_vector aarch64_vector_types[] = {
	{aarch64_vector_base_types + 0, 2},
	{aarch64_vector_base_types + 1, 2},
	{aarch64_vector_base_types + 2, 2},
	{aarch64_vector_base_types + 3, 4},
	{aarch64_vector_base_types + 4, 4},
	{aarch64_vector_base_types + 5, 4},
	{aarch64_vector_base_types + 6, 8},
	{aarch64_vector_base_types + 7, 8},
	{aarch64_vector_base_types + 8, 16},
	{aarch64_vector_base_types + 9, 16},
	{aarch64_vector_base_types + 10, 01},
	{aarch64_vector_base_types + 11, 01},
};

static struct reg_data_type aarch64_fpu_vector[] = {
	{REG_TYPE_ARCH_DEFINED, "v2d",  REG_TYPE_CLASS_VECTOR, {aarch64_vector_types + 0} },
	{REG_TYPE_ARCH_DEFINED, "v2u",  REG_TYPE_CLASS_VECTOR, {aarch64_vector_types + 1} },
	{REG_TYPE_ARCH_DEFINED, "v2i",  REG_TYPE_CLASS_VECTOR, {aarch64_vector_types + 2} },
	{REG_TYPE_ARCH_DEFINED, "v4f",  REG_TYPE_CLASS_VECTOR, {aarch64_vector_types + 3} },
	{REG_TYPE_ARCH_DEFINED, "v4u",  REG_TYPE_CLASS_VECTOR, {aarch64_vector_types + 4} },
	{REG_TYPE_ARCH_DEFINED, "v4i",  REG_TYPE_CLASS_VECTOR, {aarch64_vector_types + 5} },
	{REG_TYPE_ARCH_DEFINED, "v8u",  REG_TYPE_CLASS_VECTOR, {aarch64_vector_types + 6} },
	{REG_TYPE_ARCH_DEFINED, "v8i",  REG_TYPE_CLASS_VECTOR, {aarch64_vector_types + 7} },
	{REG_TYPE_ARCH_DEFINED, "v16u", REG_TYPE_CLASS_VECTOR, {aarch64_vector_types + 8} },
	{REG_TYPE_ARCH_DEFINED, "v16i", REG_TYPE_CLASS_VECTOR, {aarch64_vector_types + 9} },
	{REG_TYPE_ARCH_DEFINED, "v1u",  REG_TYPE_CLASS_VECTOR, {aarch64_vector_types + 10} },
	{REG_TYPE_ARCH_DEFINED, "v1i",  REG_TYPE_CLASS_VECTOR, {aarch64_vector_types + 11} },
};

static struct reg_data_type_union_field aarch64_union_fields_vnd[] = {
	{"f", aarch64_fpu_vector + 0, aarch64_union_fields_vnd + 1},
	{"u", aarch64_fpu_vector + 1, aarch64_union_fields_vnd + 2},
	{"s", aarch64_fpu_vector + 2, NULL},
};

static struct reg_data_type_union_field aarch64_union_fields_vns[] = {
	{"f", aarch64_fpu_vector + 3, aarch64_union_fields_vns + 1},
	{"u", aarch64_fpu_vector + 4, aarch64_union_fields_vns + 2},
	{"s", aarch64_fpu_vector + 5, NULL},
};

static struct reg_data_type_union_field aarch64_union_fields_vnh[] = {
	{"u", aarch64_fpu_vector + 6, aarch64_union_fields_vnh + 1},
	{"s", aarch64_fpu_vector + 7, NULL},
};

static struct reg_data_type_union_field aarch64_union_fields_vnb[] = {
	{"u", aarch64_fpu_vector + 8, aarch64_union_fields_vnb + 1},
	{"s", aarch64_fpu_vector + 9, NULL},
};

static struct reg_data_type_union_field aarch64_union_fields_vnq[] = {
	{"u", aarch64_fpu_vector + 10, aarch64_union_fields_vnq + 1},
	{"s", aarch64_fpu_vector + 11, NULL},
};

static struct reg_data_type_union aarch64_union_types[] = {
	{aarch64_union_fields_vnd},
	{aarch64_union_fields_vns},
	{aarch64_union_fields_vnh},
	{aarch64_union_fields_vnb},
	{aarch64_union_fields_vnq},
};

static struct reg_data_type aarch64_fpu_union[] = {
	{REG_TYPE_ARCH_DEFINED, "vnd", REG_TYPE_CLASS_UNION, {.reg_type_union = aarch64_union_types + 0} },
	{REG_TYPE_ARCH_DEFINED, "vns", REG_TYPE_CLASS_UNION, {.reg_type_union = aarch64_union_types + 1} },
	{REG_TYPE_ARCH_DEFINED, "vnh", REG_TYPE_CLASS_UNION, {.reg_type_union = aarch64_union_types + 2} },
	{REG_TYPE_ARCH_DEFINED, "vnb", REG_TYPE_CLASS_UNION, {.reg_type_union = aarch64_union_types + 3} },
	{REG_TYPE_ARCH_DEFINED, "vnq", REG_TYPE_CLASS_UNION, {.reg_type_union = aarch64_union_types + 4} },
};

static struct reg_data_type_union_field aarch64v_union_fields[] = {
	{"d", aarch64_fpu_union + 0, aarch64v_union_fields + 1},
	{"s", aarch64_fpu_union + 1, aarch64v_union_fields + 2},
	{"h", aarch64_fpu_union + 2, aarch64v_union_fields + 3},
	{"b", aarch64_fpu_union + 3, aarch64v_union_fields + 4},
	{"q", aarch64_fpu_union + 4, NULL},
};

static struct reg_data_type_union aarch64v_union[] = {
	{aarch64v_union_fields}
};

static struct reg_data_type aarch64v[] = {
	{REG_TYPE_ARCH_DEFINED, "aarch64v", REG_TYPE_CLASS_UNION,
		{.reg_type_union = aarch64v_union} },
};

static struct reg_data_type_bitfield aarch64_cpsr_bits[] = {
	{  0,  0, REG_TYPE_UINT8 },
	{  2,  3, REG_TYPE_UINT8 },
	{  4,  4, REG_TYPE_UINT8 },
	{  6,  6, REG_TYPE_BOOL },
	{  7,  7, REG_TYPE_BOOL },
	{  8,  8, REG_TYPE_BOOL },
	{  9,  9, REG_TYPE_BOOL },
	{ 20, 20, REG_TYPE_BOOL },
	{ 21, 21, REG_TYPE_BOOL },
	{ 28, 28, REG_TYPE_BOOL },
	{ 29, 29, REG_TYPE_BOOL },
	{ 30, 30, REG_TYPE_BOOL },
	{ 31, 31, REG_TYPE_BOOL },
};

static struct reg_data_type_flags_field aarch64_cpsr_fields[] = {
	{ "SP",  aarch64_cpsr_bits + 0,  aarch64_cpsr_fields + 1 },
	{ "EL",  aarch64_cpsr_bits + 1,  aarch64_cpsr_fields + 2 },
	{ "nRW", aarch64_cpsr_bits + 2,  aarch64_cpsr_fields + 3 },
	{ "F",   aarch64_cpsr_bits + 3,  aarch64_cpsr_fields + 4 },
	{ "I",   aarch64_cpsr_bits + 4,  aarch64_cpsr_fields + 5 },
	{ "A",   aarch64_cpsr_bits + 5,  aarch64_cpsr_fields + 6 },
	{ "D",   aarch64_cpsr_bits + 6,  aarch64_cpsr_fields + 7 },
	{ "IL",  aarch64_cpsr_bits + 7,  aarch64_cpsr_fields + 8 },
	{ "SS",  aarch64_cpsr_bits + 8,  aarch64_cpsr_fields + 9 },
	{ "V",   aarch64_cpsr_bits + 9,  aarch64_cpsr_fields + 10 },
	{ "C",   aarch64_cpsr_bits + 10, aarch64_cpsr_fields + 11 },
	{ "Z",   aarch64_cpsr_bits + 11, aarch64_cpsr_fields + 12 },
	{ "N",   aarch64_cpsr_bits + 12, NULL }
};

static struct reg_data_type_flags aarch64_cpsr_flags[] = {
	{ 4, aarch64_cpsr_fields }
};

static struct reg_data_type aarch64_flags_cpsr[] = {
	{REG_TYPE_ARCH_DEFINED, "cpsr_flags", REG_TYPE_CLASS_FLAGS,
		{.reg_type_flags = aarch64_cpsr_flags} },
};

static const struct {
	unsigned id;
	const char *name;
	unsigned bits;
	enum arm_mode mode;
	enum reg_type type;
	const char *group;
	const char *feature;
	struct reg_data_type *data_type;
} armv8_regs[] = {
	{ ARMV8_R0,  "x0",  64, ARM_MODE_ANY, REG_TYPE_UINT64, "general", "org.gnu.gdb.aarch64.core", NULL},
	{ ARMV8_R1,  "x1",  64, ARM_MODE_ANY, REG_TYPE_UINT64, "general", "org.gnu.gdb.aarch64.core", NULL},
	{ ARMV8_R2,  "x2",  64, ARM_MODE_ANY, REG_TYPE_UINT64, "general", "org.gnu.gdb.aarch64.core", NULL},
	{ ARMV8_R3,  "x3",  64, ARM_MODE_ANY, REG_TYPE_UINT64, "general", "org.gnu.gdb.aarch64.core", NULL},
	{ ARMV8_R4,  "x4",  64, ARM_MODE_ANY, REG_TYPE_UINT64, "general", "org.gnu.gdb.aarch64.core", NULL},
	{ ARMV8_R5,  "x5",  64, ARM_MODE_ANY, REG_TYPE_UINT64, "general", "org.gnu.gdb.aarch64.core", NULL},
	{ ARMV8_R6,  "x6",  64, ARM_MODE_ANY, REG_TYPE_UINT64, "general", "org.gnu.gdb.aarch64.core", NULL},
	{ ARMV8_R7,  "x7",  64, ARM_MODE_ANY, REG_TYPE_UINT64, "general", "org.gnu.gdb.aarch64.core", NULL},
	{ ARMV8_R8,  "x8",  64, ARM_MODE_ANY, REG_TYPE_UINT64, "general", "org.gnu.gdb.aarch64.core", NULL},
	{ ARMV8_R9,  "x9",  64, ARM_MODE_ANY, REG_TYPE_UINT64, "general", "org.gnu.gdb.aarch64.core", NULL},
	{ ARMV8_R10, "x10", 64, ARM_MODE_ANY, REG_TYPE_UINT64, "general", "org.gnu.gdb.aarch64.core", NULL},
	{ ARMV8_R11, "x11", 64, ARM_MODE_ANY, REG_TYPE_UINT64, "general", "org.gnu.gdb.aarch64.core", NULL},
	{ ARMV8_R12, "x12", 64, ARM_MODE_ANY, REG_TYPE_UINT64, "general", "org.gnu.gdb.aarch64.core", NULL},
	{ ARMV8_R13, "x13", 64, ARM_MODE_ANY, REG_TYPE_UINT64, "general", "org.gnu.gdb.aarch64.core", NULL},
	{ ARMV8_R14, "x14", 64, ARM_MODE_ANY, REG_TYPE_UINT64, "general", "org.gnu.gdb.aarch64.core", NULL},
	{ ARMV8_R15, "x15", 64, ARM_MODE_ANY, REG_TYPE_UINT64, "general", "org.gnu.gdb.aarch64.core", NULL},
	{ ARMV8_R16, "x16", 64, ARM_MODE_ANY, REG_TYPE_UINT64, "general", "org.gnu.gdb.aarch64.core", NULL},
	{ ARMV8_R17, "x17", 64, ARM_MODE_ANY, REG_TYPE_UINT64, "general", "org.gnu.gdb.aarch64.core", NULL},
	{ ARMV8_R18, "x18", 64, ARM_MODE_ANY, REG_TYPE_UINT64, "general", "org.gnu.gdb.aarch64.core", NULL},
	{ ARMV8_R19, "x19", 64, ARM_MODE_ANY, REG_TYPE_UINT64, "general", "org.gnu.gdb.aarch64.core", NULL},
	{ ARMV8_R20, "x20", 64, ARM_MODE_ANY, REG_TYPE_UINT64, "general", "org.gnu.gdb.aarch64.core", NULL},
	{ ARMV8_R21, "x21", 64, ARM_MODE_ANY, REG_TYPE_UINT64, "general", "org.gnu.gdb.aarch64.core", NULL},
	{ ARMV8_R22, "x22", 64, ARM_MODE_ANY, REG_TYPE_UINT64, "general", "org.gnu.gdb.aarch64.core", NULL},
	{ ARMV8_R23, "x23", 64, ARM_MODE_ANY, REG_TYPE_UINT64, "general", "org.gnu.gdb.aarch64.core", NULL},
	{ ARMV8_R24, "x24", 64, ARM_MODE_ANY, REG_TYPE_UINT64, "general", "org.gnu.gdb.aarch64.core", NULL},
	{ ARMV8_R25, "x25", 64, ARM_MODE_ANY, REG_TYPE_UINT64, "general", "org.gnu.gdb.aarch64.core", NULL},
	{ ARMV8_R26, "x26", 64, ARM_MODE_ANY, REG_TYPE_UINT64, "general", "org.gnu.gdb.aarch64.core", NULL},
	{ ARMV8_R27, "x27", 64, ARM_MODE_ANY, REG_TYPE_UINT64, "general", "org.gnu.gdb.aarch64.core", NULL},
	{ ARMV8_R28, "x28", 64, ARM_MODE_ANY, REG_TYPE_UINT64, "general", "org.gnu.gdb.aarch64.core", NULL},
	{ ARMV8_R29, "x29", 64, ARM_MODE_ANY, REG_TYPE_UINT64, "general", "org.gnu.gdb.aarch64.core", NULL},
	{ ARMV8_R30, "x30", 64, ARM_MODE_ANY, REG_TYPE_UINT64, "general", "org.gnu.gdb.aarch64.core", NULL},

	{ ARMV8_SP, "sp", 64, ARM_MODE_ANY, REG_TYPE_DATA_PTR, "general", "org.gnu.gdb.aarch64.core", NULL},
	{ ARMV8_PC, "pc", 64, ARM_MODE_ANY, REG_TYPE_CODE_PTR, "general", "org.gnu.gdb.aarch64.core", NULL},
	{ ARMV8_xPSR, "cpsr", 32, ARM_MODE_ANY, REG_TYPE_ARCH_DEFINED,
		"general", "org.gnu.gdb.aarch64.core", aarch64_flags_cpsr},
	{ ARMV8_V0,  "v0",  128, ARM_MODE_ANY, REG_TYPE_ARCH_DEFINED, "simdfp", "org.gnu.gdb.aarch64.fpu", aarch64v},
	{ ARMV8_V1,  "v1",  128, ARM_MODE_ANY, REG_TYPE_ARCH_DEFINED, "simdfp", "org.gnu.gdb.aarch64.fpu", aarch64v},
	{ ARMV8_V2,  "v2",  128, ARM_MODE_ANY, REG_TYPE_ARCH_DEFINED, "simdfp", "org.gnu.gdb.aarch64.fpu", aarch64v},
	{ ARMV8_V3,  "v3",  128, ARM_MODE_ANY, REG_TYPE_ARCH_DEFINED, "simdfp", "org.gnu.gdb.aarch64.fpu", aarch64v},
	{ ARMV8_V4,  "v4",  128, ARM_MODE_ANY, REG_TYPE_ARCH_DEFINED, "simdfp", "org.gnu.gdb.aarch64.fpu", aarch64v},
	{ ARMV8_V5,  "v5",  128, ARM_MODE_ANY, REG_TYPE_ARCH_DEFINED, "simdfp", "org.gnu.gdb.aarch64.fpu", aarch64v},
	{ ARMV8_V6,  "v6",  128, ARM_MODE_ANY, REG_TYPE_ARCH_DEFINED, "simdfp", "org.gnu.gdb.aarch64.fpu", aarch64v},
	{ ARMV8_V7,  "v7",  128, ARM_MODE_ANY, REG_TYPE_ARCH_DEFINED, "simdfp", "org.gnu.gdb.aarch64.fpu", aarch64v},
	{ ARMV8_V8,  "v8",  128, ARM_MODE_ANY, REG_TYPE_ARCH_DEFINED, "simdfp", "org.gnu.gdb.aarch64.fpu", aarch64v},
	{ ARMV8_V9,  "v9",  128, ARM_MODE_ANY, REG_TYPE_ARCH_DEFINED, "simdfp", "org.gnu.gdb.aarch64.fpu", aarch64v},
	{ ARMV8_V10, "v10", 128, ARM_MODE_ANY, REG_TYPE_ARCH_DEFINED, "simdfp", "org.gnu.gdb.aarch64.fpu", aarch64v},
	{ ARMV8_V11, "v11", 128, ARM_MODE_ANY, REG_TYPE_ARCH_DEFINED, "simdfp", "org.gnu.gdb.aarch64.fpu", aarch64v},
	{ ARMV8_V12, "v12", 128, ARM_MODE_ANY, REG_TYPE_ARCH_DEFINED, "simdfp", "org.gnu.gdb.aarch64.fpu", aarch64v},
	{ ARMV8_V13, "v13", 128, ARM_MODE_ANY, REG_TYPE_ARCH_DEFINED, "simdfp", "org.gnu.gdb.aarch64.fpu", aarch64v},
	{ ARMV8_V14, "v14", 128, ARM_MODE_ANY, REG_TYPE_ARCH_DEFINED, "simdfp", "org.gnu.gdb.aarch64.fpu", aarch64v},
	{ ARMV8_V15, "v15", 128, ARM_MODE_ANY, REG_TYPE_ARCH_DEFINED, "simdfp", "org.gnu.gdb.aarch64.fpu", aarch64v},
	{ ARMV8_V16, "v16", 128, ARM_MODE_ANY, REG_TYPE_ARCH_DEFINED, "simdfp", "org.gnu.gdb.aarch64.fpu", aarch64v},
	{ ARMV8_V17, "v17", 128, ARM_MODE_ANY, REG_TYPE_ARCH_DEFINED, "simdfp", "org.gnu.gdb.aarch64.fpu", aarch64v},
	{ ARMV8_V18, "v18", 128, ARM_MODE_ANY, REG_TYPE_ARCH_DEFINED, "simdfp", "org.gnu.gdb.aarch64.fpu", aarch64v},
	{ ARMV8_V19, "v19", 128, ARM_MODE_ANY, REG_TYPE_ARCH_DEFINED, "simdfp", "org.gnu.gdb.aarch64.fpu", aarch64v},
	{ ARMV8_V20, "v20", 128, ARM_MODE_ANY, REG_TYPE_ARCH_DEFINED, "simdfp", "org.gnu.gdb.aarch64.fpu", aarch64v},
	{ ARMV8_V21, "v21", 128, ARM_MODE_ANY, REG_TYPE_ARCH_DEFINED, "simdfp", "org.gnu.gdb.aarch64.fpu", aarch64v},
	{ ARMV8_V22, "v22", 128, ARM_MODE_ANY, REG_TYPE_ARCH_DEFINED, "simdfp", "org.gnu.gdb.aarch64.fpu", aarch64v},
	{ ARMV8_V23, "v23", 128, ARM_MODE_ANY, REG_TYPE_ARCH_DEFINED, "simdfp", "org.gnu.gdb.aarch64.fpu", aarch64v},
	{ ARMV8_V24, "v24", 128, ARM_MODE_ANY, REG_TYPE_ARCH_DEFINED, "simdfp", "org.gnu.gdb.aarch64.fpu", aarch64v},
	{ ARMV8_V25, "v25", 128, ARM_MODE_ANY, REG_TYPE_ARCH_DEFINED, "simdfp", "org.gnu.gdb.aarch64.fpu", aarch64v},
	{ ARMV8_V26, "v26", 128, ARM_MODE_ANY, REG_TYPE_ARCH_DEFINED, "simdfp", "org.gnu.gdb.aarch64.fpu", aarch64v},
	{ ARMV8_V27, "v27", 128, ARM_MODE_ANY, REG_TYPE_ARCH_DEFINED, "simdfp", "org.gnu.gdb.aarch64.fpu", aarch64v},
	{ ARMV8_V28, "v28", 128, ARM_MODE_ANY, REG_TYPE_ARCH_DEFINED, "simdfp", "org.gnu.gdb.aarch64.fpu", aarch64v},
	{ ARMV8_V29, "v29", 128, ARM_MODE_ANY, REG_TYPE_ARCH_DEFINED, "simdfp", "org.gnu.gdb.aarch64.fpu", aarch64v},
	{ ARMV8_V30, "v30", 128, ARM_MODE_ANY, REG_TYPE_ARCH_DEFINED, "simdfp", "org.gnu.gdb.aarch64.fpu", aarch64v},
	{ ARMV8_V31, "v31", 128, ARM_MODE_ANY, REG_TYPE_ARCH_DEFINED, "simdfp", "org.gnu.gdb.aarch64.fpu", aarch64v},
	{ ARMV8_FPSR, "fpsr", 32, ARM_MODE_ANY, REG_TYPE_UINT32, "simdfp", "org.gnu.gdb.aarch64.fpu", NULL},
	{ ARMV8_FPCR, "fpcr", 32, ARM_MODE_ANY, REG_TYPE_UINT32, "simdfp", "org.gnu.gdb.aarch64.fpu", NULL},

	{ ARMV8_ELR_EL1, "ELR_EL1", 64, ARMV8_64_EL1H, REG_TYPE_CODE_PTR, "banked", "net.sourceforge.openocd.banked",
														NULL},
	{ ARMV8_ESR_EL1, "ESR_EL1", 32, ARMV8_64_EL1H, REG_TYPE_UINT32, "banked", "net.sourceforge.openocd.banked",
														NULL},
	{ ARMV8_SPSR_EL1, "SPSR_EL1", 32, ARMV8_64_EL1H, REG_TYPE_UINT32, "banked", "net.sourceforge.openocd.banked",
														NULL},

	{ ARMV8_ELR_EL2, "ELR_EL2", 64, ARMV8_64_EL2H, REG_TYPE_CODE_PTR, "banked", "net.sourceforge.openocd.banked",
														NULL},
	{ ARMV8_ESR_EL2, "ESR_EL2", 32, ARMV8_64_EL2H, REG_TYPE_UINT32, "banked", "net.sourceforge.openocd.banked",
														NULL},
	{ ARMV8_SPSR_EL2, "SPSR_EL2", 32, ARMV8_64_EL2H, REG_TYPE_UINT32, "banked", "net.sourceforge.openocd.banked",
														NULL},

	{ ARMV8_ELR_EL3, "ELR_EL3", 64, ARMV8_64_EL3H, REG_TYPE_CODE_PTR, "banked", "net.sourceforge.openocd.banked",
														NULL},
	{ ARMV8_ESR_EL3, "ESR_EL3", 32, ARMV8_64_EL3H, REG_TYPE_UINT32, "banked", "net.sourceforge.openocd.banked",
														NULL},
	{ ARMV8_SPSR_EL3, "SPSR_EL3", 32, ARMV8_64_EL3H, REG_TYPE_UINT32, "banked", "net.sourceforge.openocd.banked",
														NULL},
};

static const struct {
	unsigned id;
	unsigned mapping;
	const char *name;
	unsigned bits;
	enum arm_mode mode;
	enum reg_type type;
	const char *group;
	const char *feature;
} armv8_regs32[] = {
	{ ARMV8_R0, 0,  "r0",  32, ARM_MODE_ANY, REG_TYPE_UINT32, "general", "org.gnu.gdb.arm.core" },
	{ ARMV8_R1, 0,  "r1",  32, ARM_MODE_ANY, REG_TYPE_UINT32, "general", "org.gnu.gdb.arm.core" },
	{ ARMV8_R2, 0,  "r2",  32, ARM_MODE_ANY, REG_TYPE_UINT32, "general", "org.gnu.gdb.arm.core" },
	{ ARMV8_R3, 0,  "r3",  32, ARM_MODE_ANY, REG_TYPE_UINT32, "general", "org.gnu.gdb.arm.core" },
	{ ARMV8_R4, 0,  "r4",  32, ARM_MODE_ANY, REG_TYPE_UINT32, "general", "org.gnu.gdb.arm.core" },
	{ ARMV8_R5, 0,  "r5",  32, ARM_MODE_ANY, REG_TYPE_UINT32, "general", "org.gnu.gdb.arm.core" },
	{ ARMV8_R6, 0,  "r6",  32, ARM_MODE_ANY, REG_TYPE_UINT32, "general", "org.gnu.gdb.arm.core" },
	{ ARMV8_R7, 0,  "r7",  32, ARM_MODE_ANY, REG_TYPE_UINT32, "general", "org.gnu.gdb.arm.core" },
	{ ARMV8_R8, 0,  "r8",  32, ARM_MODE_ANY, REG_TYPE_UINT32, "general", "org.gnu.gdb.arm.core" },
	{ ARMV8_R9, 0,  "r9",  32, ARM_MODE_ANY, REG_TYPE_UINT32, "general", "org.gnu.gdb.arm.core" },
	{ ARMV8_R10, 0, "r10", 32, ARM_MODE_ANY, REG_TYPE_UINT32, "general", "org.gnu.gdb.arm.core" },
	{ ARMV8_R11, 0, "r11", 32, ARM_MODE_ANY, REG_TYPE_UINT32, "general", "org.gnu.gdb.arm.core" },
	{ ARMV8_R12, 0, "r12", 32, ARM_MODE_ANY, REG_TYPE_UINT32, "general", "org.gnu.gdb.arm.core" },
	{ ARMV8_R13, 0, "sp", 32, ARM_MODE_ANY, REG_TYPE_DATA_PTR, "general", "org.gnu.gdb.arm.core" },
	{ ARMV8_R14, 0, "lr",  32, ARM_MODE_ANY, REG_TYPE_CODE_PTR, "general", "org.gnu.gdb.arm.core" },
	{ ARMV8_PC, 0, "pc",   32, ARM_MODE_ANY, REG_TYPE_CODE_PTR, "general", "org.gnu.gdb.arm.core" },
	{ ARMV8_xPSR, 0, "cpsr", 32, ARM_MODE_ANY, REG_TYPE_UINT32, "general", "org.gnu.gdb.arm.core" },
	{ ARMV8_V0, 0, "d0",  64, ARM_MODE_ANY, REG_TYPE_IEEE_DOUBLE, NULL, "org.gnu.gdb.arm.vfp"},
	{ ARMV8_V0, 8, "d1",  64, ARM_MODE_ANY, REG_TYPE_IEEE_DOUBLE, NULL, "org.gnu.gdb.arm.vfp"},
	{ ARMV8_V1, 0, "d2",  64, ARM_MODE_ANY, REG_TYPE_IEEE_DOUBLE, NULL, "org.gnu.gdb.arm.vfp"},
	{ ARMV8_V1, 8, "d3",  64, ARM_MODE_ANY, REG_TYPE_IEEE_DOUBLE, NULL, "org.gnu.gdb.arm.vfp"},
	{ ARMV8_V2, 0, "d4",  64, ARM_MODE_ANY, REG_TYPE_IEEE_DOUBLE, NULL, "org.gnu.gdb.arm.vfp"},
	{ ARMV8_V2, 8, "d5",  64, ARM_MODE_ANY, REG_TYPE_IEEE_DOUBLE, NULL, "org.gnu.gdb.arm.vfp"},
	{ ARMV8_V3, 0, "d6",  64, ARM_MODE_ANY, REG_TYPE_IEEE_DOUBLE, NULL, "org.gnu.gdb.arm.vfp"},
	{ ARMV8_V3, 8, "d7",  64, ARM_MODE_ANY, REG_TYPE_IEEE_DOUBLE, NULL, "org.gnu.gdb.arm.vfp"},
	{ ARMV8_V4, 0, "d8",  64, ARM_MODE_ANY, REG_TYPE_IEEE_DOUBLE, NULL, "org.gnu.gdb.arm.vfp"},
	{ ARMV8_V4, 8, "d9",  64, ARM_MODE_ANY, REG_TYPE_IEEE_DOUBLE, NULL, "org.gnu.gdb.arm.vfp"},
	{ ARMV8_V5, 0, "d10", 64, ARM_MODE_ANY, REG_TYPE_IEEE_DOUBLE, NULL, "org.gnu.gdb.arm.vfp"},
	{ ARMV8_V5, 8, "d11", 64, ARM_MODE_ANY, REG_TYPE_IEEE_DOUBLE, NULL, "org.gnu.gdb.arm.vfp"},
	{ ARMV8_V6, 0, "d12", 64, ARM_MODE_ANY, REG_TYPE_IEEE_DOUBLE, NULL, "org.gnu.gdb.arm.vfp"},
	{ ARMV8_V6, 8, "d13", 64, ARM_MODE_ANY, REG_TYPE_IEEE_DOUBLE, NULL, "org.gnu.gdb.arm.vfp"},
	{ ARMV8_V7, 0, "d14", 64, ARM_MODE_ANY, REG_TYPE_IEEE_DOUBLE, NULL, "org.gnu.gdb.arm.vfp"},
	{ ARMV8_V7, 8, "d15", 64, ARM_MODE_ANY, REG_TYPE_IEEE_DOUBLE, NULL, "org.gnu.gdb.arm.vfp"},
	{ ARMV8_V8, 0, "d16", 64, ARM_MODE_ANY, REG_TYPE_IEEE_DOUBLE, NULL, "org.gnu.gdb.arm.vfp"},
	{ ARMV8_V8, 8, "d17", 64, ARM_MODE_ANY, REG_TYPE_IEEE_DOUBLE, NULL, "org.gnu.gdb.arm.vfp"},
	{ ARMV8_V9, 0, "d18", 64, ARM_MODE_ANY, REG_TYPE_IEEE_DOUBLE, NULL, "org.gnu.gdb.arm.vfp"},
	{ ARMV8_V9, 8, "d19", 64, ARM_MODE_ANY, REG_TYPE_IEEE_DOUBLE, NULL, "org.gnu.gdb.arm.vfp"},
	{ ARMV8_V10, 0, "d20", 64, ARM_MODE_ANY, REG_TYPE_IEEE_DOUBLE, NULL, "org.gnu.gdb.arm.vfp"},
	{ ARMV8_V10, 8, "d21", 64, ARM_MODE_ANY, REG_TYPE_IEEE_DOUBLE, NULL, "org.gnu.gdb.arm.vfp"},
	{ ARMV8_V11, 0, "d22", 64, ARM_MODE_ANY, REG_TYPE_IEEE_DOUBLE, NULL, "org.gnu.gdb.arm.vfp"},
	{ ARMV8_V11, 8, "d23", 64, ARM_MODE_ANY, REG_TYPE_IEEE_DOUBLE, NULL, "org.gnu.gdb.arm.vfp"},
	{ ARMV8_V12, 0, "d24", 64, ARM_MODE_ANY, REG_TYPE_IEEE_DOUBLE, NULL, "org.gnu.gdb.arm.vfp"},
	{ ARMV8_V12, 8, "d25", 64, ARM_MODE_ANY, REG_TYPE_IEEE_DOUBLE, NULL, "org.gnu.gdb.arm.vfp"},
	{ ARMV8_V13, 0, "d26", 64, ARM_MODE_ANY, REG_TYPE_IEEE_DOUBLE, NULL, "org.gnu.gdb.arm.vfp"},
	{ ARMV8_V13, 8, "d27", 64, ARM_MODE_ANY, REG_TYPE_IEEE_DOUBLE, NULL, "org.gnu.gdb.arm.vfp"},
	{ ARMV8_V14, 0, "d28", 64, ARM_MODE_ANY, REG_TYPE_IEEE_DOUBLE, NULL, "org.gnu.gdb.arm.vfp"},
	{ ARMV8_V14, 8, "d29", 64, ARM_MODE_ANY, REG_TYPE_IEEE_DOUBLE, NULL, "org.gnu.gdb.arm.vfp"},
	{ ARMV8_V15, 0, "d30", 64, ARM_MODE_ANY, REG_TYPE_IEEE_DOUBLE, NULL, "org.gnu.gdb.arm.vfp"},
	{ ARMV8_V15, 8, "d31", 64, ARM_MODE_ANY, REG_TYPE_IEEE_DOUBLE, NULL, "org.gnu.gdb.arm.vfp"},
	{ ARMV8_FPSR, 0, "fpscr", 32, ARM_MODE_ANY, REG_TYPE_UINT32, "float", "org.gnu.gdb.arm.vfp"},
};

#define ARMV8_NUM_REGS ARRAY_SIZE(armv8_regs)
#define ARMV8_NUM_REGS32 ARRAY_SIZE(armv8_regs32)

static int armv8_get_core_reg(struct reg *reg)
{
	struct arm_reg *armv8_reg = reg->arch_info;
	struct target *target = armv8_reg->target;
	struct arm *arm = target_to_arm(target);

	if (target->state != TARGET_HALTED)
		return ERROR_TARGET_NOT_HALTED;

	return arm->read_core_reg(target, reg, armv8_reg->num, arm->core_mode);
}

static int armv8_set_core_reg(struct reg *reg, uint8_t *buf)
{
	struct arm_reg *armv8_reg = reg->arch_info;
	struct target *target = armv8_reg->target;
	struct arm *arm = target_to_arm(target);
	uint64_t value = buf_get_u64(buf, 0, reg->size);

	if (target->state != TARGET_HALTED)
		return ERROR_TARGET_NOT_HALTED;

	if (reg->size <= 64) {
		if (reg == arm->cpsr)
			armv8_set_cpsr(arm, (uint32_t)value);
		else {
			buf_set_u64(reg->value, 0, reg->size, value);
			reg->valid = true;
		}
	} else if (reg->size <= 128) {
		uint64_t hvalue = buf_get_u64(buf + 8, 0, reg->size - 64);

		buf_set_u64(reg->value, 0, 64, value);
		buf_set_u64(reg->value + 8, 0, reg->size - 64, hvalue);
		reg->valid = true;
	}

	reg->dirty = true;

	return ERROR_OK;
}

static const struct reg_arch_type armv8_reg_type = {
	.get = armv8_get_core_reg,
	.set = armv8_set_core_reg,
};

static int armv8_get_core_reg32(struct reg *reg)
{
	struct arm_reg *armv8_reg = reg->arch_info;
	struct target *target = armv8_reg->target;
	struct arm *arm = target_to_arm(target);
	struct reg_cache *cache = arm->core_cache;
	struct reg *reg64;
	int retval;

	if (target->state != TARGET_HALTED)
		return ERROR_TARGET_NOT_HALTED;

	/* get the corresponding Aarch64 register */
	reg64 = cache->reg_list + armv8_reg->num;
	if (reg64->valid) {
		reg->valid = true;
		return ERROR_OK;
	}

	retval = arm->read_core_reg(target, reg64, armv8_reg->num, arm->core_mode);
	if (retval == ERROR_OK)
		reg->valid = reg64->valid;

	return retval;
}

static int armv8_set_core_reg32(struct reg *reg, uint8_t *buf)
{
	struct arm_reg *armv8_reg = reg->arch_info;
	struct target *target = armv8_reg->target;
	struct arm *arm = target_to_arm(target);
	struct reg_cache *cache = arm->core_cache;
	struct reg *reg64 = cache->reg_list + armv8_reg->num;
	uint32_t value = buf_get_u32(buf, 0, 32);

	if (target->state != TARGET_HALTED)
		return ERROR_TARGET_NOT_HALTED;

	if (reg64 == arm->cpsr) {
		armv8_set_cpsr(arm, value);
	} else {
		if (reg->size <= 32)
			buf_set_u32(reg->value, 0, 32, value);
		else if (reg->size <= 64) {
			uint64_t value64 = buf_get_u64(buf, 0, 64);
			buf_set_u64(reg->value, 0, 64, value64);
		}
		reg->valid = true;
		reg64->valid = true;
	}

	reg64->dirty = true;

	return ERROR_OK;
}

static const struct reg_arch_type armv8_reg32_type = {
	.get = armv8_get_core_reg32,
	.set = armv8_set_core_reg32,
};

/** Builds cache of architecturally defined registers.  */
struct reg_cache *armv8_build_reg_cache(struct target *target)
{
	struct armv8_common *armv8 = target_to_armv8(target);
	struct arm *arm = &armv8->arm;
	int num_regs = ARMV8_NUM_REGS;
	int num_regs32 = ARMV8_NUM_REGS32;
	struct reg_cache **cache_p = register_get_last_cache_p(&target->reg_cache);
	struct reg_cache *cache = malloc(sizeof(struct reg_cache));
	struct reg_cache *cache32 = malloc(sizeof(struct reg_cache));
	struct reg *reg_list = calloc(num_regs, sizeof(struct reg));
	struct reg *reg_list32 = calloc(num_regs32, sizeof(struct reg));
	struct arm_reg *arch_info = calloc(num_regs, sizeof(struct arm_reg));
	struct reg_feature *feature;
	int i;

	/* Build the process context cache */
	cache->name = "Aarch64 registers";
	cache->next = cache32;
	cache->reg_list = reg_list;
	cache->num_regs = num_regs;

	for (i = 0; i < num_regs; i++) {
		arch_info[i].num = armv8_regs[i].id;
		arch_info[i].mode = armv8_regs[i].mode;
		arch_info[i].target = target;
		arch_info[i].arm = arm;

		reg_list[i].name = armv8_regs[i].name;
		reg_list[i].size = armv8_regs[i].bits;
		reg_list[i].value = &arch_info[i].value[0];
		reg_list[i].type = &armv8_reg_type;
		reg_list[i].arch_info = &arch_info[i];

		reg_list[i].group = armv8_regs[i].group;
		reg_list[i].number = i;
		reg_list[i].exist = true;
		reg_list[i].caller_save = true;	/* gdb defaults to true */

		feature = calloc(1, sizeof(struct reg_feature));
		if (feature) {
			feature->name = armv8_regs[i].feature;
			reg_list[i].feature = feature;
		} else
			LOG_ERROR("unable to allocate feature list");

		reg_list[i].reg_data_type = calloc(1, sizeof(struct reg_data_type));
		if (reg_list[i].reg_data_type) {
			if (!armv8_regs[i].data_type)
				reg_list[i].reg_data_type->type = armv8_regs[i].type;
			else
				*reg_list[i].reg_data_type = *armv8_regs[i].data_type;
		} else
			LOG_ERROR("unable to allocate reg type list");
	}

	arm->cpsr = reg_list + ARMV8_xPSR;
	arm->pc = reg_list + ARMV8_PC;
	arm->core_cache = cache;

	/* shadow cache for ARM mode registers */
	cache32->name = "Aarch32 registers";
	cache32->next = NULL;
	cache32->reg_list = reg_list32;
	cache32->num_regs = num_regs32;

	for (i = 0; i < num_regs32; i++) {
		reg_list32[i].name = armv8_regs32[i].name;
		reg_list32[i].size = armv8_regs32[i].bits;
		reg_list32[i].value = &arch_info[armv8_regs32[i].id].value[armv8_regs32[i].mapping];
		reg_list32[i].type = &armv8_reg32_type;
		reg_list32[i].arch_info = &arch_info[armv8_regs32[i].id];
		reg_list32[i].group = armv8_regs32[i].group;
		reg_list32[i].number = i;
		reg_list32[i].exist = true;
		reg_list32[i].caller_save = true;

		feature = calloc(1, sizeof(struct reg_feature));
		if (feature) {
			feature->name = armv8_regs32[i].feature;
			reg_list32[i].feature = feature;
		} else
			LOG_ERROR("unable to allocate feature list");

		reg_list32[i].reg_data_type = calloc(1, sizeof(struct reg_data_type));
		if (reg_list32[i].reg_data_type)
			reg_list32[i].reg_data_type->type = armv8_regs32[i].type;
		else
			LOG_ERROR("unable to allocate reg type list");
	}

	(*cache_p) = cache;
	return cache;
}

struct reg *armv8_reg_current(struct arm *arm, unsigned regnum)
{
	struct reg *r;

	if (regnum > (ARMV8_LAST_REG - 1))
		return NULL;

	r = arm->core_cache->reg_list + regnum;
	return r;
}

static void armv8_free_cache(struct reg_cache *cache, bool regs32)
{
	struct reg *reg;
	unsigned int i;

	if (!cache)
		return;

	for (i = 0; i < cache->num_regs; i++) {
		reg = &cache->reg_list[i];

		free(reg->feature);
		free(reg->reg_data_type);
	}

	if (!regs32)
		free(cache->reg_list[0].arch_info);
	free(cache->reg_list);
	free(cache);
}

void armv8_free_reg_cache(struct target *target)
{
	struct armv8_common *armv8 = target_to_armv8(target);
	struct arm *arm = &armv8->arm;
	struct reg_cache *cache = NULL, *cache32 = NULL;

	cache = arm->core_cache;
	if (cache)
		cache32 = cache->next;
	armv8_free_cache(cache32, true);
	armv8_free_cache(cache, false);
	arm->core_cache = NULL;
}

const struct command_registration armv8_command_handlers[] = {
	{
		.name = "catch_exc",
		.handler = armv8_handle_exception_catch_command,
		.mode = COMMAND_EXEC,
		.help = "configure exception catch",
		.usage = "[(nsec_el1,nsec_el2,sec_el1,sec_el3)+,off]",
	},
	COMMAND_REGISTRATION_DONE
};

const char *armv8_get_gdb_arch(struct target *target)
{
	struct arm *arm = target_to_arm(target);
	return arm->core_state == ARM_STATE_AARCH64 ? "aarch64" : "arm";
}

int armv8_get_gdb_reg_list(struct target *target,
	struct reg **reg_list[], int *reg_list_size,
	enum target_register_class reg_class)
{
	struct arm *arm = target_to_arm(target);
	int i;

	if (arm->core_state == ARM_STATE_AARCH64) {

		LOG_DEBUG("Creating Aarch64 register list for target %s", target_name(target));

		switch (reg_class) {
		case REG_CLASS_GENERAL:
			*reg_list_size = ARMV8_V0;
			*reg_list = malloc(sizeof(struct reg *) * (*reg_list_size));

			for (i = 0; i < *reg_list_size; i++)
					(*reg_list)[i] = armv8_reg_current(arm, i);
			return ERROR_OK;

		case REG_CLASS_ALL:
			*reg_list_size = ARMV8_LAST_REG;
			*reg_list = malloc(sizeof(struct reg *) * (*reg_list_size));

			for (i = 0; i < *reg_list_size; i++)
					(*reg_list)[i] = armv8_reg_current(arm, i);

			return ERROR_OK;

		default:
			LOG_ERROR("not a valid register class type in query.");
			return ERROR_FAIL;
		}
	} else {
		struct reg_cache *cache32 = arm->core_cache->next;

		LOG_DEBUG("Creating Aarch32 register list for target %s", target_name(target));

		switch (reg_class) {
		case REG_CLASS_GENERAL:
			*reg_list_size = ARMV8_R14 + 3;
			*reg_list = malloc(sizeof(struct reg *) * (*reg_list_size));

			for (i = 0; i < *reg_list_size; i++)
				(*reg_list)[i] = cache32->reg_list + i;

			return ERROR_OK;
		case REG_CLASS_ALL:
			*reg_list_size = cache32->num_regs;
			*reg_list = malloc(sizeof(struct reg *) * (*reg_list_size));

			for (i = 0; i < *reg_list_size; i++)
				(*reg_list)[i] = cache32->reg_list + i;

			return ERROR_OK;
		default:
			LOG_ERROR("not a valid register class type in query.");
			return ERROR_FAIL;
		}
	}
}

int armv8_set_dbgreg_bits(struct armv8_common *armv8, unsigned int reg, unsigned long mask, unsigned long value)
{
	uint32_t tmp;

	/* Read register */
	int retval = mem_ap_read_atomic_u32(armv8->debug_ap,
			armv8->debug_base + reg, &tmp);
	if (retval != ERROR_OK)
		return retval;

	/* clear bitfield */
	tmp &= ~mask;
	/* put new value */
	tmp |= value & mask;

	/* write new value */
	retval = mem_ap_write_atomic_u32(armv8->debug_ap,
			armv8->debug_base + reg, tmp);
	return retval;
}<|MERGE_RESOLUTION|>--- conflicted
+++ resolved
@@ -78,13 +78,10 @@
 		.psr = ARM_MODE_HYP,
 	},
 	{
-<<<<<<< HEAD
-=======
 		.name = "UND",
 		.psr = ARM_MODE_UND,
 	},
 	{
->>>>>>> 25488359
 		.name = "SYS",
 		.psr = ARM_MODE_SYS,
 	},
@@ -1068,11 +1065,7 @@
 		if (n->name)
 			nsec = n->name;
 
-<<<<<<< HEAD
-		if (sec == NULL || nsec == NULL) {
-=======
 		if (!sec || !nsec) {
->>>>>>> 25488359
 			LOG_WARNING("Exception Catch: unknown exception catch configuration: EDECCR = %02" PRIx32, edeccr & 0xff);
 			return ERROR_FAIL;
 		}
