--- conflicted
+++ resolved
@@ -112,17 +112,6 @@
 #define CSW_ADDRINC_PACKED  (2UL << 4)
 #define CSW_DEVICE_EN       (1UL << 6)
 #define CSW_TRIN_PROG       (1UL << 7)
-<<<<<<< HEAD
-/* all fields in bits 12 and above are implementation-defined! */
-#define CSW_SPIDEN          (1UL << 23)
-#define CSW_HPROT1          (1UL << 25) /* AHB: Privileged */
-#define CSW_MASTER_DEBUG    (1UL << 29) /* AHB: set HMASTER signals to AHB-AP ID */
-#define CSW_SPROT           (1UL << 30)
-#define CSW_DBGSWENABLE     (1UL << 31)
-
-/* initial value of csw_default used for MEM-AP transfers */
-#define CSW_DEFAULT			(CSW_HPROT1 | CSW_MASTER_DEBUG | CSW_DBGSWENABLE)
-=======
 
 /* All fields in bits 12 and above are implementation-defined
  * Defaults for AHB/AXI in "Standard Memory Access Port Definitions" from ADI
@@ -151,7 +140,6 @@
 /* APB: initial value of csw_default */
 #define CSW_APB_DEFAULT         (CSW_DBGSWENABLE)
 
->>>>>>> 9de7d9c8
 
 /* Fields of the MEM-AP's IDR register */
 #define IDR_REV     (0xFUL << 28)
@@ -576,26 +564,6 @@
 	struct adiv5_dap *dap;
 };
 
-<<<<<<< HEAD
-extern const struct command_registration dap_instance_commands[];
-
-struct arm_dap_object;
-extern struct adiv5_dap *dap_instance_by_jim_obj(Jim_Interp *interp, Jim_Obj *o);
-extern struct adiv5_dap *adiv5_get_dap(struct arm_dap_object *obj);
-extern int dap_info_command(struct command_context *cmd_ctx,
-					 struct adiv5_ap *ap);
-extern int dap_register_commands(struct command_context *cmd_ctx);
-extern const char *adiv5_dap_name(struct adiv5_dap *self);
-extern const struct swd_driver *adiv5_dap_swd_driver(struct adiv5_dap *self);
-extern int dap_cleanup_all(void);
-
-struct adiv5_private_config {
-	int ap_num;
-	struct adiv5_dap *dap;
-};
-
-=======
->>>>>>> 9de7d9c8
 extern int adiv5_verify_config(struct adiv5_private_config *pc);
 extern int adiv5_jim_configure(struct target *target, Jim_GetOptInfo *goi);
 
