--- conflicted
+++ resolved
@@ -1943,11 +1943,7 @@
 	return ERROR_OK;
 }
 
-<<<<<<< HEAD
-static int stm8_jim_configure(struct target *target, Jim_GetOptInfo *goi)
-=======
 static int stm8_jim_configure(struct target *target, struct jim_getopt_info *goi)
->>>>>>> 25488359
 {
 	struct stm8_common *stm8 = target_to_stm8(target);
 	jim_wide w;
