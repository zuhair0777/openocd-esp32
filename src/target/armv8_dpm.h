--- conflicted
+++ resolved
@@ -37,11 +37,6 @@
 
 
 int armv8_dpm_write_dirty_registers(struct arm_dpm *dpm, bool bpwp);
-<<<<<<< HEAD
-
-void armv8_dpm_report_wfar(struct arm_dpm *dpm, uint64_t wfar);
-=======
->>>>>>> 25488359
 
 /* DSCR bits; see ARMv7a arch spec section C10.3.1.
  * Not all v7 bits are valid in v6.
