--- conflicted
+++ resolved
@@ -127,8 +127,6 @@
 	{ ARMV7M_FAULTMASK, "faultmask", 1, REG_TYPE_INT8, "system", "org.gnu.gdb.arm.m-system" },
 	{ ARMV7M_CONTROL, "control", 3, REG_TYPE_INT8, "system", "org.gnu.gdb.arm.m-system" },
 
-<<<<<<< HEAD
-=======
 	/* ARMv8-M specific registers */
 	{ ARMV8M_MSP_NS, "msp_ns", 32, REG_TYPE_DATA_PTR, "stack", "v8-m.sp" },
 	{ ARMV8M_PSP_NS, "psp_ns", 32, REG_TYPE_DATA_PTR, "stack", "v8-m.sp" },
@@ -152,7 +150,6 @@
 	{ ARMV8M_CONTROL_NS, "control_ns", 3, REG_TYPE_INT8, "system", "org.gnu.gdb.arm.m-system" },
 
 	/* FPU registers */
->>>>>>> 25488359
 	{ ARMV7M_D0, "d0", 64, REG_TYPE_IEEE_DOUBLE, "float", "org.gnu.gdb.arm.vfp" },
 	{ ARMV7M_D1, "d1", 64, REG_TYPE_IEEE_DOUBLE, "float", "org.gnu.gdb.arm.vfp" },
 	{ ARMV7M_D2, "d2", 64, REG_TYPE_IEEE_DOUBLE, "float", "org.gnu.gdb.arm.vfp" },
@@ -254,11 +251,7 @@
 	return ERROR_OK;
 }
 
-<<<<<<< HEAD
-static uint32_t armv7m_map_id_to_regsel(unsigned int arm_reg_id)
-=======
 uint32_t armv7m_map_id_to_regsel(unsigned int arm_reg_id)
->>>>>>> 25488359
 {
 	switch (arm_reg_id) {
 	case ARMV7M_R0 ... ARMV7M_R14:
@@ -275,8 +268,6 @@
 	case ARMV7M_PMSK_BPRI_FLTMSK_CTRL:
 		return ARMV7M_REGSEL_PMSK_BPRI_FLTMSK_CTRL;
 
-<<<<<<< HEAD
-=======
 	case ARMV8M_MSP_NS...ARMV8M_PSPLIM_NS:
 		return arm_reg_id - ARMV8M_MSP_NS + ARMV8M_REGSEL_MSP_NS;
 
@@ -286,7 +277,6 @@
 	case ARMV8M_PMSK_BPRI_FLTMSK_CTRL_NS:
 		return ARMV8M_REGSEL_PMSK_BPRI_FLTMSK_CTRL_NS;
 
->>>>>>> 25488359
 	case ARMV7M_FPSCR:
 		return ARMV7M_REGSEL_FPSCR;
 
@@ -299,28 +289,6 @@
 	}
 }
 
-<<<<<<< HEAD
-static bool armv7m_map_reg_packing(unsigned int arm_reg_id,
-					unsigned int *reg32_id, uint32_t *offset)
-{
-	switch (arm_reg_id) {
-
-	case ARMV7M_PRIMASK:
-		*reg32_id = ARMV7M_PMSK_BPRI_FLTMSK_CTRL;
-		*offset = 0;
-		return true;
-	case ARMV7M_BASEPRI:
-		*reg32_id = ARMV7M_PMSK_BPRI_FLTMSK_CTRL;
-		*offset = 1;
-		return true;
-	case ARMV7M_FAULTMASK:
-		*reg32_id = ARMV7M_PMSK_BPRI_FLTMSK_CTRL;
-		*offset = 2;
-		return true;
-	case ARMV7M_CONTROL:
-		*reg32_id = ARMV7M_PMSK_BPRI_FLTMSK_CTRL;
-		*offset = 3;
-=======
 bool armv7m_map_reg_packing(unsigned int arm_reg_id,
 					unsigned int *reg32_id, uint32_t *offset)
 {
@@ -338,16 +306,12 @@
 	case ARMV8M_PRIMASK_NS...ARMV8M_CONTROL_NS:
 		*reg32_id = ARMV8M_PMSK_BPRI_FLTMSK_CTRL_NS;
 		*offset = arm_reg_id - ARMV8M_PRIMASK_NS;
->>>>>>> 25488359
 		return true;
 
 	default:
 		return false;
 	}
-<<<<<<< HEAD
-=======
-
->>>>>>> 25488359
+
 }
 
 static int armv7m_read_core_reg(struct target *target, struct reg *r,
@@ -359,23 +323,6 @@
 
 	assert(num < (int)armv7m->arm.core_cache->num_regs);
 	assert(num == (int)r->number);
-<<<<<<< HEAD
-
-	/* If a code calls read_reg, it expects the cache is no more dirty.
-	 * Clear the dirty flag regardless of the later read succeeds or not
-	 * to prevent unwanted cache flush after a read error */
-	r->dirty = false;
-
-	if (r->size <= 8) {
-		/* any 8-bit or shorter register is packed */
-		uint32_t offset = 0;	/* silence false gcc warning */
-		unsigned int reg32_id;
-
-		bool is_packed = armv7m_map_reg_packing(num, &reg32_id, &offset);
-		assert(is_packed);
-		struct reg *r32 = &armv7m->arm.core_cache->reg_list[reg32_id];
-
-=======
 
 	/* If a code calls read_reg, it expects the cache is no more dirty.
 	 * Clear the dirty flag regardless of the later read succeeds or not
@@ -397,7 +344,6 @@
 		}
 		struct reg *r32 = &armv7m->arm.core_cache->reg_list[reg32_id];
 
->>>>>>> 25488359
 		/* Read 32-bit container register if not cached */
 		if (!r32->valid) {
 			retval = armv7m_read_core_reg(target, r32, reg32_id, mode);
@@ -456,15 +402,6 @@
 
 	if (r->size <= 8) {
 		/* any 8-bit or shorter register is packed */
-<<<<<<< HEAD
-		uint32_t offset = 0;	/* silence false gcc warning */
-		unsigned int reg32_id;
-
-		bool is_packed = armv7m_map_reg_packing(num, &reg32_id, &offset);
-		assert(is_packed);
-		struct reg *r32 = &armv7m->arm.core_cache->reg_list[reg32_id];
-
-=======
 		uint32_t offset;
 		unsigned int reg32_id;
 
@@ -478,7 +415,6 @@
 		}
 		struct reg *r32 = &armv7m->arm.core_cache->reg_list[reg32_id];
 
->>>>>>> 25488359
 		if (!r32->valid) {
 			/* Before merging with other parts ensure the 32-bit register is valid */
 			retval = armv7m_read_core_reg(target, r32, reg32_id, mode);
@@ -492,17 +428,10 @@
 
 	} else {
 		assert(r->size == 32 || r->size == 64);
-<<<<<<< HEAD
 
 		struct arm_reg *armv7m_core_reg = r->arch_info;
 		uint32_t regsel = armv7m_map_id_to_regsel(armv7m_core_reg->num);
 
-=======
-
-		struct arm_reg *armv7m_core_reg = r->arch_info;
-		uint32_t regsel = armv7m_map_id_to_regsel(armv7m_core_reg->num);
-
->>>>>>> 25488359
 		t = buf_get_u32(value, 0, 32);
 		retval = armv7m->store_core_reg_u32(target, regsel, t);
 		if (retval != ERROR_OK)
@@ -547,11 +476,7 @@
 		size = ARMV7M_NUM_CORE_REGS;
 
 	*reg_list = malloc(sizeof(struct reg *) * size);
-<<<<<<< HEAD
-	if (*reg_list == NULL)
-=======
 	if (!*reg_list)
->>>>>>> 25488359
 		return ERROR_FAIL;
 
 	for (i = 0; i < size; i++)
@@ -862,12 +787,8 @@
 		reg_list[i].value = arch_info[i].value;
 		reg_list[i].dirty = false;
 		reg_list[i].valid = false;
-<<<<<<< HEAD
-		reg_list[i].hidden = i == ARMV7M_PMSK_BPRI_FLTMSK_CTRL;
-=======
 		reg_list[i].hidden = (i == ARMV7M_PMSK_BPRI_FLTMSK_CTRL ||
 				i == ARMV8M_PMSK_BPRI_FLTMSK_CTRL_NS || i == ARMV8M_PMSK_BPRI_FLTMSK_CTRL_S);
->>>>>>> 25488359
 		reg_list[i].type = &armv7m_reg_type;
 		reg_list[i].arch_info = &arch_info[i];
 
