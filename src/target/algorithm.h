/***************************************************************************
 *   Copyright (C) 2005 by Dominic Rath                                    *
 *   Dominic.Rath@gmx.de                                                   *
 *                                                                         *
 *   This program is free software; you can redistribute it and/or modify  *
 *   it under the terms of the GNU General Public License as published by  *
 *   the Free Software Foundation; either version 2 of the License, or     *
 *   (at your option) any later version.                                   *
 *                                                                         *
 *   This program is distributed in the hope that it will be useful,       *
 *   but WITHOUT ANY WARRANTY; without even the implied warranty of        *
 *   MERCHANTABILITY or FITNESS FOR A PARTICULAR PURPOSE.  See the         *
 *   GNU General Public License for more details.                          *
 *                                                                         *
 *   You should have received a copy of the GNU General Public License     *
 *   along with this program.  If not, see <http://www.gnu.org/licenses/>. *
 ***************************************************************************/

#ifndef OPENOCD_TARGET_ALGORITHM_H
#define OPENOCD_TARGET_ALGORITHM_H

<<<<<<< HEAD
/**
 * API defined below allows to execute pieces of code on target without breaking execution of running program.
 * This functionality can be useful for various debugging and maintenance procedures.
 * @note ESP flashing code to load flasher stub on target and write/read/erase flash.
 * Also ESP GCOV command uses some of these functions to run onboard routines to dump coverage info.
 * Stub entry function can take up to 5 arguments and should be of the following form:
 *
 * int stub_entry([uint32_t a1 [, uint32_t a2 [, uint32_t a3 [, uint32_t a4 [, uint32_t a5]]]]]);
 *
 * General scheme of stub code execution is shown below.
 *
 *  -------                                                    -----------   (initial frame)    ----
 * |       | -------(registers, stub entry, stub args)------> |trampoline | ---(stub args)---> |    |
 * |       |                                                  |           |                    |    |
 * |OpenOCD| <----------(stub-specific communications)---------------------------------------> |stub|
 * |       |                                                  |           |                    |    |
 * |       | <---------(target halted event, ret code)------- |tramp break| <---(ret code)---- |    |
 *  -------                                                    -----------                      ----
 *
 * Procedure of executing stub on target includes:
 * 1) User prepares struct algorithm_run_data and calls one of algorithm_run_xxx() functions.
 * 2) Routine allocates all necessary stub code and data sections.
 * 3) If user specifies an initializer func algorithm_usr_func_init_t it is called just before stub start.
 * 4) If user specifies stub communication func algorithm_usr_func_t (@see esp_flash_write/read in ESP flash driver)
 *    it is called just after the stub start. When communication with stub is finished this function must return.
 * 5) OpenOCD waits for stub to finish (hit exit breakpoint).
 * 6) If user specified arguments cleanup func algorithm_usr_func_done_t it is called just after stub finishes.
 *
 * There are two options to run code on target under OpenOCD control:
 * - Run externally compiled stub code.
 * - Run onboard pre-compiled code. @note For ESP chips debug stubs must be enabled in target code @see ESP IDF docs.
 * The main difference between execution of external stub code and target built-in functions is that in latter case
 * working areas can not be used to allocate target memory for code and data because they can overlap
 * with code and data involved into onboard function execution. For example if memory allocated in working area
 * for stub stack will overlap with some on-board data used by the stub the stack will get overwritten.
 * The same stands for allocations in target code space.
 *
 * External Code Execution
 * -----------------------
 * To run external code on target user should use algorithm_run_func_image().
 * In this case all necesarry memory (code/data) is alocated in working areas which have fixed configuration
 * defined in target TCL file. Stub code is actually a standalone program, so all its segments must have known
 * addresses due to position dependent code nature. So stub must be linked in such way that its code segment
 * starts at the beginning of working area for code space defined in TCL. The same restriction must be applied
 * to stub's data segment and base addresses of working area for data space. @see ESP stub flasher LD scripts.
 * Also in order to simplify memory allocation BSS section must follow DATA section in stub image.
 * The size of BSS section must be specified in bss_size field of struct algorithm_image.
 * Sample stub memory map is shown below.
 *  ___________________________________________
 * | data space working area start             |
 * |                                           |
 * | <stub .data segment>                      |
 * |___________________________________________|
 * | stub .bss start                           |
 * |                                           |
 * | <stub .bss segment of size 'bss_size'>    |
 * |___________________________________________|
 * | stub stack base                           |
 * |                                           |
 * | <stub stack>                              |
 * |___________________________________________|
 * |                                           |
 * | <stub mem arg1>                           |
 * |___________________________________________|
 * |                                           |
 * | <stub mem arg2>                           |
 * |___________________________________________|
 *  ___________________________________________
 * | code space working area start             |
 * |                                           |
 * | <stub .text segment>                      |
 * |___________________________________________|
 * |                                           |
 * | <stub trampoline with exit breakpoint>    |
 * |___________________________________________|
 *
 * For example on how to execute external code with memory arguments @see esp_flash_blank_check in ESP flash driver.
 *
 * On-Board Code Execution
 * -----------------------
 * To run on-board code on target user should use algorithm_run_onboard_func().
 * On-board code execution process does not need to allocate target memory for stub code and data,
 * because stub is pre-compiled to the code running on target.
 * But it still needs memory for stub trampoline, stack and memory arguments.
 * Working areas can not be used due to possible memory layout conflicts with on-board stub code and data.
 * Debug stubs functionality provided by ESP IDF allows to overcome above problem. It provides special descriptor
 * which provides info necessary to safely allocate memory on target @see struct esp_dbg_stubs_desc.
 * That info is also used to locate memory for stub trampoline code.
 * User can execute target function at any address, but @see ESP IDF debug stubs also provide a way to pass to the host
 * an entry address of pre-defined registered stub functions.
 * For example of an on-board code execution @see esp32_cmd_gcov() in ESP32 apptrace module.
*/

#include <stdarg.h>
#include "log.h"
#include "image.h"
#include "helper/binarybuffer.h"
=======
#include "helper/types.h"
#include "helper/replacements.h"
>>>>>>> 25488359

enum param_direction {
	PARAM_IN,
	PARAM_OUT,
	PARAM_IN_OUT
};

struct mem_param {
	target_addr_t address;
	uint32_t size;
	uint8_t *value;
	enum param_direction direction;
};

struct reg_param {
	const char *reg_name;
	uint32_t size;
	uint8_t *value;
	enum param_direction direction;
};

void init_mem_param(struct mem_param *param,
		uint32_t address, uint32_t size, enum param_direction dir);
void destroy_mem_param(struct mem_param *param);

void init_reg_param(struct reg_param *param,
		char *reg_name, uint32_t size, enum param_direction dir);
void destroy_reg_param(struct reg_param *param);


/**
 * Algorithm image data.
 * Helper struct to work with algorithms consisting of code and data segments.
 */
struct algorithm_image {
	/** Image. */
	struct image image;
	/** BSS section size. */
	uint32_t bss_size;
};

/**
 * Algorithm stub data.
 */
struct algorithm_stub {
	/** Entry addr. */
	target_addr_t entry;
	/** Working area for code segment. */
	struct working_area *code;
	/** Working area for data segment. */
	struct working_area *data;
	/** Working area for tramploline. */
	struct working_area *tramp;
	/** Address of the target buffer for stub trampoline. If zero tramp->address will be used. */
	target_addr_t tramp_addr;
	/** Working area for stack. */
	struct working_area *stack;
	/** Address of the target buffer for stack. If zero tramp->address will be used. */
	target_addr_t stack_addr;
	/** Algorithm's arch-specific info. */
	void *ainfo;
};

/**
 * Algorithm stub in-memory arguments.
 */
struct algorithm_mem_args {
	/** Memory params. */
	struct mem_param *	params;
	/** Number of memory params. */
	uint32_t 			count;
};

/**
 * Algorithm stub register arguments.
 */
struct algorithm_reg_args {
	/** Algorithm register params. User args start from user_first_reg_param */
	struct reg_param *	params;
	/** Number of register params. */
	uint32_t 			count;
	/** The first several reg_params can be used by stub itself (e.g. for trampoline).
	 * This is the index of the first reg_param available for user to pass args to algorithm stub. */
	uint32_t 			first_user_param;
};

struct algorithm_run_data;

/**
 * @brief Algorithm run function.
 *
 * @param target Pointer to target.
 * @param run    Pointer to algo run data.
 * @param arg    Function specific argument.
 *
 * @return ERROR_OK on success, otherwise ERROR_XXX.
 */
typedef int (*algorithm_func_t)(struct target *target, struct algorithm_run_data *run,
	void *arg);

/**
 * @brief Host part of algorithm.
 *        This function will be called while stub is running on target.
 *        It can be used for communication with stub.
 *
 * @param target  Pointer to target.
 * @param usr_arg Function specific argument.
 *
 * @return ERROR_OK on success, otherwise ERROR_XXX.
 */
typedef int (*algorithm_usr_func_t)(struct target *target, void *usr_arg);

/**
 * @brief Algorithm's arguments setup function.
 *        This function will be called just before stub start.
 *        It must return when all operations with running stub are completed.
 *        It can be used to prepare stub memory parameters.
 *
 * @param target  Pointer to target.
 * @param run     Pointer to algo run data.
 * @param usr_arg Function specific argument. The same as for algorithm_usr_func_t.
 *
 * @return ERROR_OK on success, otherwise ERROR_XXX.
 */
typedef int (*algorithm_usr_func_init_t)(struct target *target, struct algorithm_run_data *run,
	void *usr_arg);

/**
 * @brief Algorithm's arguments cleanup function.
 *        This function will be called just after stub exit.
 *        It can be used to cleanup stub memory parameters.
 *
 * @param target  Pointer to target.
 * @param run     Pointer to algo run data.
 * @param usr_arg Function specific argument. The same as for algorithm_usr_func_t.
 *
 * @return ERROR_OK on success, otherwise ERROR_XXX.
 */
typedef void (*algorithm_usr_func_done_t)(struct target *target, struct algorithm_run_data *run,
	void *usr_arg);

struct algorithm_hw {
	int (*algo_init)(struct target *target, struct algorithm_run_data *run,
		void *arch_info,
		uint32_t num_args,
		va_list ap);
	int (*algo_cleanup)(struct algorithm_run_data *run);
	const uint8_t *(*stub_tramp_get)(struct target *target, size_t *size);
};

/**
 * Algorithm run data.
 */
struct algorithm_run_data {
	/** Algoritm completion timeout in ms. If 0, default value will be used */
	uint32_t tmo;
	/** Algorithm stack size. */
	uint32_t stack_size;
	/** Algorithm register arguments. */
	struct algorithm_reg_args reg_args;
	/** Algorithm memory arguments. */
	struct algorithm_mem_args mem_args;
	/** Algorithm arch-specific info. For Xtensa this should point to struct xtensa_algorithm. */
	void *arch_info;
	/** Algorithm return code. */
	int64_t ret_code;
	/** Stub. */
	struct algorithm_stub stub;
	union {
		struct {
			/** Size of the pre-alocated on-board buffer for stub's code. */
			uint32_t code_buf_size;
			/** Address of pre-compiled target buffer for stub trampoline. */
			target_addr_t code_buf_addr;
			/** Size of the pre-alocated on-board buffer for stub's stack. */
			uint32_t min_stack_size;
			/** Pre-compiled target buffer's addr for stack. */
			target_addr_t min_stack_addr;
			/** Address of malloc-like function to allocate buffer on target. */
			target_addr_t alloc_func;
			/** Address of free-like function to free buffer allocated with on_board_alloc_func. */
			target_addr_t free_func;
		} on_board;
		struct algorithm_image image;
	};
	/** Host side algorithm function argument. */
	void *usr_func_arg;
	/** Host side algorithm function. */
	algorithm_usr_func_t usr_func;
	/** Host side algorithm function setup routine. */
	algorithm_usr_func_init_t usr_func_init;
	/** Host side algorithm function cleanup routine. */
	algorithm_usr_func_done_t usr_func_done;
	/** Algorithm run function: see algorithm_run_xxx for example. */
	algorithm_func_t algo_func;
	/** HW specific API */
	const struct algorithm_hw *hw;
};

int algorithm_load_func_image(struct target *target,
	struct algorithm_run_data *run);

int algorithm_unload_func_image(struct target *target,
	struct algorithm_run_data *run);

int algorithm_exec_func_image_va(struct target *target,
	struct algorithm_run_data *run,
	uint32_t num_args,
	va_list ap);

static inline int algorithm_exec_func_image(struct target *target,
	struct algorithm_run_data *run,
	uint32_t num_args,
	...)
{
	va_list ap;
	va_start(ap, num_args);
	int retval = algorithm_exec_func_image_va(target, run, num_args, ap);
	va_end(ap);
	return retval;
}

/**
 * @brief Loads and runs stub from specified image.
 *        This function should be used to run external stub code on target.
 *
 * @param target   Pointer to target.
 * @param run      Pointer to algo run data.
 * @param num_args Number of stub arguments that follow.
 *
 * @return ERROR_OK on success, otherwise ERROR_XXX. Stub return code is in run->ret_code.
 */
static inline int algorithm_run_func_image_va(struct target *target,
	struct algorithm_run_data *run,
	uint32_t num_args,
	va_list ap)
{
	int ret = algorithm_load_func_image(target, run);
	if (ret != ERROR_OK)
		return ret;
	ret = algorithm_exec_func_image_va(target, run, num_args, ap);
	int rc = algorithm_unload_func_image(target, run);
	return ret != ERROR_OK ? ret : rc;
}

static inline int algorithm_run_func_image(struct target *target,
	struct algorithm_run_data *run,
	uint32_t num_args,
	...)
{
	va_list ap;
	va_start(ap, num_args);
	int retval = algorithm_run_func_image_va(target, run, num_args, ap);
	va_end(ap);
	return retval;
}

int algorithm_load_onboard_func(struct target *target,
	target_addr_t func_addr,
	struct algorithm_run_data *run);

int algorithm_unload_onboard_func(struct target *target,
	struct algorithm_run_data *run);

int algorithm_exec_onboard_func_va(struct target *target,
	struct algorithm_run_data *run,
	uint32_t num_args,
	va_list ap);

/**
 * @brief Runs pre-compiled on-board function.
 *        This function should be used to run on-board stub code.
 *
 * @param target     Pointer to target.
 * @param run        Pointer to algo run data.
 * @param func_entry Address of the function to run.
 * @param num_args   Number of function arguments that follow.
 *
 * @return ERROR_OK on success, otherwise ERROR_XXX. Stub return code is in run->ret_code.
 */
static inline int algorithm_run_onboard_func_va(struct target *target,
	struct algorithm_run_data *run,
	target_addr_t func_addr,
	uint32_t num_args,
	va_list ap)
{
	int ret = algorithm_load_onboard_func(target, func_addr, run);
	if (ret != ERROR_OK)
		return ret;
	ret = algorithm_exec_onboard_func_va(target, run, num_args, ap);
	if (ret != ERROR_OK)
		return ret;
	return algorithm_unload_onboard_func(target, run);
}

static inline int algorithm_run_onboard_func(struct target *target,
	struct algorithm_run_data *run,
	target_addr_t func_addr,
	uint32_t num_args,
	...)
{
	va_list ap;
	va_start(ap, num_args);
	int retval = algorithm_run_onboard_func_va(target, run, func_addr, num_args, ap);
	va_end(ap);
	return retval;
}

static inline void algorithm_user_arg_set_uint(struct algorithm_run_data *run, int arg_num, uint64_t val)
{
	struct reg_param *param = &run->reg_args.params[run->reg_args.first_user_param + arg_num];
	assert(param->size <= 64);
	if (param->size <= 32) {
		buf_set_u32(param->value,
			0,
			param->size,
			val);
	} else {
		buf_set_u64(param->value,
			0,
			param->size,
			val);
	}
}

static inline uint64_t algorithm_user_arg_get_uint(struct algorithm_run_data *run, int arg_num)
{
	struct reg_param *param = &run->reg_args.params[run->reg_args.first_user_param + arg_num];
	assert(param->size <= 64);
	if (param->size <= 32) {
		return buf_get_u32(
				param->value,
				0,
				param->size);
	}
	return buf_get_u64(
			param->value,
			0,
			param->size);
}

#endif /* OPENOCD_TARGET_ALGORITHM_H */<|MERGE_RESOLUTION|>--- conflicted
+++ resolved
@@ -19,108 +19,8 @@
 #ifndef OPENOCD_TARGET_ALGORITHM_H
 #define OPENOCD_TARGET_ALGORITHM_H
 
-<<<<<<< HEAD
-/**
- * API defined below allows to execute pieces of code on target without breaking execution of running program.
- * This functionality can be useful for various debugging and maintenance procedures.
- * @note ESP flashing code to load flasher stub on target and write/read/erase flash.
- * Also ESP GCOV command uses some of these functions to run onboard routines to dump coverage info.
- * Stub entry function can take up to 5 arguments and should be of the following form:
- *
- * int stub_entry([uint32_t a1 [, uint32_t a2 [, uint32_t a3 [, uint32_t a4 [, uint32_t a5]]]]]);
- *
- * General scheme of stub code execution is shown below.
- *
- *  -------                                                    -----------   (initial frame)    ----
- * |       | -------(registers, stub entry, stub args)------> |trampoline | ---(stub args)---> |    |
- * |       |                                                  |           |                    |    |
- * |OpenOCD| <----------(stub-specific communications)---------------------------------------> |stub|
- * |       |                                                  |           |                    |    |
- * |       | <---------(target halted event, ret code)------- |tramp break| <---(ret code)---- |    |
- *  -------                                                    -----------                      ----
- *
- * Procedure of executing stub on target includes:
- * 1) User prepares struct algorithm_run_data and calls one of algorithm_run_xxx() functions.
- * 2) Routine allocates all necessary stub code and data sections.
- * 3) If user specifies an initializer func algorithm_usr_func_init_t it is called just before stub start.
- * 4) If user specifies stub communication func algorithm_usr_func_t (@see esp_flash_write/read in ESP flash driver)
- *    it is called just after the stub start. When communication with stub is finished this function must return.
- * 5) OpenOCD waits for stub to finish (hit exit breakpoint).
- * 6) If user specified arguments cleanup func algorithm_usr_func_done_t it is called just after stub finishes.
- *
- * There are two options to run code on target under OpenOCD control:
- * - Run externally compiled stub code.
- * - Run onboard pre-compiled code. @note For ESP chips debug stubs must be enabled in target code @see ESP IDF docs.
- * The main difference between execution of external stub code and target built-in functions is that in latter case
- * working areas can not be used to allocate target memory for code and data because they can overlap
- * with code and data involved into onboard function execution. For example if memory allocated in working area
- * for stub stack will overlap with some on-board data used by the stub the stack will get overwritten.
- * The same stands for allocations in target code space.
- *
- * External Code Execution
- * -----------------------
- * To run external code on target user should use algorithm_run_func_image().
- * In this case all necesarry memory (code/data) is alocated in working areas which have fixed configuration
- * defined in target TCL file. Stub code is actually a standalone program, so all its segments must have known
- * addresses due to position dependent code nature. So stub must be linked in such way that its code segment
- * starts at the beginning of working area for code space defined in TCL. The same restriction must be applied
- * to stub's data segment and base addresses of working area for data space. @see ESP stub flasher LD scripts.
- * Also in order to simplify memory allocation BSS section must follow DATA section in stub image.
- * The size of BSS section must be specified in bss_size field of struct algorithm_image.
- * Sample stub memory map is shown below.
- *  ___________________________________________
- * | data space working area start             |
- * |                                           |
- * | <stub .data segment>                      |
- * |___________________________________________|
- * | stub .bss start                           |
- * |                                           |
- * | <stub .bss segment of size 'bss_size'>    |
- * |___________________________________________|
- * | stub stack base                           |
- * |                                           |
- * | <stub stack>                              |
- * |___________________________________________|
- * |                                           |
- * | <stub mem arg1>                           |
- * |___________________________________________|
- * |                                           |
- * | <stub mem arg2>                           |
- * |___________________________________________|
- *  ___________________________________________
- * | code space working area start             |
- * |                                           |
- * | <stub .text segment>                      |
- * |___________________________________________|
- * |                                           |
- * | <stub trampoline with exit breakpoint>    |
- * |___________________________________________|
- *
- * For example on how to execute external code with memory arguments @see esp_flash_blank_check in ESP flash driver.
- *
- * On-Board Code Execution
- * -----------------------
- * To run on-board code on target user should use algorithm_run_onboard_func().
- * On-board code execution process does not need to allocate target memory for stub code and data,
- * because stub is pre-compiled to the code running on target.
- * But it still needs memory for stub trampoline, stack and memory arguments.
- * Working areas can not be used due to possible memory layout conflicts with on-board stub code and data.
- * Debug stubs functionality provided by ESP IDF allows to overcome above problem. It provides special descriptor
- * which provides info necessary to safely allocate memory on target @see struct esp_dbg_stubs_desc.
- * That info is also used to locate memory for stub trampoline code.
- * User can execute target function at any address, but @see ESP IDF debug stubs also provide a way to pass to the host
- * an entry address of pre-defined registered stub functions.
- * For example of an on-board code execution @see esp32_cmd_gcov() in ESP32 apptrace module.
-*/
-
-#include <stdarg.h>
-#include "log.h"
-#include "image.h"
-#include "helper/binarybuffer.h"
-=======
 #include "helper/types.h"
 #include "helper/replacements.h"
->>>>>>> 25488359
 
 enum param_direction {
 	PARAM_IN,
