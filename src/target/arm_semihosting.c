/***************************************************************************
 *   Copyright (C) 2009 by Marvell Technology Group Ltd.                   *
 *   Written by Nicolas Pitre <nico@marvell.com>                           *
 *                                                                         *
 *   Copyright (C) 2010 by Spencer Oliver                                  *
 *   spen@spen-soft.co.uk                                                  *
 *                                                                         *
 *   Copyright (C) 2016 by Square, Inc.                                    *
 *   Steven Stallion <stallion@squareup.com>                               *
 *                                                                         *
 *   Copyright (C) 2018 by Liviu Ionescu                                   *
 *   <ilg@livius.net>                                                      *
 *                                                                         *
 *   This program is free software; you can redistribute it and/or modify  *
 *   it under the terms of the GNU General Public License as published by  *
 *   the Free Software Foundation; either version 2 of the License, or     *
 *   (at your option) any later version.                                   *
 *                                                                         *
 *   This program is distributed in the hope that it will be useful,       *
 *   but WITHOUT ANY WARRANTY; without even the implied warranty of        *
 *   MERCHANTABILITY or FITNESS FOR A PARTICULAR PURPOSE.  See the         *
 *   GNU General Public License for more details.                          *
 *                                                                         *
 *   You should have received a copy of the GNU General Public License     *
 *   along with this program.  If not, see <http://www.gnu.org/licenses/>. *
 ***************************************************************************/

/**
 * @file
 * Hold ARM semihosting support.
 *
 * Semihosting enables code running on an ARM target to use the I/O
 * facilities on the host computer. The target application must be linked
 * against a library that forwards operation requests by using the SVC
 * instruction trapped at the Supervisor Call vector by the debugger.
 * Details can be found in chapter 8 of DUI0203I_rvct_developer_guide.pdf
 * from ARM Ltd.
 */

#ifdef HAVE_CONFIG_H
#include "config.h"
#endif

#include "arm.h"
#include "armv4_5.h"
#include "arm7_9_common.h"
#include "armv7m.h"
#include "armv7a.h"
#include "armv8.h"
#include "cortex_m.h"
#include "register.h"
#include "arm_opcodes.h"
#include "target_type.h"
#include "arm_semihosting.h"
#include <helper/binarybuffer.h>
#include <helper/log.h>
#include <sys/stat.h>

static int arm_semihosting_resume(struct target *target, int *retval)
{
	if (is_armv8(target_to_armv8(target))) {
		struct armv8_common *armv8 = target_to_armv8(target);
		if (armv8->last_run_control_op == ARMV8_RUNCONTROL_RESUME) {
			*retval = target_resume(target, 1, 0, 0, 0);
			if (*retval != ERROR_OK) {
				LOG_ERROR("Failed to resume target");
				return 0;
			}
		} else if (armv8->last_run_control_op == ARMV8_RUNCONTROL_STEP)
			target->debug_reason = DBG_REASON_SINGLESTEP;
	} else {
		*retval = target_resume(target, 1, 0, 0, 0);
		if (*retval != ERROR_OK) {
			LOG_ERROR("Failed to resume target");
			return 0;
		}
	}
	return 1;
}

static int post_result(struct target *target)
{
	struct arm *arm = target_to_arm(target);

	if (!target->semihosting)
		return ERROR_FAIL;

	/* REVISIT this looks wrong ... ARM11 and Cortex-A8
	 * should work this way at least sometimes.
	 */
	if (is_arm7_9(target_to_arm7_9(target)) ||
	    is_armv7a(target_to_armv7a(target))) {
		uint32_t spsr;

		/* return value in R0 */
		buf_set_u32(arm->core_cache->reg_list[0].value, 0, 32, target->semihosting->result);
		arm->core_cache->reg_list[0].dirty = true;

		/* LR --> PC */
		buf_set_u32(arm->core_cache->reg_list[15].value, 0, 32,
			buf_get_u32(arm_reg_current(arm, 14)->value, 0, 32));
		arm->core_cache->reg_list[15].dirty = true;

		/* saved PSR --> current PSR */
		spsr = buf_get_u32(arm->spsr->value, 0, 32);

		/* REVISIT should this be arm_set_cpsr(arm, spsr)
		 * instead of a partially unrolled version?
		 */

		buf_set_u32(arm->cpsr->value, 0, 32, spsr);
		arm->cpsr->dirty = true;
		arm->core_mode = spsr & 0x1f;
		if (spsr & 0x20)
			arm->core_state = ARM_STATE_THUMB;

	} else if (is_armv8(target_to_armv8(target))) {
		if (arm->core_state == ARM_STATE_AARCH64) {
			/* return value in R0 */
			buf_set_u64(arm->core_cache->reg_list[0].value, 0, 64, target->semihosting->result);
			arm->core_cache->reg_list[0].dirty = true;

			uint64_t pc = buf_get_u64(arm->core_cache->reg_list[32].value, 0, 64);
			buf_set_u64(arm->pc->value, 0, 64, pc + 4);
			arm->pc->dirty = true;
		}  else if (arm->core_state == ARM_STATE_ARM) {
			/* return value in R0 */
			buf_set_u32(arm->core_cache->reg_list[0].value, 0, 32, target->semihosting->result);
			arm->core_cache->reg_list[0].dirty = true;

			uint32_t pc = buf_get_u32(arm->core_cache->reg_list[32].value, 0, 32);
			buf_set_u32(arm->pc->value, 0, 32, pc + 4);
			arm->pc->dirty = true;
		} else if (arm->core_state == ARM_STATE_THUMB) {
			/* return value in R0 */
			buf_set_u32(arm->core_cache->reg_list[0].value, 0, 32, target->semihosting->result);
			arm->core_cache->reg_list[0].dirty = true;

			uint32_t pc = buf_get_u32(arm->core_cache->reg_list[32].value, 0, 32);
			buf_set_u32(arm->pc->value, 0, 32, pc + 2);
			arm->pc->dirty = true;
		}
	} else {
		/* resume execution, this will be pc+2 to skip over the
		 * bkpt instruction */

		/* return result in R0 */
		buf_set_u32(arm->core_cache->reg_list[0].value, 0, 32, target->semihosting->result);
		arm->core_cache->reg_list[0].dirty = true;
	}

	return ERROR_OK;
}

/**
 * Initialize ARM semihosting support.
 *
 * @param target Pointer to the ARM target to initialize.
 * @return An error status if there is a problem during initialization.
 */
int arm_semihosting_init(struct target *target)
{
	struct arm *arm = target_to_arm(target);
	assert(arm->setup_semihosting);
	semihosting_common_init(target, arm->setup_semihosting, post_result);

	return ERROR_OK;
}

/**
 * Checks for and processes an ARM semihosting request.  This is meant
 * to be called when the target is stopped due to a debug mode entry.
 * If the value 0 is returned then there was nothing to process. A non-zero
 * return value signifies that a request was processed and the target resumed,
 * or an error was encountered, in which case the caller must return
 * immediately.
 *
 * @param target Pointer to the ARM target to process.  This target must
 *	not represent an ARMv6-M or ARMv7-M processor.
 * @param retval Pointer to a location where the return code will be stored
 * @return non-zero value if a request was processed or an error encountered
 */
int arm_semihosting(struct target *target, int *retval)
{
	struct arm *arm = target_to_arm(target);
	struct armv7a_common *armv7a = target_to_armv7a(target);
	uint32_t pc, lr, spsr;
	struct reg *r;

	struct semihosting *semihosting = target->semihosting;
	if (!semihosting)
		return 0;

	if (!semihosting->is_active)
		return 0;

	if (is_arm7_9(target_to_arm7_9(target)) ||
	    is_armv7a(armv7a)) {
		uint32_t vbar = 0x00000000;

		if (arm->core_mode != ARM_MODE_SVC)
			return 0;

		if (is_armv7a(armv7a)) {
			struct arm_dpm *dpm = armv7a->arm.dpm;

			*retval = dpm->prepare(dpm);
			if (*retval == ERROR_OK) {
				*retval = dpm->instr_read_data_r0(dpm,
								 ARMV4_5_MRC(15, 0, 0, 12, 0, 0),
								 &vbar);

				dpm->finish(dpm);

				if (*retval != ERROR_OK)
					return 1;
			} else {
				return 1;
			}
		}

		/* Check for PC == 0x00000008 or 0xffff0008: Supervisor Call vector. */
		r = arm->pc;
		pc = buf_get_u32(r->value, 0, 32);
		if (pc != (vbar + 0x00000008) && pc != 0xffff0008)
			return 0;

		r = arm_reg_current(arm, 14);
		lr = buf_get_u32(r->value, 0, 32);

		/* Core-specific code should make sure SPSR is retrieved
		 * when the above checks pass...
		 */
		if (!arm->spsr->valid) {
			LOG_ERROR("SPSR not valid!");
			*retval = ERROR_FAIL;
			return 1;
		}

		spsr = buf_get_u32(arm->spsr->value, 0, 32);

		/* check instruction that triggered this trap */
		if (spsr & (1 << 5)) {
			/* was in Thumb (or ThumbEE) mode */
			uint8_t insn_buf[2];
			uint16_t insn;

			*retval = target_read_memory(target, lr-2, 2, 1, insn_buf);
			if (*retval != ERROR_OK)
				return 1;
			insn = target_buffer_get_u16(target, insn_buf);

			/* SVC 0xab */
			if (insn != 0xDFAB)
				return 0;
		} else if (spsr & (1 << 24)) {
			/* was in Jazelle mode */
			return 0;
		} else {
			/* was in ARM mode */
			uint8_t insn_buf[4];
			uint32_t insn;

			*retval = target_read_memory(target, lr-4, 4, 1, insn_buf);
			if (*retval != ERROR_OK)
				return 1;
			insn = target_buffer_get_u32(target, insn_buf);

			/* SVC 0x123456 */
			if (insn != 0xEF123456)
				return 0;
		}
	} else if (is_armv7m(target_to_armv7m(target))) {
		uint16_t insn;

		if (target->debug_reason != DBG_REASON_BREAKPOINT)
			return 0;

		r = arm->pc;
		pc = buf_get_u32(r->value, 0, 32);

		pc &= ~1;
		*retval = target_read_u16(target, pc, &insn);
		if (*retval != ERROR_OK)
			return 1;

		/* bkpt 0xAB */
		if (insn != 0xBEAB)
			return 0;
	} else if (is_armv8(target_to_armv8(target))) {
		if (target->debug_reason != DBG_REASON_BREAKPOINT)
			return 0;

		/* According to ARM Semihosting for AArch32 and AArch64:
		 * The HLT encodings are new in version 2.0 of the semihosting specification.
		 * Where possible, have semihosting callers continue to use the previously
		 * existing trap instructions to ensure compatibility with legacy semihosting
		 * implementations.
		 * These trap instructions are HLT for A64, SVC on A+R profile A32 or T32,
		 * and BKPT on M profile.
		 * However, it is necessary to change from SVC to HLT instructions to support
		 * AArch32 semihosting properly in a mixed AArch32/AArch64 system. */

		if (arm->core_state == ARM_STATE_AARCH64) {
			uint32_t insn = 0;
			r = arm->pc;
			uint64_t pc64 = buf_get_u64(r->value, 0, 64);
			*retval = target_read_u32(target, pc64, &insn);

			if (*retval != ERROR_OK)
				return 1;

			/* HLT 0xF000 */
			if (insn != 0xD45E0000)
				return 0;
		} else if (arm->core_state == ARM_STATE_ARM) {
			r = arm->pc;
			pc = buf_get_u32(r->value, 0, 32);

			/* A32 instruction => check for HLT 0xF000 (0xE10F0070) */
			uint32_t insn = 0;

			*retval = target_read_u32(target, pc, &insn);

			if (*retval != ERROR_OK)
				return 1;

			/* HLT 0xF000*/
			if (insn != 0xE10F0070)
				return 0;
		} else if (arm->core_state == ARM_STATE_THUMB) {
			r = arm->pc;
			pc = buf_get_u32(r->value, 0, 32);

			/* T32 instruction => check for HLT 0x3C (0xBABC) */
			uint16_t insn = 0;
			*retval = target_read_u16(target, pc, &insn);

			if (*retval != ERROR_OK)
				return 1;

			/* HLT 0x3C*/
			if (insn != 0xBABC)
				return 0;
		} else
			return 1;
	} else {
		LOG_ERROR("Unsupported semi-hosting Target");
		return 0;
	}

	/* Perform semihosting if we are not waiting on a fileio
	 * operation to complete.
	 */
	if (!semihosting->hit_fileio) {
		if (is_armv8(target_to_armv8(target)) &&
				arm->core_state == ARM_STATE_AARCH64) {
			/* Read op and param from register x0 and x1 respectively. */
			semihosting->op = buf_get_u64(arm->core_cache->reg_list[0].value, 0, 64);
			semihosting->param = buf_get_u64(arm->core_cache->reg_list[1].value, 0, 64);
			semihosting->word_size_bytes = 8;
		} else {
			/* Read op and param from register r0 and r1 respectively. */
			semihosting->op = buf_get_u32(arm->core_cache->reg_list[0].value, 0, 32);
			semihosting->param = buf_get_u32(arm->core_cache->reg_list[1].value, 0, 32);
			semihosting->word_size_bytes = 4;
		}

		/* Check for ARM operation numbers. */
		if ((semihosting->op >= 0 && semihosting->op <= 0x31) ||
			(semihosting->op >= 0x100 && semihosting->op <= 0x107)) {

			*retval = semihosting_common(target);
			if (*retval != ERROR_OK) {
<<<<<<< HEAD
				LOG_ERROR("Failed semihosting operation (0x%02X)", semihosting->op);
=======
				LOG_ERROR("Failed semihosting operation (0x%02X)",
						semihosting->op);
>>>>>>> 25488359
				return 0;
			}
		} else {
			/* Unknown operation number, not a semihosting call. */
			return 0;
		}
	}

	/* Resume if target it is resumable and we are not waiting on a fileio
	 * operation to complete:
	 */
	if (semihosting->is_resumable && !semihosting->hit_fileio)
		return arm_semihosting_resume(target, retval);

	return 0;
}<|MERGE_RESOLUTION|>--- conflicted
+++ resolved
@@ -372,12 +372,8 @@
 
 			*retval = semihosting_common(target);
 			if (*retval != ERROR_OK) {
-<<<<<<< HEAD
-				LOG_ERROR("Failed semihosting operation (0x%02X)", semihosting->op);
-=======
 				LOG_ERROR("Failed semihosting operation (0x%02X)",
 						semihosting->op);
->>>>>>> 25488359
 				return 0;
 			}
 		} else {
