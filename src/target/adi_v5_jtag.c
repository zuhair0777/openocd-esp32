--- conflicted
+++ resolved
@@ -706,15 +706,11 @@
 static int jtag_ap_q_read(struct adiv5_ap *ap, unsigned reg,
 		uint32_t *data)
 {
-<<<<<<< HEAD
-	int retval = jtag_check_reconnect(ap->dap);
-=======
 	int retval = jtag_limit_queue_size(ap->dap);
 	if (retval != ERROR_OK)
 		return retval;
 
 	retval = jtag_check_reconnect(ap->dap);
->>>>>>> 9de7d9c8
 	if (retval != ERROR_OK)
 		return retval;
 
@@ -732,15 +728,11 @@
 static int jtag_ap_q_write(struct adiv5_ap *ap, unsigned reg,
 		uint32_t data)
 {
-<<<<<<< HEAD
-	int retval = jtag_check_reconnect(ap->dap);
-=======
 	int retval = jtag_limit_queue_size(ap->dap);
 	if (retval != ERROR_OK)
 		return retval;
 
 	retval = jtag_check_reconnect(ap->dap);
->>>>>>> 9de7d9c8
 	if (retval != ERROR_OK)
 		return retval;
 
