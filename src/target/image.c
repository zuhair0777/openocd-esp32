/***************************************************************************
 *   Copyright (C) 2007 by Dominic Rath                                    *
 *   Dominic.Rath@gmx.de                                                   *
 *                                                                         *
 *   Copyright (C) 2007,2008 Øyvind Harboe                                 *
 *   oyvind.harboe@zylin.com                                               *
 *                                                                         *
 *   Copyright (C) 2008 by Spencer Oliver                                  *
 *   spen@spen-soft.co.uk                                                  *
 *                                                                         *
 *   Copyright (C) 2009 by Franck Hereson                                  *
 *   franck.hereson@secad.fr                                               *
 *                                                                         *
 *   Copyright (C) 2018 by Advantest                                       *
 *   florian.meister@advantest.com                                         *
 *                                                                         *
 *   This program is free software; you can redistribute it and/or modify  *
 *   it under the terms of the GNU General Public License as published by  *
 *   the Free Software Foundation; either version 2 of the License, or     *
 *   (at your option) any later version.                                   *
 *                                                                         *
 *   This program is distributed in the hope that it will be useful,       *
 *   but WITHOUT ANY WARRANTY; without even the implied warranty of        *
 *   MERCHANTABILITY or FITNESS FOR A PARTICULAR PURPOSE.  See the         *
 *   GNU General Public License for more details.                          *
 *                                                                         *
 *   You should have received a copy of the GNU General Public License     *
 *   along with this program.  If not, see <http://www.gnu.org/licenses/>. *
 ***************************************************************************/

#ifdef HAVE_CONFIG_H
#include "config.h"
#endif

#include "image.h"
#include "target.h"
#include <helper/log.h>

/* convert ELF header field to host endianness */
#define field16(elf, field) \
	((elf->endianness == ELFDATA2LSB) ? \
	le_to_h_u16((uint8_t *)&field) : be_to_h_u16((uint8_t *)&field))

#define field32(elf, field) \
	((elf->endianness == ELFDATA2LSB) ? \
	le_to_h_u32((uint8_t *)&field) : be_to_h_u32((uint8_t *)&field))

#define field64(elf, field) \
	((elf->endianness == ELFDATA2LSB) ? \
	le_to_h_u64((uint8_t *)&field) : be_to_h_u64((uint8_t *)&field))

static int autodetect_image_type(struct image *image, const char *url)
{
	int retval;
	struct fileio *fileio;
	size_t read_bytes;
	uint8_t buffer[9];

	/* read the first 9 bytes of image */
	retval = fileio_open(&fileio, url, FILEIO_READ, FILEIO_BINARY);
	if (retval != ERROR_OK)
		return retval;
	retval = fileio_read(fileio, 9, buffer, &read_bytes);

	if (retval == ERROR_OK) {
		if (read_bytes != 9)
			retval = ERROR_FILEIO_OPERATION_FAILED;
	}
	fileio_close(fileio);

	if (retval != ERROR_OK)
		return retval;

	/* check header against known signatures */
	if (strncmp((char *)buffer, ELFMAG, SELFMAG) == 0) {
		LOG_DEBUG("ELF image detected.");
		image->type = IMAGE_ELF;
	} else if ((buffer[0] == ':')	/* record start byte */
		&& (isxdigit(buffer[1]))
		&& (isxdigit(buffer[2]))
		&& (isxdigit(buffer[3]))
		&& (isxdigit(buffer[4]))
		&& (isxdigit(buffer[5]))
		&& (isxdigit(buffer[6]))
		&& (buffer[7] == '0')	/* record type : 00 -> 05 */
		&& (buffer[8] >= '0') && (buffer[8] < '6')) {
		LOG_DEBUG("IHEX image detected.");
		image->type = IMAGE_IHEX;
	} else if ((buffer[0] == 'S')	/* record start byte */
		&& (isxdigit(buffer[1]))
		&& (isxdigit(buffer[2]))
		&& (isxdigit(buffer[3]))
		&& (buffer[1] >= '0') && (buffer[1] < '9')) {
		LOG_DEBUG("S19 image detected.");
		image->type = IMAGE_SRECORD;
	} else
		image->type = IMAGE_BINARY;

	return ERROR_OK;
}

static int identify_image_type(struct image *image, const char *type_string, const char *url)
{
	if (type_string) {
		if (!strcmp(type_string, "bin"))
			image->type = IMAGE_BINARY;
		else if (!strcmp(type_string, "ihex"))
			image->type = IMAGE_IHEX;
		else if (!strcmp(type_string, "elf"))
			image->type = IMAGE_ELF;
		else if (!strcmp(type_string, "mem"))
			image->type = IMAGE_MEMORY;
		else if (!strcmp(type_string, "s19"))
			image->type = IMAGE_SRECORD;
		else if (!strcmp(type_string, "build"))
			image->type = IMAGE_BUILDER;
		else
			return ERROR_IMAGE_TYPE_UNKNOWN;
	} else
		return autodetect_image_type(image, url);

	return ERROR_OK;
}

static int image_ihex_buffer_complete_inner(struct image *image,
	char *lpsz_line,
	struct imagesection *section)
{
	struct image_ihex *ihex = image->type_private;
	struct fileio *fileio = ihex->fileio;
	uint32_t full_address;
	uint32_t cooked_bytes;
	bool end_rec = false;

	/* we can't determine the number of sections that we'll have to create ahead of time,
	 * so we locally hold them until parsing is finished */

	size_t filesize;
	int retval;
	retval = fileio_size(fileio, &filesize);
	if (retval != ERROR_OK)
		return retval;

	ihex->buffer = malloc(filesize >> 1);
	cooked_bytes = 0x0;
	image->num_sections = 0;

	while (!fileio_feof(fileio)) {
		full_address = 0x0;
		section[image->num_sections].private = &ihex->buffer[cooked_bytes];
		section[image->num_sections].base_address = 0x0;
		section[image->num_sections].size = 0x0;
		section[image->num_sections].flags = 0;

		while (fileio_fgets(fileio, 1023, lpsz_line) == ERROR_OK) {
			uint32_t count;
			uint32_t address;
			uint32_t record_type;
			uint32_t checksum;
			uint8_t cal_checksum = 0;
			size_t bytes_read = 0;

			/* skip comments and blank lines */
			if ((lpsz_line[0] == '#') || (strlen(lpsz_line + strspn(lpsz_line, "\n\t\r ")) == 0))
				continue;

			if (sscanf(&lpsz_line[bytes_read], ":%2" SCNx32 "%4" SCNx32 "%2" SCNx32, &count,
				&address, &record_type) != 3)
				return ERROR_IMAGE_FORMAT_ERROR;
			bytes_read += 9;

			cal_checksum += (uint8_t)count;
			cal_checksum += (uint8_t)(address >> 8);
			cal_checksum += (uint8_t)address;
			cal_checksum += (uint8_t)record_type;

			if (record_type == 0) {	/* Data Record */
				if ((full_address & 0xffff) != address) {
					/* we encountered a nonconsecutive location, create a new section,
					 * unless the current section has zero size, in which case this specifies
					 * the current section's base address
					 */
					if (section[image->num_sections].size != 0) {
						image->num_sections++;
						if (image->num_sections >= IMAGE_MAX_SECTIONS) {
							/* too many sections */
							LOG_ERROR("Too many sections found in IHEX file");
							return ERROR_IMAGE_FORMAT_ERROR;
						}
						section[image->num_sections].size = 0x0;
						section[image->num_sections].flags = 0;
						section[image->num_sections].private =
							&ihex->buffer[cooked_bytes];
					}
					section[image->num_sections].base_address =
						(full_address & 0xffff0000) | address;
					full_address = (full_address & 0xffff0000) | address;
				}

				while (count-- > 0) {
					unsigned value;
					sscanf(&lpsz_line[bytes_read], "%2x", &value);
					ihex->buffer[cooked_bytes] = (uint8_t)value;
					cal_checksum += (uint8_t)ihex->buffer[cooked_bytes];
					bytes_read += 2;
					cooked_bytes += 1;
					section[image->num_sections].size += 1;
					full_address++;
				}
			} else if (record_type == 1) {	/* End of File Record */
				/* finish the current section */
				image->num_sections++;

				/* copy section information */
				image->sections = malloc(sizeof(struct imagesection) * image->num_sections);
				for (unsigned int i = 0; i < image->num_sections; i++) {
					image->sections[i].private = section[i].private;
					image->sections[i].base_address = section[i].base_address;
					image->sections[i].size = section[i].size;
					image->sections[i].flags = section[i].flags;
				}

				end_rec = true;
				break;
			} else if (record_type == 2) {	/* Linear Address Record */
				uint16_t upper_address;

				sscanf(&lpsz_line[bytes_read], "%4hx", &upper_address);
				cal_checksum += (uint8_t)(upper_address >> 8);
				cal_checksum += (uint8_t)upper_address;
				bytes_read += 4;

				if ((full_address >> 4) != upper_address) {
					/* we encountered a nonconsecutive location, create a new section,
					 * unless the current section has zero size, in which case this specifies
					 * the current section's base address
					 */
					if (section[image->num_sections].size != 0) {
						image->num_sections++;
						if (image->num_sections >= IMAGE_MAX_SECTIONS) {
							/* too many sections */
							LOG_ERROR("Too many sections found in IHEX file");
							return ERROR_IMAGE_FORMAT_ERROR;
						}
						section[image->num_sections].size = 0x0;
						section[image->num_sections].flags = 0;
						section[image->num_sections].private =
							&ihex->buffer[cooked_bytes];
					}
					section[image->num_sections].base_address =
						(full_address & 0xffff) | (upper_address << 4);
					full_address = (full_address & 0xffff) | (upper_address << 4);
				}
			} else if (record_type == 3) {	/* Start Segment Address Record */
				uint32_t dummy;

				/* "Start Segment Address Record" will not be supported
				 * but we must consume it, and do not create an error.  */
				while (count-- > 0) {
					sscanf(&lpsz_line[bytes_read], "%2" SCNx32, &dummy);
					cal_checksum += (uint8_t)dummy;
					bytes_read += 2;
				}
			} else if (record_type == 4) {	/* Extended Linear Address Record */
				uint16_t upper_address;

				sscanf(&lpsz_line[bytes_read], "%4hx", &upper_address);
				cal_checksum += (uint8_t)(upper_address >> 8);
				cal_checksum += (uint8_t)upper_address;
				bytes_read += 4;

				if ((full_address >> 16) != upper_address) {
					/* we encountered a nonconsecutive location, create a new section,
					 * unless the current section has zero size, in which case this specifies
					 * the current section's base address
					 */
					if (section[image->num_sections].size != 0) {
						image->num_sections++;
						if (image->num_sections >= IMAGE_MAX_SECTIONS) {
							/* too many sections */
							LOG_ERROR("Too many sections found in IHEX file");
							return ERROR_IMAGE_FORMAT_ERROR;
						}
						section[image->num_sections].size = 0x0;
						section[image->num_sections].flags = 0;
						section[image->num_sections].private =
							&ihex->buffer[cooked_bytes];
					}
					section[image->num_sections].base_address =
						(full_address & 0xffff) | (upper_address << 16);
					full_address = (full_address & 0xffff) | (upper_address << 16);
				}
			} else if (record_type == 5) {	/* Start Linear Address Record */
				uint32_t start_address;

				sscanf(&lpsz_line[bytes_read], "%8" SCNx32, &start_address);
				cal_checksum += (uint8_t)(start_address >> 24);
				cal_checksum += (uint8_t)(start_address >> 16);
				cal_checksum += (uint8_t)(start_address >> 8);
				cal_checksum += (uint8_t)start_address;
				bytes_read += 8;

				image->start_address_set = true;
				image->start_address = be_to_h_u32((uint8_t *)&start_address);
			} else {
				LOG_ERROR("unhandled IHEX record type: %i", (int)record_type);
				return ERROR_IMAGE_FORMAT_ERROR;
			}

			sscanf(&lpsz_line[bytes_read], "%2" SCNx32, &checksum);

			if ((uint8_t)checksum != (uint8_t)(~cal_checksum + 1)) {
				/* checksum failed */
				LOG_ERROR("incorrect record checksum found in IHEX file");
				return ERROR_IMAGE_CHECKSUM;
			}

			if (end_rec) {
				end_rec = false;
				LOG_WARNING("continuing after end-of-file record: %.40s", lpsz_line);
			}
		}
	}

	if (end_rec)
		return ERROR_OK;
	else {
		LOG_ERROR("premature end of IHEX file, no matching end-of-file record found");
		return ERROR_IMAGE_FORMAT_ERROR;
	}
}

/**
 * Allocate memory dynamically instead of on the stack. This
 * is important w/embedded hosts.
 */
static int image_ihex_buffer_complete(struct image *image)
{
	char *lpsz_line = malloc(1023);
	if (!lpsz_line) {
		LOG_ERROR("Out of memory");
		return ERROR_FAIL;
	}
	struct imagesection *section = malloc(sizeof(struct imagesection) * IMAGE_MAX_SECTIONS);
	if (!section) {
		free(lpsz_line);
		LOG_ERROR("Out of memory");
		return ERROR_FAIL;
	}
	int retval;

	retval = image_ihex_buffer_complete_inner(image, lpsz_line, section);

	free(section);
	free(lpsz_line);

	return retval;
}

static int image_elf32_read_headers(struct image *image)
{
	struct image_elf *elf = image->type_private;
	size_t read_bytes;
	uint32_t i, j;
	int retval;
	uint32_t nload;
	bool load_to_vaddr = false;

	retval = fileio_seek(elf->fileio, 0);
	if (retval != ERROR_OK) {
		LOG_ERROR("cannot seek to ELF file header, read failed");
		return retval;
	}

	elf->header32 = malloc(sizeof(Elf32_Ehdr));

	if (!elf->header32) {
		LOG_ERROR("insufficient memory to perform operation");
		return ERROR_FILEIO_OPERATION_FAILED;
	}

	retval = fileio_read(elf->fileio, sizeof(Elf32_Ehdr), (uint8_t *)elf->header32, &read_bytes);
	if (retval != ERROR_OK) {
		LOG_ERROR("cannot read ELF file header, read failed");
		return ERROR_FILEIO_OPERATION_FAILED;
	}
	if (read_bytes != sizeof(Elf32_Ehdr)) {
		LOG_ERROR("cannot read ELF file header, only partially read");
		return ERROR_FILEIO_OPERATION_FAILED;
	}

	elf->segment_count = field16(elf, elf->header32->e_phnum);
	if (elf->segment_count == 0) {
		LOG_ERROR("invalid ELF file, no program headers");
		return ERROR_IMAGE_FORMAT_ERROR;
	}

	retval = fileio_seek(elf->fileio, field32(elf, elf->header32->e_phoff));
	if (retval != ERROR_OK) {
		LOG_ERROR("cannot seek to ELF program header table, read failed");
		return retval;
	}

	elf->segments32 = malloc(elf->segment_count*sizeof(Elf32_Phdr));
	if (!elf->segments32) {
		LOG_ERROR("insufficient memory to perform operation");
		return ERROR_FILEIO_OPERATION_FAILED;
	}

	retval = fileio_read(elf->fileio, elf->segment_count*sizeof(Elf32_Phdr),
			(uint8_t *)elf->segments32, &read_bytes);
	if (retval != ERROR_OK) {
		LOG_ERROR("cannot read ELF segment headers, read failed");
		return retval;
	}
	if (read_bytes != elf->segment_count*sizeof(Elf32_Phdr)) {
		LOG_ERROR("cannot read ELF segment headers, only partially read");
		return ERROR_FILEIO_OPERATION_FAILED;
	}

	/* count useful segments (loadable), ignore BSS section */
	image->num_sections = 0;
	for (i = 0; i < elf->segment_count; i++)
		if ((field32(elf,
			elf->segments32[i].p_type) == PT_LOAD) &&
			(field32(elf, elf->segments32[i].p_filesz) != 0))
			image->num_sections++;

	if (image->num_sections == 0) {
		LOG_ERROR("invalid ELF file, no loadable segments");
		return ERROR_IMAGE_FORMAT_ERROR;
	}

	/**
	 * some ELF linkers produce binaries with *all* the program header
	 * p_paddr fields zero (there can be however one loadable segment
	 * that has valid physical address 0x0).
	 * If we have such a binary with more than
	 * one PT_LOAD header, then use p_vaddr instead of p_paddr
	 * (ARM ELF standard demands p_paddr = 0 anyway, and BFD
	 * library uses this approach to workaround zero-initialized p_paddrs
	 * when obtaining lma - look at elf.c of BDF)
	 */
	for (nload = 0, i = 0; i < elf->segment_count; i++)
		if (elf->segments32[i].p_paddr != 0)
			break;
		else if ((field32(elf,
			elf->segments32[i].p_type) == PT_LOAD) &&
			(field32(elf, elf->segments32[i].p_memsz) != 0))
			++nload;

	if (i >= elf->segment_count && nload > 1)
		load_to_vaddr = true;

	/* alloc and fill sections array with loadable segments */
	image->sections = malloc(image->num_sections * sizeof(struct imagesection));
	if (!image->sections) {
		LOG_ERROR("insufficient memory to perform operation");
		return ERROR_FILEIO_OPERATION_FAILED;
	}

	for (i = 0, j = 0; i < elf->segment_count; i++) {
		if ((field32(elf,
			elf->segments32[i].p_type) == PT_LOAD) &&
			(field32(elf, elf->segments32[i].p_filesz) != 0)) {
			image->sections[j].size = field32(elf, elf->segments32[i].p_filesz);
			if (load_to_vaddr)
				image->sections[j].base_address = field32(elf,
						elf->segments32[i].p_vaddr);
			else
				image->sections[j].base_address = field32(elf,
						elf->segments32[i].p_paddr);
			image->sections[j].private = &elf->segments32[i];
			image->sections[j].flags = field32(elf, elf->segments32[i].p_flags);
			j++;
		}
	}

	image->start_address_set = true;
	image->start_address = field32(elf, elf->header32->e_entry);

	return ERROR_OK;
}

static int image_elf64_read_headers(struct image *image)
{
	struct image_elf *elf = image->type_private;
	size_t read_bytes;
	uint32_t i, j;
	int retval;
	uint32_t nload;
	bool load_to_vaddr = false;

	retval = fileio_seek(elf->fileio, 0);
	if (retval != ERROR_OK) {
		LOG_ERROR("cannot seek to ELF file header, read failed");
		return retval;
	}

	elf->header64 = malloc(sizeof(Elf64_Ehdr));

	if (!elf->header64) {
		LOG_ERROR("insufficient memory to perform operation");
		return ERROR_FILEIO_OPERATION_FAILED;
	}

	retval = fileio_read(elf->fileio, sizeof(Elf64_Ehdr), (uint8_t *)elf->header64, &read_bytes);
	if (retval != ERROR_OK) {
		LOG_ERROR("cannot read ELF file header, read failed");
		return ERROR_FILEIO_OPERATION_FAILED;
	}
	if (read_bytes != sizeof(Elf64_Ehdr)) {
		LOG_ERROR("cannot read ELF file header, only partially read");
		return ERROR_FILEIO_OPERATION_FAILED;
	}

	elf->segment_count = field16(elf, elf->header64->e_phnum);
	if (elf->segment_count == 0) {
		LOG_ERROR("invalid ELF file, no program headers");
		return ERROR_IMAGE_FORMAT_ERROR;
	}

	retval = fileio_seek(elf->fileio, field64(elf, elf->header64->e_phoff));
	if (retval != ERROR_OK) {
		LOG_ERROR("cannot seek to ELF program header table, read failed");
		return retval;
	}

	elf->segments64 = malloc(elf->segment_count*sizeof(Elf64_Phdr));
	if (!elf->segments64) {
		LOG_ERROR("insufficient memory to perform operation");
		return ERROR_FILEIO_OPERATION_FAILED;
	}

	retval = fileio_read(elf->fileio, elf->segment_count*sizeof(Elf64_Phdr),
			(uint8_t *)elf->segments64, &read_bytes);
	if (retval != ERROR_OK) {
		LOG_ERROR("cannot read ELF segment headers, read failed");
		return retval;
	}
	if (read_bytes != elf->segment_count*sizeof(Elf64_Phdr)) {
		LOG_ERROR("cannot read ELF segment headers, only partially read");
		return ERROR_FILEIO_OPERATION_FAILED;
	}

	/* count useful segments (loadable), ignore BSS section */
	image->num_sections = 0;
	for (i = 0; i < elf->segment_count; i++)
		if ((field32(elf,
			elf->segments64[i].p_type) == PT_LOAD) &&
			(field64(elf, elf->segments64[i].p_filesz) != 0))
			image->num_sections++;

	if (image->num_sections == 0) {
		LOG_ERROR("invalid ELF file, no loadable segments");
		return ERROR_IMAGE_FORMAT_ERROR;
	}

	/**
	 * some ELF linkers produce binaries with *all* the program header
	 * p_paddr fields zero (there can be however one loadable segment
	 * that has valid physical address 0x0).
	 * If we have such a binary with more than
	 * one PT_LOAD header, then use p_vaddr instead of p_paddr
	 * (ARM ELF standard demands p_paddr = 0 anyway, and BFD
	 * library uses this approach to workaround zero-initialized p_paddrs
	 * when obtaining lma - look at elf.c of BDF)
	 */
	for (nload = 0, i = 0; i < elf->segment_count; i++)
		if (elf->segments64[i].p_paddr != 0)
			break;
		else if ((field32(elf,
			elf->segments64[i].p_type) == PT_LOAD) &&
			(field64(elf, elf->segments64[i].p_memsz) != 0))
			++nload;

	if (i >= elf->segment_count && nload > 1)
		load_to_vaddr = true;

	/* alloc and fill sections array with loadable segments */
	image->sections = malloc(image->num_sections * sizeof(struct imagesection));
	if (!image->sections) {
		LOG_ERROR("insufficient memory to perform operation");
		return ERROR_FILEIO_OPERATION_FAILED;
	}

	for (i = 0, j = 0; i < elf->segment_count; i++) {
		if ((field32(elf,
			elf->segments64[i].p_type) == PT_LOAD) &&
			(field64(elf, elf->segments64[i].p_filesz) != 0)) {
			image->sections[j].size = field64(elf, elf->segments64[i].p_filesz);
			if (load_to_vaddr)
				image->sections[j].base_address = field64(elf,
						elf->segments64[i].p_vaddr);
			else
				image->sections[j].base_address = field64(elf,
						elf->segments64[i].p_paddr);
			image->sections[j].private = &elf->segments64[i];
			image->sections[j].flags = field32(elf, elf->segments64[i].p_flags);
			j++;
		}
	}

	image->start_address_set = true;
<<<<<<< HEAD
	image->start_address = field32(elf, elf->header->e_entry);
=======
	image->start_address = field64(elf, elf->header64->e_entry);
>>>>>>> 25488359

	return ERROR_OK;
}

static int image_elf_read_headers(struct image *image)
{
	struct image_elf *elf = image->type_private;
	size_t read_bytes;
	unsigned char e_ident[EI_NIDENT];
	int retval;

	retval = fileio_read(elf->fileio, EI_NIDENT, e_ident, &read_bytes);
	if (retval != ERROR_OK) {
		LOG_ERROR("cannot read ELF file header, read failed");
		return ERROR_FILEIO_OPERATION_FAILED;
	}
	if (read_bytes != EI_NIDENT) {
		LOG_ERROR("cannot read ELF file header, only partially read");
		return ERROR_FILEIO_OPERATION_FAILED;
	}

	if (strncmp((char *)e_ident, ELFMAG, SELFMAG) != 0) {
		LOG_ERROR("invalid ELF file, bad magic number");
		return ERROR_IMAGE_FORMAT_ERROR;
	}

	elf->endianness = e_ident[EI_DATA];
	if ((elf->endianness != ELFDATA2LSB)
		&& (elf->endianness != ELFDATA2MSB)) {
		LOG_ERROR("invalid ELF file, unknown endianness setting");
		return ERROR_IMAGE_FORMAT_ERROR;
	}

	switch (e_ident[EI_CLASS]) {
	case ELFCLASS32:
		LOG_DEBUG("ELF32 image detected.");
		elf->is_64_bit = false;
		return image_elf32_read_headers(image);

	case ELFCLASS64:
		LOG_DEBUG("ELF64 image detected.");
		elf->is_64_bit = true;
		return image_elf64_read_headers(image);

	default:
		LOG_ERROR("invalid ELF file, only 32/64 bit ELF files are supported");
		return ERROR_IMAGE_FORMAT_ERROR;
	}
}

static int image_elf32_read_section(struct image *image,
	int section,
	target_addr_t offset,
	uint32_t size,
	uint8_t *buffer,
	size_t *size_read)
{
	struct image_elf *elf = image->type_private;
	Elf32_Phdr *segment = (Elf32_Phdr *)image->sections[section].private;
	size_t read_size, really_read;
	int retval;

	*size_read = 0;

	LOG_DEBUG("load segment %d at 0x%" TARGET_PRIxADDR " (sz = 0x%" PRIx32 ")", section, offset, size);

	/* read initialized data in current segment if any */
	if (offset < field32(elf, segment->p_filesz)) {
		/* maximal size present in file for the current segment */
		read_size = MIN(size, field32(elf, segment->p_filesz) - offset);
<<<<<<< HEAD
		LOG_DEBUG("read elf: size = 0x%zx at 0x%" PRIx32 "", read_size,
=======
		LOG_DEBUG("read elf: size = 0x%zx at 0x%" TARGET_PRIxADDR "", read_size,
>>>>>>> 25488359
			field32(elf, segment->p_offset) + offset);
		/* read initialized area of the segment */
		retval = fileio_seek(elf->fileio, field32(elf, segment->p_offset) + offset);
		if (retval != ERROR_OK) {
			LOG_ERROR("cannot find ELF segment content, seek failed");
			return retval;
		}
		retval = fileio_read(elf->fileio, read_size, buffer, &really_read);
		if (retval != ERROR_OK) {
			LOG_ERROR("cannot read ELF segment content, read failed");
			return retval;
		}
		size -= read_size;
		*size_read += read_size;
		/* need more data ? */
		if (!size)
			return ERROR_OK;
	}

	return ERROR_OK;
}

static int image_elf64_read_section(struct image *image,
	int section,
	target_addr_t offset,
	uint32_t size,
	uint8_t *buffer,
	size_t *size_read)
{
	struct image_elf *elf = image->type_private;
	Elf64_Phdr *segment = (Elf64_Phdr *)image->sections[section].private;
	size_t read_size, really_read;
	int retval;

	*size_read = 0;

	LOG_DEBUG("load segment %d at 0x%" TARGET_PRIxADDR " (sz = 0x%" PRIx32 ")", section, offset, size);

	/* read initialized data in current segment if any */
	if (offset < field64(elf, segment->p_filesz)) {
		/* maximal size present in file for the current segment */
		read_size = MIN(size, field64(elf, segment->p_filesz) - offset);
		LOG_DEBUG("read elf: size = 0x%zx at 0x%" TARGET_PRIxADDR "", read_size,
			field64(elf, segment->p_offset) + offset);
		/* read initialized area of the segment */
		retval = fileio_seek(elf->fileio, field64(elf, segment->p_offset) + offset);
		if (retval != ERROR_OK) {
			LOG_ERROR("cannot find ELF segment content, seek failed");
			return retval;
		}
		retval = fileio_read(elf->fileio, read_size, buffer, &really_read);
		if (retval != ERROR_OK) {
			LOG_ERROR("cannot read ELF segment content, read failed");
			return retval;
		}
		size -= read_size;
		*size_read += read_size;
		/* need more data ? */
		if (!size)
			return ERROR_OK;
	}

	return ERROR_OK;
}

static int image_elf_read_section(struct image *image,
	int section,
	target_addr_t offset,
	uint32_t size,
	uint8_t *buffer,
	size_t *size_read)
{
	struct image_elf *elf = image->type_private;

	if (elf->is_64_bit)
		return image_elf64_read_section(image, section, offset, size, buffer, size_read);
	else
		return image_elf32_read_section(image, section, offset, size, buffer, size_read);
}

static int image_mot_buffer_complete_inner(struct image *image,
	char *lpsz_line,
	struct imagesection *section)
{
	struct image_mot *mot = image->type_private;
	struct fileio *fileio = mot->fileio;
	uint32_t full_address;
	uint32_t cooked_bytes;
	bool end_rec = false;

	/* we can't determine the number of sections that we'll have to create ahead of time,
	 * so we locally hold them until parsing is finished */

	int retval;
	size_t filesize;
	retval = fileio_size(fileio, &filesize);
	if (retval != ERROR_OK)
		return retval;

	mot->buffer = malloc(filesize >> 1);
	cooked_bytes = 0x0;
	image->num_sections = 0;

	while (!fileio_feof(fileio)) {
		full_address = 0x0;
		section[image->num_sections].private = &mot->buffer[cooked_bytes];
		section[image->num_sections].base_address = 0x0;
		section[image->num_sections].size = 0x0;
		section[image->num_sections].flags = 0;

		while (fileio_fgets(fileio, 1023, lpsz_line) == ERROR_OK) {
			uint32_t count;
			uint32_t address;
			uint32_t record_type;
			uint32_t checksum;
			uint8_t cal_checksum = 0;
			uint32_t bytes_read = 0;

			/* skip comments and blank lines */
			if ((lpsz_line[0] == '#') || (strlen(lpsz_line + strspn(lpsz_line, "\n\t\r ")) == 0))
				continue;

			/* get record type and record length */
			if (sscanf(&lpsz_line[bytes_read], "S%1" SCNx32 "%2" SCNx32, &record_type,
				&count) != 2)
				return ERROR_IMAGE_FORMAT_ERROR;

			bytes_read += 4;
			cal_checksum += (uint8_t)count;

			/* skip checksum byte */
			count -= 1;

			if (record_type == 0) {
				/* S0 - starting record (optional) */
				int value;

				while (count-- > 0) {
					sscanf(&lpsz_line[bytes_read], "%2x", &value);
					cal_checksum += (uint8_t)value;
					bytes_read += 2;
				}
			} else if (record_type >= 1 && record_type <= 3) {
				switch (record_type) {
					case 1:
						/* S1 - 16 bit address data record */
						sscanf(&lpsz_line[bytes_read], "%4" SCNx32, &address);
						cal_checksum += (uint8_t)(address >> 8);
						cal_checksum += (uint8_t)address;
						bytes_read += 4;
						count -= 2;
						break;

					case 2:
						/* S2 - 24 bit address data record */
						sscanf(&lpsz_line[bytes_read], "%6" SCNx32, &address);
						cal_checksum += (uint8_t)(address >> 16);
						cal_checksum += (uint8_t)(address >> 8);
						cal_checksum += (uint8_t)address;
						bytes_read += 6;
						count -= 3;
						break;

					case 3:
						/* S3 - 32 bit address data record */
						sscanf(&lpsz_line[bytes_read], "%8" SCNx32, &address);
						cal_checksum += (uint8_t)(address >> 24);
						cal_checksum += (uint8_t)(address >> 16);
						cal_checksum += (uint8_t)(address >> 8);
						cal_checksum += (uint8_t)address;
						bytes_read += 8;
						count -= 4;
						break;

				}

				if (full_address != address) {
					/* we encountered a nonconsecutive location, create a new section,
					 * unless the current section has zero size, in which case this specifies
					 * the current section's base address
					 */
					if (section[image->num_sections].size != 0) {
						image->num_sections++;
						section[image->num_sections].size = 0x0;
						section[image->num_sections].flags = 0;
						section[image->num_sections].private =
							&mot->buffer[cooked_bytes];
					}
					section[image->num_sections].base_address = address;
					full_address = address;
				}

				while (count-- > 0) {
					unsigned value;
					sscanf(&lpsz_line[bytes_read], "%2x", &value);
					mot->buffer[cooked_bytes] = (uint8_t)value;
					cal_checksum += (uint8_t)mot->buffer[cooked_bytes];
					bytes_read += 2;
					cooked_bytes += 1;
					section[image->num_sections].size += 1;
					full_address++;
				}
			} else if (record_type == 5 || record_type == 6) {
				/* S5 and S6 are the data count records, we ignore them */
				uint32_t dummy;

				while (count-- > 0) {
					sscanf(&lpsz_line[bytes_read], "%2" SCNx32, &dummy);
					cal_checksum += (uint8_t)dummy;
					bytes_read += 2;
				}
			} else if (record_type >= 7 && record_type <= 9) {
				/* S7, S8, S9 - ending records for 32, 24 and 16bit */
				image->num_sections++;

				/* copy section information */
				image->sections = malloc(sizeof(struct imagesection) * image->num_sections);
				for (unsigned int i = 0; i < image->num_sections; i++) {
					image->sections[i].private = section[i].private;
					image->sections[i].base_address = section[i].base_address;
					image->sections[i].size = section[i].size;
					image->sections[i].flags = section[i].flags;
				}

				end_rec = true;
				break;
			} else {
				LOG_ERROR("unhandled S19 record type: %i", (int)(record_type));
				return ERROR_IMAGE_FORMAT_ERROR;
			}

			/* account for checksum, will always be 0xFF */
			sscanf(&lpsz_line[bytes_read], "%2" SCNx32, &checksum);
			cal_checksum += (uint8_t)checksum;

			if (cal_checksum != 0xFF) {
				/* checksum failed */
				LOG_ERROR("incorrect record checksum found in S19 file");
				return ERROR_IMAGE_CHECKSUM;
			}

			if (end_rec) {
				end_rec = false;
				LOG_WARNING("continuing after end-of-file record: %.40s", lpsz_line);
			}
		}
	}

	if (end_rec)
		return ERROR_OK;
	else {
		LOG_ERROR("premature end of S19 file, no matching end-of-file record found");
		return ERROR_IMAGE_FORMAT_ERROR;
	}
}

/**
 * Allocate memory dynamically instead of on the stack. This
 * is important w/embedded hosts.
 */
static int image_mot_buffer_complete(struct image *image)
{
	char *lpsz_line = malloc(1023);
	if (!lpsz_line) {
		LOG_ERROR("Out of memory");
		return ERROR_FAIL;
	}
	struct imagesection *section = malloc(sizeof(struct imagesection) * IMAGE_MAX_SECTIONS);
	if (!section) {
		free(lpsz_line);
		LOG_ERROR("Out of memory");
		return ERROR_FAIL;
	}
	int retval;

	retval = image_mot_buffer_complete_inner(image, lpsz_line, section);

	free(section);
	free(lpsz_line);

	return retval;
}

int image_open(struct image *image, const char *url, const char *type_string)
{
	int retval = ERROR_OK;

	retval = identify_image_type(image, type_string, url);
	if (retval != ERROR_OK)
		return retval;

	if (image->type == IMAGE_BINARY) {
		struct image_binary *image_binary;

		image_binary = image->type_private = malloc(sizeof(struct image_binary));

		retval = fileio_open(&image_binary->fileio, url, FILEIO_READ, FILEIO_BINARY);
		if (retval != ERROR_OK)
			return retval;
		size_t filesize;
		retval = fileio_size(image_binary->fileio, &filesize);
		if (retval != ERROR_OK) {
			fileio_close(image_binary->fileio);
			return retval;
		}

		image->num_sections = 1;
		image->sections = malloc(sizeof(struct imagesection));
		image->sections[0].base_address = 0x0;
		image->sections[0].size = filesize;
		image->sections[0].flags = 0;
	} else if (image->type == IMAGE_IHEX) {
		struct image_ihex *image_ihex;

		image_ihex = image->type_private = malloc(sizeof(struct image_ihex));

		retval = fileio_open(&image_ihex->fileio, url, FILEIO_READ, FILEIO_TEXT);
		if (retval != ERROR_OK)
			return retval;

		retval = image_ihex_buffer_complete(image);
		if (retval != ERROR_OK) {
			LOG_ERROR(
				"failed buffering IHEX image, check server output for additional information");
			fileio_close(image_ihex->fileio);
			return retval;
		}
	} else if (image->type == IMAGE_ELF) {
		struct image_elf *image_elf;

		image_elf = image->type_private = malloc(sizeof(struct image_elf));

		retval = fileio_open(&image_elf->fileio, url, FILEIO_READ, FILEIO_BINARY);
		if (retval != ERROR_OK)
			return retval;

		retval = image_elf_read_headers(image);
		if (retval != ERROR_OK) {
			fileio_close(image_elf->fileio);
			return retval;
		}
	} else if (image->type == IMAGE_MEMORY) {
		struct target *target = get_target(url);

		if (!target) {
			LOG_ERROR("target '%s' not defined", url);
			return ERROR_FAIL;
		}

		struct image_memory *image_memory;

		image->num_sections = 1;
		image->sections = malloc(sizeof(struct imagesection));
		image->sections[0].base_address = 0x0;
		image->sections[0].size = 0xffffffff;
		image->sections[0].flags = 0;

		image_memory = image->type_private = malloc(sizeof(struct image_memory));

		image_memory->target = target;
		image_memory->cache = NULL;
		image_memory->cache_address = 0x0;
	} else if (image->type == IMAGE_SRECORD) {
		struct image_mot *image_mot;

		image_mot = image->type_private = malloc(sizeof(struct image_mot));

		retval = fileio_open(&image_mot->fileio, url, FILEIO_READ, FILEIO_TEXT);
		if (retval != ERROR_OK)
			return retval;

		retval = image_mot_buffer_complete(image);
		if (retval != ERROR_OK) {
			LOG_ERROR(
				"failed buffering S19 image, check server output for additional information");
			fileio_close(image_mot->fileio);
			return retval;
		}
	} else if (image->type == IMAGE_BUILDER) {
		image->num_sections = 0;
		image->base_address_set = false;
		image->sections = NULL;
		image->type_private = NULL;
	}

	if (image->base_address_set) {
		/* relocate */
		for (unsigned int section = 0; section < image->num_sections; section++)
			image->sections[section].base_address += image->base_address;
											/* we're done relocating. The two statements below are mainly
											* for documentation purposes: stop anyone from empirically
											* thinking they should use these values henceforth. */
		image->base_address = 0;
		image->base_address_set = false;
	}

	return retval;
};

int image_read_section(struct image *image,
	int section,
	target_addr_t offset,
	uint32_t size,
	uint8_t *buffer,
	size_t *size_read)
{
	int retval;

	/* don't read past the end of a section */
	if (offset + size > image->sections[section].size) {
		LOG_DEBUG(
			"read past end of section: 0x%8.8" TARGET_PRIxADDR " + 0x%8.8" PRIx32 " > 0x%8.8" PRIx32 "",
			offset,
			size,
			image->sections[section].size);
		return ERROR_COMMAND_SYNTAX_ERROR;
	}

	if (image->type == IMAGE_BINARY) {
		struct image_binary *image_binary = image->type_private;

		/* only one section in a plain binary */
		if (section != 0)
			return ERROR_COMMAND_SYNTAX_ERROR;

		/* seek to offset */
		retval = fileio_seek(image_binary->fileio, offset);
		if (retval != ERROR_OK)
			return retval;

		/* return requested bytes */
		retval = fileio_read(image_binary->fileio, size, buffer, size_read);
		if (retval != ERROR_OK)
			return retval;
	} else if (image->type == IMAGE_IHEX) {
		memcpy(buffer, (uint8_t *)image->sections[section].private + offset, size);
		*size_read = size;

		return ERROR_OK;
	} else if (image->type == IMAGE_ELF) {
		return image_elf_read_section(image, section, offset, size, buffer, size_read);
	} else if (image->type == IMAGE_MEMORY) {
		struct image_memory *image_memory = image->type_private;
		uint32_t address = image->sections[section].base_address + offset;

		*size_read = 0;

		while ((size - *size_read) > 0) {
			uint32_t size_in_cache;

			if (!image_memory->cache
				|| (address < image_memory->cache_address)
				|| (address >=
				(image_memory->cache_address + IMAGE_MEMORY_CACHE_SIZE))) {
				if (!image_memory->cache)
					image_memory->cache = malloc(IMAGE_MEMORY_CACHE_SIZE);

				if (target_read_buffer(image_memory->target, address &
					~(IMAGE_MEMORY_CACHE_SIZE - 1),
					IMAGE_MEMORY_CACHE_SIZE, image_memory->cache) != ERROR_OK) {
					free(image_memory->cache);
					image_memory->cache = NULL;
					return ERROR_IMAGE_TEMPORARILY_UNAVAILABLE;
				}
				image_memory->cache_address = address &
					~(IMAGE_MEMORY_CACHE_SIZE - 1);
			}

			size_in_cache =
				(image_memory->cache_address + IMAGE_MEMORY_CACHE_SIZE) - address;

			memcpy(buffer + *size_read,
				image_memory->cache + (address - image_memory->cache_address),
				(size_in_cache > size) ? size : size_in_cache
				);

			*size_read += (size_in_cache > size) ? size : size_in_cache;
			address += (size_in_cache > size) ? size : size_in_cache;
		}
	} else if (image->type == IMAGE_SRECORD) {
		memcpy(buffer, (uint8_t *)image->sections[section].private + offset, size);
		*size_read = size;

		return ERROR_OK;
	} else if (image->type == IMAGE_BUILDER) {
		memcpy(buffer, (uint8_t *)image->sections[section].private + offset, size);
		*size_read = size;

		return ERROR_OK;
	}

	return ERROR_OK;
}

int image_add_section(struct image *image, target_addr_t base, uint32_t size, int flags, uint8_t const *data)
{
	struct imagesection *section;

	/* only image builder supports adding sections */
	if (image->type != IMAGE_BUILDER)
		return ERROR_COMMAND_SYNTAX_ERROR;

	/* see if there's a previous section */
	if (image->num_sections) {
		section = &image->sections[image->num_sections - 1];

		/* see if it's enough to extend the last section,
		 * adding data to previous sections or merging is not supported */
		if (((section->base_address + section->size) == base) &&
			(section->flags == flags)) {
			section->private = realloc(section->private, section->size + size);
			memcpy((uint8_t *)section->private + section->size, data, size);
			section->size += size;
			return ERROR_OK;
		}
	}

	/* allocate new section */
	image->num_sections++;
	image->sections =
		realloc(image->sections, sizeof(struct imagesection) * image->num_sections);
	section = &image->sections[image->num_sections - 1];
	section->base_address = base;
	section->size = size;
	section->flags = flags;
	section->private = malloc(sizeof(uint8_t) * size);
	memcpy((uint8_t *)section->private, data, size);

	return ERROR_OK;
}

void image_close(struct image *image)
{
	if (image->type == IMAGE_BINARY) {
		struct image_binary *image_binary = image->type_private;

		fileio_close(image_binary->fileio);
	} else if (image->type == IMAGE_IHEX) {
		struct image_ihex *image_ihex = image->type_private;

		fileio_close(image_ihex->fileio);

		free(image_ihex->buffer);
		image_ihex->buffer = NULL;
	} else if (image->type == IMAGE_ELF) {
		struct image_elf *image_elf = image->type_private;

		fileio_close(image_elf->fileio);

<<<<<<< HEAD
		free(image_elf->header);
		image_elf->header = NULL;

		free(image_elf->segments);
		image_elf->segments = NULL;
=======
		if (image_elf->is_64_bit) {
			free(image_elf->header64);
			image_elf->header64 = NULL;

			free(image_elf->segments64);
			image_elf->segments64 = NULL;
		} else {
			free(image_elf->header32);
			image_elf->header32 = NULL;

			free(image_elf->segments32);
			image_elf->segments32 = NULL;
		}
>>>>>>> 25488359
	} else if (image->type == IMAGE_MEMORY) {
		struct image_memory *image_memory = image->type_private;

		free(image_memory->cache);
		image_memory->cache = NULL;
	} else if (image->type == IMAGE_SRECORD) {
		struct image_mot *image_mot = image->type_private;

		fileio_close(image_mot->fileio);

		free(image_mot->buffer);
		image_mot->buffer = NULL;
	} else if (image->type == IMAGE_BUILDER) {
		for (unsigned int i = 0; i < image->num_sections; i++) {
			free(image->sections[i].private);
			image->sections[i].private = NULL;
		}
	}

	free(image->type_private);
	image->type_private = NULL;

	free(image->sections);
	image->sections = NULL;
}

int image_calculate_checksum(const uint8_t *buffer, uint32_t nbytes, uint32_t *checksum)
{
	uint32_t crc = 0xffffffff;
	LOG_DEBUG("Calculating checksum");

	static uint32_t crc32_table[256];

	static bool first_init;
	if (!first_init) {
		/* Initialize the CRC table and the decoding table.  */
		unsigned int i, j, c;
		for (i = 0; i < 256; i++) {
			/* as per gdb */
			for (c = i << 24, j = 8; j > 0; --j)
				c = c & 0x80000000 ? (c << 1) ^ 0x04c11db7 : (c << 1);
			crc32_table[i] = c;
		}

		first_init = true;
	}

	while (nbytes > 0) {
		int run = nbytes;
		if (run > 32768)
			run = 32768;
		nbytes -= run;
		while (run--) {
			/* as per gdb */
			crc = (crc << 8) ^ crc32_table[((crc >> 24) ^ *buffer++) & 255];
		}
		keep_alive();
	}

	LOG_DEBUG("Calculating checksum done; checksum=0x%" PRIx32, crc);

	*checksum = crc;
	return ERROR_OK;
}<|MERGE_RESOLUTION|>--- conflicted
+++ resolved
@@ -602,11 +602,7 @@
 	}
 
 	image->start_address_set = true;
-<<<<<<< HEAD
-	image->start_address = field32(elf, elf->header->e_entry);
-=======
 	image->start_address = field64(elf, elf->header64->e_entry);
->>>>>>> 25488359
 
 	return ERROR_OK;
 }
@@ -677,11 +673,7 @@
 	if (offset < field32(elf, segment->p_filesz)) {
 		/* maximal size present in file for the current segment */
 		read_size = MIN(size, field32(elf, segment->p_filesz) - offset);
-<<<<<<< HEAD
-		LOG_DEBUG("read elf: size = 0x%zx at 0x%" PRIx32 "", read_size,
-=======
 		LOG_DEBUG("read elf: size = 0x%zx at 0x%" TARGET_PRIxADDR "", read_size,
->>>>>>> 25488359
 			field32(elf, segment->p_offset) + offset);
 		/* read initialized area of the segment */
 		retval = fileio_seek(elf->fileio, field32(elf, segment->p_offset) + offset);
@@ -1231,13 +1223,6 @@
 
 		fileio_close(image_elf->fileio);
 
-<<<<<<< HEAD
-		free(image_elf->header);
-		image_elf->header = NULL;
-
-		free(image_elf->segments);
-		image_elf->segments = NULL;
-=======
 		if (image_elf->is_64_bit) {
 			free(image_elf->header64);
 			image_elf->header64 = NULL;
@@ -1251,7 +1236,6 @@
 			free(image_elf->segments32);
 			image_elf->segments32 = NULL;
 		}
->>>>>>> 25488359
 	} else if (image->type == IMAGE_MEMORY) {
 		struct image_memory *image_memory = image->type_private;
 
