--- conflicted
+++ resolved
@@ -185,12 +185,9 @@
 #define DBG_VCR_PREF_ABORT_MASK	((1 << 27) | (1 << 3))
 #define DBG_VCR_SVC_MASK	((1 << 26) | (1 << 2))
 
-<<<<<<< HEAD
-=======
 /* Masks for Multiprocessor Affinity Register */
 #define MPIDR_MP_EXT		(1UL << 31)
 
->>>>>>> 9de7d9c8
 int armv7a_arch_state(struct target *target);
 int armv7a_identify_cache(struct target *target);
 int armv7a_init_arch_info(struct target *target, struct armv7a_common *armv7a);
