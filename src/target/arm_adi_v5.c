/***************************************************************************
 *   Copyright (C) 2006 by Magnus Lundin                                   *
 *   lundin@mlu.mine.nu                                                    *
 *                                                                         *
 *   Copyright (C) 2008 by Spencer Oliver                                  *
 *   spen@spen-soft.co.uk                                                  *
 *                                                                         *
 *   Copyright (C) 2009-2010 by Oyvind Harboe                              *
 *   oyvind.harboe@zylin.com                                               *
 *                                                                         *
 *   Copyright (C) 2009-2010 by David Brownell                             *
 *                                                                         *
 *   Copyright (C) 2013 by Andreas Fritiofson                              *
 *   andreas.fritiofson@gmail.com                                          *
 *                                                                         *
 *   This program is free software; you can redistribute it and/or modify  *
 *   it under the terms of the GNU General Public License as published by  *
 *   the Free Software Foundation; either version 2 of the License, or     *
 *   (at your option) any later version.                                   *
 *                                                                         *
 *   This program is distributed in the hope that it will be useful,       *
 *   but WITHOUT ANY WARRANTY; without even the implied warranty of        *
 *   MERCHANTABILITY or FITNESS FOR A PARTICULAR PURPOSE.  See the         *
 *   GNU General Public License for more details.                          *
 *                                                                         *
 *   You should have received a copy of the GNU General Public License     *
 *   along with this program.  If not, see <http://www.gnu.org/licenses/>. *
 ***************************************************************************/

/**
 * @file
 * This file implements support for the ARM Debug Interface version 5 (ADIv5)
 * debugging architecture.  Compared with previous versions, this includes
 * a low pin-count Serial Wire Debug (SWD) alternative to JTAG for message
 * transport, and focusses on memory mapped resources as defined by the
 * CoreSight architecture.
 *
 * A key concept in ADIv5 is the Debug Access Port, or DAP.  A DAP has two
 * basic components:  a Debug Port (DP) transporting messages to and from a
 * debugger, and an Access Port (AP) accessing resources.  Three types of DP
 * are defined.  One uses only JTAG for communication, and is called JTAG-DP.
 * One uses only SWD for communication, and is called SW-DP.  The third can
 * use either SWD or JTAG, and is called SWJ-DP.  The most common type of AP
 * is used to access memory mapped resources and is called a MEM-AP.  Also a
 * JTAG-AP is also defined, bridging to JTAG resources; those are uncommon.
 *
 * This programming interface allows DAP pipelined operations through a
 * transaction queue.  This primarily affects AP operations (such as using
 * a MEM-AP to access memory or registers).  If the current transaction has
 * not finished by the time the next one must begin, and the ORUNDETECT bit
 * is set in the DP_CTRL_STAT register, the SSTICKYORUN status is set and
 * further AP operations will fail.  There are two basic methods to avoid
 * such overrun errors.  One involves polling for status instead of using
 * transaction piplining.  The other involves adding delays to ensure the
 * AP has enough time to complete one operation before starting the next
 * one.  (For JTAG these delays are controlled by memaccess_tck.)
 */

/*
 * Relevant specifications from ARM include:
 *
 * ARM(tm) Debug Interface v5 Architecture Specification    ARM IHI 0031E
 * CoreSight(tm) v1.0 Architecture Specification            ARM IHI 0029B
 *
 * CoreSight(tm) DAP-Lite TRM, ARM DDI 0316D
 * Cortex-M3(tm) TRM, ARM DDI 0337G
 */

#ifdef HAVE_CONFIG_H
#include "config.h"
#endif

#include "jtag/interface.h"
#include "arm.h"
#include "arm_adi_v5.h"
#include "jtag/swd.h"
#include "transport/transport.h"
#include <helper/jep106.h>
#include <helper/time_support.h>
#include <helper/list.h>
#include <helper/jim-nvp.h>

/* ARM ADI Specification requires at least 10 bits used for TAR autoincrement  */

/*
	uint32_t tar_block_size(uint32_t address)
	Return the largest block starting at address that does not cross a tar block size alignment boundary
*/
static uint32_t max_tar_block_size(uint32_t tar_autoincr_block, uint32_t address)
{
	return tar_autoincr_block - ((tar_autoincr_block - 1) & address);
}

/***************************************************************************
 *                                                                         *
 * DP and MEM-AP  register access  through APACC and DPACC                 *
 *                                                                         *
***************************************************************************/

static int mem_ap_setup_csw(struct adiv5_ap *ap, uint32_t csw)
{
	csw |= ap->csw_default;

	if (csw != ap->csw_value) {
		/* LOG_DEBUG("DAP: Set CSW %x",csw); */
		int retval = dap_queue_ap_write(ap, MEM_AP_REG_CSW, csw);
		if (retval != ERROR_OK) {
			ap->csw_value = 0;
			return retval;
		}
		ap->csw_value = csw;
	}
	return ERROR_OK;
}

static int mem_ap_setup_tar(struct adiv5_ap *ap, uint32_t tar)
{
	if (!ap->tar_valid || tar != ap->tar_value) {
		/* LOG_DEBUG("DAP: Set TAR %x",tar); */
		int retval = dap_queue_ap_write(ap, MEM_AP_REG_TAR, tar);
		if (retval != ERROR_OK) {
			ap->tar_valid = false;
			return retval;
		}
		ap->tar_value = tar;
		ap->tar_valid = true;
	}
	return ERROR_OK;
}

static int mem_ap_read_tar(struct adiv5_ap *ap, uint32_t *tar)
{
	int retval = dap_queue_ap_read(ap, MEM_AP_REG_TAR, tar);
	if (retval != ERROR_OK) {
		ap->tar_valid = false;
		return retval;
	}

	retval = dap_run(ap->dap);
	if (retval != ERROR_OK) {
		ap->tar_valid = false;
		return retval;
	}

	ap->tar_value = *tar;
	ap->tar_valid = true;
	return ERROR_OK;
}

static uint32_t mem_ap_get_tar_increment(struct adiv5_ap *ap)
{
	switch (ap->csw_value & CSW_ADDRINC_MASK) {
	case CSW_ADDRINC_SINGLE:
		switch (ap->csw_value & CSW_SIZE_MASK) {
		case CSW_8BIT:
			return 1;
		case CSW_16BIT:
			return 2;
		case CSW_32BIT:
			return 4;
		default:
			return 0;
		}
	case CSW_ADDRINC_PACKED:
		return 4;
	}
	return 0;
}

/* mem_ap_update_tar_cache is called after an access to MEM_AP_REG_DRW
 */
static void mem_ap_update_tar_cache(struct adiv5_ap *ap)
{
	if (!ap->tar_valid)
		return;

	uint32_t inc = mem_ap_get_tar_increment(ap);
	if (inc >= max_tar_block_size(ap->tar_autoincr_block, ap->tar_value))
		ap->tar_valid = false;
	else
		ap->tar_value += inc;
}

/**
 * Queue transactions setting up transfer parameters for the
 * currently selected MEM-AP.
 *
 * Subsequent transfers using registers like MEM_AP_REG_DRW or MEM_AP_REG_BD2
 * initiate data reads or writes using memory or peripheral addresses.
 * If the CSW is configured for it, the TAR may be automatically
 * incremented after each transfer.
 *
 * @param ap The MEM-AP.
 * @param csw MEM-AP Control/Status Word (CSW) register to assign.  If this
 *	matches the cached value, the register is not changed.
 * @param tar MEM-AP Transfer Address Register (TAR) to assign.  If this
 *	matches the cached address, the register is not changed.
 *
 * @return ERROR_OK if the transaction was properly queued, else a fault code.
 */
static int mem_ap_setup_transfer(struct adiv5_ap *ap, uint32_t csw, uint32_t tar)
{
	int retval;
	retval = mem_ap_setup_csw(ap, csw);
	if (retval != ERROR_OK)
		return retval;
	retval = mem_ap_setup_tar(ap, tar);
	if (retval != ERROR_OK)
		return retval;
	return ERROR_OK;
}

/**
 * Asynchronous (queued) read of a word from memory or a system register.
 *
 * @param ap The MEM-AP to access.
 * @param address Address of the 32-bit word to read; it must be
 *	readable by the currently selected MEM-AP.
 * @param value points to where the word will be stored when the
 *	transaction queue is flushed (assuming no errors).
 *
 * @return ERROR_OK for success.  Otherwise a fault code.
 */
int mem_ap_read_u32(struct adiv5_ap *ap, uint32_t address,
		uint32_t *value)
{
	int retval;

	/* Use banked addressing (REG_BDx) to avoid some link traffic
	 * (updating TAR) when reading several consecutive addresses.
	 */
	retval = mem_ap_setup_transfer(ap,
			CSW_32BIT | (ap->csw_value & CSW_ADDRINC_MASK),
			address & 0xFFFFFFF0);
	if (retval != ERROR_OK)
		return retval;

	return dap_queue_ap_read(ap, MEM_AP_REG_BD0 | (address & 0xC), value);
}

/**
 * Synchronous read of a word from memory or a system register.
 * As a side effect, this flushes any queued transactions.
 *
 * @param ap The MEM-AP to access.
 * @param address Address of the 32-bit word to read; it must be
 *	readable by the currently selected MEM-AP.
 * @param value points to where the result will be stored.
 *
 * @return ERROR_OK for success; *value holds the result.
 * Otherwise a fault code.
 */
int mem_ap_read_atomic_u32(struct adiv5_ap *ap, uint32_t address,
		uint32_t *value)
{
	int retval;

	retval = mem_ap_read_u32(ap, address, value);
	if (retval != ERROR_OK)
		return retval;

	return dap_run(ap->dap);
}

/**
 * Asynchronous (queued) write of a word to memory or a system register.
 *
 * @param ap The MEM-AP to access.
 * @param address Address to be written; it must be writable by
 *	the currently selected MEM-AP.
 * @param value Word that will be written to the address when transaction
 *	queue is flushed (assuming no errors).
 *
 * @return ERROR_OK for success.  Otherwise a fault code.
 */
int mem_ap_write_u32(struct adiv5_ap *ap, uint32_t address,
		uint32_t value)
{
	int retval;

	/* Use banked addressing (REG_BDx) to avoid some link traffic
	 * (updating TAR) when writing several consecutive addresses.
	 */
	retval = mem_ap_setup_transfer(ap,
			CSW_32BIT | (ap->csw_value & CSW_ADDRINC_MASK),
			address & 0xFFFFFFF0);
	if (retval != ERROR_OK)
		return retval;

	return dap_queue_ap_write(ap, MEM_AP_REG_BD0 | (address & 0xC),
			value);
}

/**
 * Synchronous write of a word to memory or a system register.
 * As a side effect, this flushes any queued transactions.
 *
 * @param ap The MEM-AP to access.
 * @param address Address to be written; it must be writable by
 *	the currently selected MEM-AP.
 * @param value Word that will be written.
 *
 * @return ERROR_OK for success; the data was written.  Otherwise a fault code.
 */
int mem_ap_write_atomic_u32(struct adiv5_ap *ap, uint32_t address,
		uint32_t value)
{
	int retval = mem_ap_write_u32(ap, address, value);

	if (retval != ERROR_OK)
		return retval;

	return dap_run(ap->dap);
}

/**
 * Synchronous write of a block of memory, using a specific access size.
 *
 * @param ap The MEM-AP to access.
 * @param buffer The data buffer to write. No particular alignment is assumed.
 * @param size Which access size to use, in bytes. 1, 2 or 4.
 * @param count The number of writes to do (in size units, not bytes).
 * @param address Address to be written; it must be writable by the currently selected MEM-AP.
 * @param addrinc Whether the target address should be increased for each write or not. This
 *  should normally be true, except when writing to e.g. a FIFO.
 * @return ERROR_OK on success, otherwise an error code.
 */
static int mem_ap_write(struct adiv5_ap *ap, const uint8_t *buffer, uint32_t size, uint32_t count,
		uint32_t address, bool addrinc)
{
	struct adiv5_dap *dap = ap->dap;
	size_t nbytes = size * count;
	const uint32_t csw_addrincr = addrinc ? CSW_ADDRINC_SINGLE : CSW_ADDRINC_OFF;
	uint32_t csw_size;
	uint32_t addr_xor;
	int retval = ERROR_OK;

	/* TI BE-32 Quirks mode:
	 * Writes on big-endian TMS570 behave very strangely. Observed behavior:
	 *   size   write address   bytes written in order
	 *   4      TAR ^ 0         (val >> 24), (val >> 16), (val >> 8), (val)
	 *   2      TAR ^ 2         (val >> 8), (val)
	 *   1      TAR ^ 3         (val)
	 * For example, if you attempt to write a single byte to address 0, the processor
	 * will actually write a byte to address 3.
	 *
	 * To make writes of size < 4 work as expected, we xor a value with the address before
	 * setting the TAP, and we set the TAP after every transfer rather then relying on
	 * address increment. */

	if (size == 4) {
		csw_size = CSW_32BIT;
		addr_xor = 0;
	} else if (size == 2) {
		csw_size = CSW_16BIT;
		addr_xor = dap->ti_be_32_quirks ? 2 : 0;
	} else if (size == 1) {
		csw_size = CSW_8BIT;
		addr_xor = dap->ti_be_32_quirks ? 3 : 0;
	} else {
		return ERROR_TARGET_UNALIGNED_ACCESS;
	}

	if (ap->unaligned_access_bad && (address % size != 0))
		return ERROR_TARGET_UNALIGNED_ACCESS;

	while (nbytes > 0) {
		uint32_t this_size = size;

		/* Select packed transfer if possible */
		if (addrinc && ap->packed_transfers && nbytes >= 4
				&& max_tar_block_size(ap->tar_autoincr_block, address) >= 4) {
			this_size = 4;
			retval = mem_ap_setup_csw(ap, csw_size | CSW_ADDRINC_PACKED);
		} else {
			retval = mem_ap_setup_csw(ap, csw_size | csw_addrincr);
		}

		if (retval != ERROR_OK)
			break;

		retval = mem_ap_setup_tar(ap, address ^ addr_xor);
		if (retval != ERROR_OK)
			return retval;

		/* How many source bytes each transfer will consume, and their location in the DRW,
		 * depends on the type of transfer and alignment. See ARM document IHI0031C. */
		uint32_t outvalue = 0;
		uint32_t drw_byte_idx = address;
		if (dap->ti_be_32_quirks) {
			switch (this_size) {
			case 4:
				outvalue |= (uint32_t)*buffer++ << 8 * (3 ^ (drw_byte_idx++ & 3) ^ addr_xor);
				outvalue |= (uint32_t)*buffer++ << 8 * (3 ^ (drw_byte_idx++ & 3) ^ addr_xor);
				outvalue |= (uint32_t)*buffer++ << 8 * (3 ^ (drw_byte_idx++ & 3) ^ addr_xor);
				outvalue |= (uint32_t)*buffer++ << 8 * (3 ^ (drw_byte_idx & 3) ^ addr_xor);
				break;
			case 2:
				outvalue |= (uint32_t)*buffer++ << 8 * (1 ^ (drw_byte_idx++ & 3) ^ addr_xor);
				outvalue |= (uint32_t)*buffer++ << 8 * (1 ^ (drw_byte_idx & 3) ^ addr_xor);
				break;
			case 1:
				outvalue |= (uint32_t)*buffer++ << 8 * (0 ^ (drw_byte_idx & 3) ^ addr_xor);
				break;
			}
		} else {
			switch (this_size) {
			case 4:
				outvalue |= (uint32_t)*buffer++ << 8 * (drw_byte_idx++ & 3);
				outvalue |= (uint32_t)*buffer++ << 8 * (drw_byte_idx++ & 3);
				/* fallthrough */
			case 2:
				outvalue |= (uint32_t)*buffer++ << 8 * (drw_byte_idx++ & 3);
				/* fallthrough */
			case 1:
				outvalue |= (uint32_t)*buffer++ << 8 * (drw_byte_idx & 3);
			}
		}

		nbytes -= this_size;

		retval = dap_queue_ap_write(ap, MEM_AP_REG_DRW, outvalue);
		if (retval != ERROR_OK)
			break;

		mem_ap_update_tar_cache(ap);
		if (addrinc)
			address += this_size;
	}

	/* REVISIT: Might want to have a queued version of this function that does not run. */
	if (retval == ERROR_OK)
		retval = dap_run(dap);

	if (retval != ERROR_OK) {
		uint32_t tar;
		if (mem_ap_read_tar(ap, &tar) == ERROR_OK)
			LOG_ERROR("Failed to write memory at 0x%08"PRIx32, tar);
		else
			LOG_ERROR("Failed to write memory and, additionally, failed to find out where");
	}

	return retval;
}

/**
 * Synchronous read of a block of memory, using a specific access size.
 *
 * @param ap The MEM-AP to access.
 * @param buffer The data buffer to receive the data. No particular alignment is assumed.
 * @param size Which access size to use, in bytes. 1, 2 or 4.
 * @param count The number of reads to do (in size units, not bytes).
 * @param address Address to be read; it must be readable by the currently selected MEM-AP.
 * @param addrinc Whether the target address should be increased after each read or not. This
 *  should normally be true, except when reading from e.g. a FIFO.
 * @return ERROR_OK on success, otherwise an error code.
 */
static int mem_ap_read(struct adiv5_ap *ap, uint8_t *buffer, uint32_t size, uint32_t count,
		uint32_t adr, bool addrinc)
{
	struct adiv5_dap *dap = ap->dap;
	size_t nbytes = size * count;
	const uint32_t csw_addrincr = addrinc ? CSW_ADDRINC_SINGLE : CSW_ADDRINC_OFF;
	uint32_t csw_size;
	uint32_t address = adr;
	int retval = ERROR_OK;

	/* TI BE-32 Quirks mode:
	 * Reads on big-endian TMS570 behave strangely differently than writes.
	 * They read from the physical address requested, but with DRW byte-reversed.
	 * For example, a byte read from address 0 will place the result in the high bytes of DRW.
	 * Also, packed 8-bit and 16-bit transfers seem to sometimes return garbage in some bytes,
	 * so avoid them. */

	if (size == 4)
		csw_size = CSW_32BIT;
	else if (size == 2)
		csw_size = CSW_16BIT;
	else if (size == 1)
		csw_size = CSW_8BIT;
	else
		return ERROR_TARGET_UNALIGNED_ACCESS;

	if (ap->unaligned_access_bad && (adr % size != 0))
		return ERROR_TARGET_UNALIGNED_ACCESS;

	/* Allocate buffer to hold the sequence of DRW reads that will be made. This is a significant
	 * over-allocation if packed transfers are going to be used, but determining the real need at
	 * this point would be messy. */
	uint32_t *read_buf = calloc(count, sizeof(uint32_t));
	/* Multiplication count * sizeof(uint32_t) may overflow, calloc() is safe */
	uint32_t *read_ptr = read_buf;
	if (read_buf == NULL) {
		LOG_ERROR("Failed to allocate read buffer");
		return ERROR_FAIL;
	}

	/* Queue up all reads. Each read will store the entire DRW word in the read buffer. How many
	 * useful bytes it contains, and their location in the word, depends on the type of transfer
	 * and alignment. */
	while (nbytes > 0) {
		uint32_t this_size = size;

		/* Select packed transfer if possible */
		if (addrinc && ap->packed_transfers && nbytes >= 4
				&& max_tar_block_size(ap->tar_autoincr_block, address) >= 4) {
			this_size = 4;
			retval = mem_ap_setup_csw(ap, csw_size | CSW_ADDRINC_PACKED);
		} else {
			retval = mem_ap_setup_csw(ap, csw_size | csw_addrincr);
		}
		if (retval != ERROR_OK)
			break;

		retval = mem_ap_setup_tar(ap, address);
		if (retval != ERROR_OK)
			break;

		retval = dap_queue_ap_read(ap, MEM_AP_REG_DRW, read_ptr++);
		if (retval != ERROR_OK)
			break;

		nbytes -= this_size;
		if (addrinc)
			address += this_size;

		mem_ap_update_tar_cache(ap);
	}

	if (retval == ERROR_OK)
		retval = dap_run(dap);

	/* Restore state */
	address = adr;
	nbytes = size * count;
	read_ptr = read_buf;

	/* If something failed, read TAR to find out how much data was successfully read, so we can
	 * at least give the caller what we have. */
	if (retval != ERROR_OK) {
		uint32_t tar;
		if (mem_ap_read_tar(ap, &tar) == ERROR_OK) {
			/* TAR is incremented after failed transfer on some devices (eg Cortex-M4) */
			LOG_ERROR("Failed to read memory at 0x%08"PRIx32, tar);
			if (nbytes > tar - address)
				nbytes = tar - address;
		} else {
			LOG_ERROR("Failed to read memory and, additionally, failed to find out where");
			nbytes = 0;
		}
	}

	/* Replay loop to populate caller's buffer from the correct word and byte lane */
	while (nbytes > 0) {
		uint32_t this_size = size;

		if (addrinc && ap->packed_transfers && nbytes >= 4
				&& max_tar_block_size(ap->tar_autoincr_block, address) >= 4) {
			this_size = 4;
		}

		if (dap->ti_be_32_quirks) {
			switch (this_size) {
			case 4:
				*buffer++ = *read_ptr >> 8 * (3 - (address++ & 3));
				*buffer++ = *read_ptr >> 8 * (3 - (address++ & 3));
				/* fallthrough */
			case 2:
				*buffer++ = *read_ptr >> 8 * (3 - (address++ & 3));
				/* fallthrough */
			case 1:
				*buffer++ = *read_ptr >> 8 * (3 - (address++ & 3));
			}
		} else {
			switch (this_size) {
			case 4:
				*buffer++ = *read_ptr >> 8 * (address++ & 3);
				*buffer++ = *read_ptr >> 8 * (address++ & 3);
				/* fallthrough */
			case 2:
				*buffer++ = *read_ptr >> 8 * (address++ & 3);
				/* fallthrough */
			case 1:
				*buffer++ = *read_ptr >> 8 * (address++ & 3);
			}
		}

		read_ptr++;
		nbytes -= this_size;
	}

	free(read_buf);
	return retval;
}

int mem_ap_read_buf(struct adiv5_ap *ap,
		uint8_t *buffer, uint32_t size, uint32_t count, uint32_t address)
{
	return mem_ap_read(ap, buffer, size, count, address, true);
}

int mem_ap_write_buf(struct adiv5_ap *ap,
		const uint8_t *buffer, uint32_t size, uint32_t count, uint32_t address)
{
	return mem_ap_write(ap, buffer, size, count, address, true);
}

int mem_ap_read_buf_noincr(struct adiv5_ap *ap,
		uint8_t *buffer, uint32_t size, uint32_t count, uint32_t address)
{
	return mem_ap_read(ap, buffer, size, count, address, false);
}

int mem_ap_write_buf_noincr(struct adiv5_ap *ap,
		const uint8_t *buffer, uint32_t size, uint32_t count, uint32_t address)
{
	return mem_ap_write(ap, buffer, size, count, address, false);
}

/*--------------------------------------------------------------------------*/


#define DAP_POWER_DOMAIN_TIMEOUT (10)

/*--------------------------------------------------------------------------*/

/**
 * Invalidate cached DP select and cached TAR and CSW of all APs
 */
void dap_invalidate_cache(struct adiv5_dap *dap)
{
	dap->select = DP_SELECT_INVALID;
	dap->last_read = NULL;

	int i;
	for (i = 0; i <= 255; i++) {
		/* force csw and tar write on the next mem-ap access */
		dap->ap[i].tar_valid = false;
		dap->ap[i].csw_value = 0;
	}
}

/**
 * Initialize a DAP.  This sets up the power domains, prepares the DP
 * for further use and activates overrun checking.
 *
 * @param dap The DAP being initialized.
 */
int dap_dp_init(struct adiv5_dap *dap)
{
	int retval;

	LOG_DEBUG("%s", adiv5_dap_name(dap));

	dap_invalidate_cache(dap);
<<<<<<< HEAD

	/*
	 * Early initialize dap->dp_ctrl_stat.
	 * In jtag mode only, if the following atomic reads fail and set the
	 * sticky error, it will trigger the clearing of the sticky. Without this
	 * initialization system and debug power would be disabled while clearing
	 * the sticky error bit.
	 */
	dap->dp_ctrl_stat = CDBGPWRUPREQ | CSYSPWRUPREQ;

=======

	/*
	 * Early initialize dap->dp_ctrl_stat.
	 * In jtag mode only, if the following atomic reads fail and set the
	 * sticky error, it will trigger the clearing of the sticky. Without this
	 * initialization system and debug power would be disabled while clearing
	 * the sticky error bit.
	 */
	dap->dp_ctrl_stat = CDBGPWRUPREQ | CSYSPWRUPREQ;

>>>>>>> 9de7d9c8
	for (size_t i = 0; i < 30; i++) {
		/* DP initialization */

		retval = dap_dp_read_atomic(dap, DP_CTRL_STAT, NULL);
		if (retval == ERROR_OK)
			break;
	}

	/*
	 * This write operation clears the sticky error bit in jtag mode only and
	 * is ignored in swd mode. It also powers-up system and debug domains in
	 * both jtag and swd modes, if not done before.
	 * Actually we do not need to clear the sticky error here because it has
	 * been already cleared (if it was set) in the previous atomic read. This
	 * write could be removed, but this initial part of dap_dp_init() is the
	 * result of years of fine tuning and there are strong concerns about any
	 * unnecessary code change. It doesn't harm, so let's keep it here and
	 * preserve the historical sequence of read/write operations!
	 */
	retval = dap_queue_dp_write(dap, DP_CTRL_STAT, dap->dp_ctrl_stat | SSTICKYERR);
	if (retval != ERROR_OK)
		return retval;

	retval = dap_queue_dp_read(dap, DP_CTRL_STAT, NULL);
	if (retval != ERROR_OK)
		return retval;

	retval = dap_queue_dp_write(dap, DP_CTRL_STAT, dap->dp_ctrl_stat);
	if (retval != ERROR_OK)
		return retval;

	/* Check that we have debug power domains activated */
	LOG_DEBUG("DAP: wait CDBGPWRUPACK");
	retval = dap_dp_poll_register(dap, DP_CTRL_STAT,
				      CDBGPWRUPACK, CDBGPWRUPACK,
				      DAP_POWER_DOMAIN_TIMEOUT);
	if (retval != ERROR_OK)
		return retval;

	if (!dap->ignore_syspwrupack) {
		LOG_DEBUG("DAP: wait CSYSPWRUPACK");
		retval = dap_dp_poll_register(dap, DP_CTRL_STAT,
					      CSYSPWRUPACK, CSYSPWRUPACK,
					      DAP_POWER_DOMAIN_TIMEOUT);
		if (retval != ERROR_OK)
			return retval;
	}

	retval = dap_queue_dp_read(dap, DP_CTRL_STAT, NULL);
	if (retval != ERROR_OK)
		return retval;

	/* With debug power on we can activate OVERRUN checking */
	dap->dp_ctrl_stat = CDBGPWRUPREQ | CSYSPWRUPREQ | CORUNDETECT;
	retval = dap_queue_dp_write(dap, DP_CTRL_STAT, dap->dp_ctrl_stat);
	if (retval != ERROR_OK)
		return retval;
	retval = dap_queue_dp_read(dap, DP_CTRL_STAT, NULL);
	if (retval != ERROR_OK)
		return retval;

	retval = dap_run(dap);
	if (retval != ERROR_OK)
		return retval;

	return retval;
}

/**
 * Initialize a DAP.  This sets up the power domains, prepares the DP
 * for further use, and arranges to use AP #0 for all AP operations
 * until dap_ap-select() changes that policy.
 *
 * @param ap The MEM-AP being initialized.
 */
int mem_ap_init(struct adiv5_ap *ap)
{
	/* check that we support packed transfers */
	uint32_t csw, cfg;
	int retval;
	struct adiv5_dap *dap = ap->dap;

	ap->tar_valid = false;
	ap->csw_value = 0;      /* force csw and tar write */
	retval = mem_ap_setup_transfer(ap, CSW_8BIT | CSW_ADDRINC_PACKED, 0);
	if (retval != ERROR_OK)
		return retval;

	retval = dap_queue_ap_read(ap, MEM_AP_REG_CSW, &csw);
	if (retval != ERROR_OK)
		return retval;

	retval = dap_queue_ap_read(ap, MEM_AP_REG_CFG, &cfg);
	if (retval != ERROR_OK)
		return retval;

	retval = dap_run(dap);
	if (retval != ERROR_OK)
		return retval;

	if (csw & CSW_ADDRINC_PACKED)
		ap->packed_transfers = true;
	else
		ap->packed_transfers = false;

	/* Packed transfers on TI BE-32 processors do not work correctly in
	 * many cases. */
	if (dap->ti_be_32_quirks)
		ap->packed_transfers = false;

	LOG_DEBUG("MEM_AP Packed Transfers: %s",
			ap->packed_transfers ? "enabled" : "disabled");

	/* The ARM ADI spec leaves implementation-defined whether unaligned
	 * memory accesses work, only work partially, or cause a sticky error.
	 * On TI BE-32 processors, reads seem to return garbage in some bytes
	 * and unaligned writes seem to cause a sticky error.
	 * TODO: it would be nice to have a way to detect whether unaligned
	 * operations are supported on other processors. */
	ap->unaligned_access_bad = dap->ti_be_32_quirks;

	LOG_DEBUG("MEM_AP CFG: large data %d, long address %d, big-endian %d",
			!!(cfg & 0x04), !!(cfg & 0x02), !!(cfg & 0x01));

	return ERROR_OK;
}

/**
 * Put the debug link into SWD mode, if the target supports it.
 * The link's initial mode may be either JTAG (for example,
 * with SWJ-DP after reset) or SWD.
 *
 * Note that targets using the JTAG-DP do not support SWD, and that
 * some targets which could otherwise support it may have been
 * configured to disable SWD signaling
 *
 * @param dap The DAP used
 * @return ERROR_OK or else a fault code.
 */
int dap_to_swd(struct adiv5_dap *dap)
{
	int retval;

	LOG_DEBUG("Enter SWD mode");

	if (transport_is_jtag()) {
		retval =  jtag_add_tms_seq(swd_seq_jtag_to_swd_len,
				swd_seq_jtag_to_swd, TAP_INVALID);
		if (retval == ERROR_OK)
			retval = jtag_execute_queue();
		return retval;
	}

	if (transport_is_swd()) {
		const struct swd_driver *swd = adiv5_dap_swd_driver(dap);

		return swd->switch_seq(JTAG_TO_SWD);
	}

	LOG_ERROR("Nor JTAG nor SWD transport");
	return ERROR_FAIL;
}

/**
 * Put the debug link into JTAG mode, if the target supports it.
 * The link's initial mode may be either SWD or JTAG.
 *
 * Note that targets implemented with SW-DP do not support JTAG, and
 * that some targets which could otherwise support it may have been
 * configured to disable JTAG signaling
 *
 * @param dap The DAP used
 * @return ERROR_OK or else a fault code.
 */
int dap_to_jtag(struct adiv5_dap *dap)
{
	int retval;

	LOG_DEBUG("Enter JTAG mode");

	if (transport_is_jtag()) {
		retval = jtag_add_tms_seq(swd_seq_swd_to_jtag_len,
				swd_seq_swd_to_jtag, TAP_RESET);
		if (retval == ERROR_OK)
			retval = jtag_execute_queue();
		return retval;
	}

	if (transport_is_swd()) {
		const struct swd_driver *swd = adiv5_dap_swd_driver(dap);

		return swd->switch_seq(SWD_TO_JTAG);
	}

	LOG_ERROR("Nor JTAG nor SWD transport");
	return ERROR_FAIL;
}

/* CID interpretation -- see ARM IHI 0029B section 3
 * and ARM IHI 0031A table 13-3.
 */
static const char *class_description[16] = {
	"Reserved", "ROM table", "Reserved", "Reserved",
	"Reserved", "Reserved", "Reserved", "Reserved",
	"Reserved", "CoreSight component", "Reserved", "Peripheral Test Block",
	"Reserved", "OptimoDE DESS",
	"Generic IP component", "PrimeCell or System component"
};

static bool is_dap_cid_ok(uint32_t cid)
{
	return (cid & 0xffff0fff) == 0xb105000d;
}

/*
 * This function checks the ID for each access port to find the requested Access Port type
 */
int dap_find_ap(struct adiv5_dap *dap, enum ap_type type_to_find, struct adiv5_ap **ap_out)
{
	int ap_num;

	/* Maximum AP number is 255 since the SELECT register is 8 bits */
	for (ap_num = 0; ap_num <= DP_APSEL_MAX; ap_num++) {

		/* read the IDR register of the Access Port */
		uint32_t id_val = 0;

		int retval = dap_queue_ap_read(dap_ap(dap, ap_num), AP_REG_IDR, &id_val);
		if (retval != ERROR_OK)
			return retval;

		retval = dap_run(dap);

		/* IDR bits:
		 * 31-28 : Revision
		 * 27-24 : JEDEC bank (0x4 for ARM)
		 * 23-17 : JEDEC code (0x3B for ARM)
		 * 16-13 : Class (0b1000=Mem-AP)
		 * 12-8  : Reserved
		 *  7-4  : AP Variant (non-zero for JTAG-AP)
		 *  3-0  : AP Type (0=JTAG-AP 1=AHB-AP 2=APB-AP 4=AXI-AP)
		 */

		/* Reading register for a non-existant AP should not cause an error,
		 * but just to be sure, try to continue searching if an error does happen.
		 */
		if ((retval == ERROR_OK) &&                  /* Register read success */
			((id_val & IDR_JEP106) == IDR_JEP106_ARM) && /* Jedec codes match */
			((id_val & IDR_TYPE) == type_to_find)) {      /* type matches*/

			LOG_DEBUG("Found %s at AP index: %d (IDR=0x%08" PRIX32 ")",
						(type_to_find == AP_TYPE_AHB3_AP)  ? "AHB3-AP"  :
						(type_to_find == AP_TYPE_AHB5_AP)  ? "AHB5-AP"  :
						(type_to_find == AP_TYPE_APB_AP)  ? "APB-AP"  :
						(type_to_find == AP_TYPE_AXI_AP)  ? "AXI-AP"  :
						(type_to_find == AP_TYPE_JTAG_AP) ? "JTAG-AP" : "Unknown",
						ap_num, id_val);

			*ap_out = &dap->ap[ap_num];
			return ERROR_OK;
		}
	}

	LOG_DEBUG("No %s found",
				(type_to_find == AP_TYPE_AHB3_AP)  ? "AHB3-AP"  :
				(type_to_find == AP_TYPE_AHB5_AP)  ? "AHB5-AP"  :
				(type_to_find == AP_TYPE_APB_AP)  ? "APB-AP"  :
				(type_to_find == AP_TYPE_AXI_AP)  ? "AXI-AP"  :
				(type_to_find == AP_TYPE_JTAG_AP) ? "JTAG-AP" : "Unknown");
	return ERROR_FAIL;
}

int dap_get_debugbase(struct adiv5_ap *ap,
			uint32_t *dbgbase, uint32_t *apid)
{
	struct adiv5_dap *dap = ap->dap;
	int retval;

	retval = dap_queue_ap_read(ap, MEM_AP_REG_BASE, dbgbase);
	if (retval != ERROR_OK)
		return retval;
	retval = dap_queue_ap_read(ap, AP_REG_IDR, apid);
	if (retval != ERROR_OK)
		return retval;
	retval = dap_run(dap);
	if (retval != ERROR_OK)
		return retval;

	return ERROR_OK;
}

int dap_lookup_cs_component(struct adiv5_ap *ap,
			uint32_t dbgbase, uint8_t type, uint32_t *addr, int32_t *idx)
{
	uint32_t romentry, entry_offset = 0, component_base, devtype;
	int retval;

	*addr = 0;

	do {
		retval = mem_ap_read_atomic_u32(ap, (dbgbase&0xFFFFF000) |
						entry_offset, &romentry);
		if (retval != ERROR_OK)
			return retval;

		component_base = (dbgbase & 0xFFFFF000)
			+ (romentry & 0xFFFFF000);

		if (romentry & 0x1) {
			uint32_t c_cid1;
			retval = mem_ap_read_atomic_u32(ap, component_base | 0xff4, &c_cid1);
			if (retval != ERROR_OK) {
				LOG_ERROR("Can't read component with base address 0x%" PRIx32
					  ", the corresponding core might be turned off", component_base);
				return retval;
			}
			if (((c_cid1 >> 4) & 0x0f) == 1) {
				retval = dap_lookup_cs_component(ap, component_base,
							type, addr, idx);
				if (retval == ERROR_OK)
					break;
				if (retval != ERROR_TARGET_RESOURCE_NOT_AVAILABLE)
					return retval;
			}

			retval = mem_ap_read_atomic_u32(ap,
					(component_base & 0xfffff000) | 0xfcc,
					&devtype);
			if (retval != ERROR_OK)
				return retval;
			if ((devtype & 0xff) == type) {
				if (!*idx) {
					*addr = component_base;
					break;
				} else
					(*idx)--;
			}
		}
		entry_offset += 4;
	} while (romentry > 0);

	if (!*addr)
		return ERROR_TARGET_RESOURCE_NOT_AVAILABLE;

	return ERROR_OK;
}

static int dap_read_part_id(struct adiv5_ap *ap, uint32_t component_base, uint32_t *cid, uint64_t *pid)
{
	assert((component_base & 0xFFF) == 0);
	assert(ap != NULL && cid != NULL && pid != NULL);

	uint32_t cid0, cid1, cid2, cid3;
	uint32_t pid0, pid1, pid2, pid3, pid4;
	int retval;

	/* IDs are in last 4K section */
	retval = mem_ap_read_u32(ap, component_base + 0xFE0, &pid0);
	if (retval != ERROR_OK)
		return retval;
	retval = mem_ap_read_u32(ap, component_base + 0xFE4, &pid1);
	if (retval != ERROR_OK)
		return retval;
	retval = mem_ap_read_u32(ap, component_base + 0xFE8, &pid2);
	if (retval != ERROR_OK)
		return retval;
	retval = mem_ap_read_u32(ap, component_base + 0xFEC, &pid3);
	if (retval != ERROR_OK)
		return retval;
	retval = mem_ap_read_u32(ap, component_base + 0xFD0, &pid4);
	if (retval != ERROR_OK)
		return retval;
	retval = mem_ap_read_u32(ap, component_base + 0xFF0, &cid0);
	if (retval != ERROR_OK)
		return retval;
	retval = mem_ap_read_u32(ap, component_base + 0xFF4, &cid1);
	if (retval != ERROR_OK)
		return retval;
	retval = mem_ap_read_u32(ap, component_base + 0xFF8, &cid2);
	if (retval != ERROR_OK)
		return retval;
	retval = mem_ap_read_u32(ap, component_base + 0xFFC, &cid3);
	if (retval != ERROR_OK)
		return retval;

	retval = dap_run(ap->dap);
	if (retval != ERROR_OK)
		return retval;

	*cid = (cid3 & 0xff) << 24
			| (cid2 & 0xff) << 16
			| (cid1 & 0xff) << 8
			| (cid0 & 0xff);
	*pid = (uint64_t)(pid4 & 0xff) << 32
			| (pid3 & 0xff) << 24
			| (pid2 & 0xff) << 16
			| (pid1 & 0xff) << 8
			| (pid0 & 0xff);

	return ERROR_OK;
}

/* The designer identity code is encoded as:
 * bits 11:8 : JEP106 Bank (number of continuation codes), only valid when bit 7 is 1.
 * bit 7     : Set when bits 6:0 represent a JEP106 ID and cleared when bits 6:0 represent
 *             a legacy ASCII Identity Code.
 * bits 6:0  : JEP106 Identity Code (without parity) or legacy ASCII code according to bit 7.
 * JEP106 is a standard available from jedec.org
 */

/* Part number interpretations are from Cortex
 * core specs, the CoreSight components TRM
 * (ARM DDI 0314H), CoreSight System Design
 * Guide (ARM DGI 0012D) and ETM specs; also
 * from chip observation (e.g. TI SDTI).
 */

/* The legacy code only used the part number field to identify CoreSight peripherals.
 * This meant that the same part number from two different manufacturers looked the same.
 * It is desirable for all future additions to identify with both part number and JEP106.
 * "ANY_ID" is a wildcard (any JEP106) only to preserve legacy behavior for legacy entries.
 */

#define ANY_ID 0x1000

#define ARM_ID 0x4BB

static const struct {
	uint16_t designer_id;
	uint16_t part_num;
	const char *type;
	const char *full;
} dap_partnums[] = {
	{ ARM_ID, 0x000, "Cortex-M3 SCS",              "(System Control Space)", },
	{ ARM_ID, 0x001, "Cortex-M3 ITM",              "(Instrumentation Trace Module)", },
	{ ARM_ID, 0x002, "Cortex-M3 DWT",              "(Data Watchpoint and Trace)", },
	{ ARM_ID, 0x003, "Cortex-M3 FPB",              "(Flash Patch and Breakpoint)", },
	{ ARM_ID, 0x008, "Cortex-M0 SCS",              "(System Control Space)", },
	{ ARM_ID, 0x00a, "Cortex-M0 DWT",              "(Data Watchpoint and Trace)", },
	{ ARM_ID, 0x00b, "Cortex-M0 BPU",              "(Breakpoint Unit)", },
	{ ARM_ID, 0x00c, "Cortex-M4 SCS",              "(System Control Space)", },
	{ ARM_ID, 0x00d, "CoreSight ETM11",            "(Embedded Trace)", },
	{ ARM_ID, 0x00e, "Cortex-M7 FPB",              "(Flash Patch and Breakpoint)", },
	{ ARM_ID, 0x490, "Cortex-A15 GIC",             "(Generic Interrupt Controller)", },
	{ ARM_ID, 0x4a1, "Cortex-A53 ROM",             "(v8 Memory Map ROM Table)", },
	{ ARM_ID, 0x4a2, "Cortex-A57 ROM",             "(ROM Table)", },
	{ ARM_ID, 0x4a3, "Cortex-A53 ROM",             "(v7 Memory Map ROM Table)", },
	{ ARM_ID, 0x4a4, "Cortex-A72 ROM",             "(ROM Table)", },
	{ ARM_ID, 0x4a9, "Cortex-A9 ROM",              "(ROM Table)", },
	{ ARM_ID, 0x4af, "Cortex-A15 ROM",             "(ROM Table)", },
	{ ARM_ID, 0x4c0, "Cortex-M0+ ROM",             "(ROM Table)", },
	{ ARM_ID, 0x4c3, "Cortex-M3 ROM",              "(ROM Table)", },
	{ ARM_ID, 0x4c4, "Cortex-M4 ROM",              "(ROM Table)", },
	{ ARM_ID, 0x4c7, "Cortex-M7 PPB ROM",          "(Private Peripheral Bus ROM Table)", },
	{ ARM_ID, 0x4c8, "Cortex-M7 ROM",              "(ROM Table)", },
	{ ARM_ID, 0x4b5, "Cortex-R5 ROM",              "(ROM Table)", },
	{ ARM_ID, 0x470, "Cortex-M1 ROM",              "(ROM Table)", },
	{ ARM_ID, 0x471, "Cortex-M0 ROM",              "(ROM Table)", },
	{ ARM_ID, 0x906, "CoreSight CTI",              "(Cross Trigger)", },
	{ ARM_ID, 0x907, "CoreSight ETB",              "(Trace Buffer)", },
	{ ARM_ID, 0x908, "CoreSight CSTF",             "(Trace Funnel)", },
	{ ARM_ID, 0x909, "CoreSight ATBR",             "(Advanced Trace Bus Replicator)", },
	{ ARM_ID, 0x910, "CoreSight ETM9",             "(Embedded Trace)", },
	{ ARM_ID, 0x912, "CoreSight TPIU",             "(Trace Port Interface Unit)", },
	{ ARM_ID, 0x913, "CoreSight ITM",              "(Instrumentation Trace Macrocell)", },
	{ ARM_ID, 0x914, "CoreSight SWO",              "(Single Wire Output)", },
	{ ARM_ID, 0x917, "CoreSight HTM",              "(AHB Trace Macrocell)", },
	{ ARM_ID, 0x920, "CoreSight ETM11",            "(Embedded Trace)", },
	{ ARM_ID, 0x921, "Cortex-A8 ETM",              "(Embedded Trace)", },
	{ ARM_ID, 0x922, "Cortex-A8 CTI",              "(Cross Trigger)", },
	{ ARM_ID, 0x923, "Cortex-M3 TPIU",             "(Trace Port Interface Unit)", },
	{ ARM_ID, 0x924, "Cortex-M3 ETM",              "(Embedded Trace)", },
	{ ARM_ID, 0x925, "Cortex-M4 ETM",              "(Embedded Trace)", },
	{ ARM_ID, 0x930, "Cortex-R4 ETM",              "(Embedded Trace)", },
	{ ARM_ID, 0x931, "Cortex-R5 ETM",              "(Embedded Trace)", },
	{ ARM_ID, 0x932, "CoreSight MTB-M0+",          "(Micro Trace Buffer)", },
	{ ARM_ID, 0x941, "CoreSight TPIU-Lite",        "(Trace Port Interface Unit)", },
	{ ARM_ID, 0x950, "Cortex-A9 PTM",              "(Program Trace Macrocell)", },
	{ ARM_ID, 0x955, "Cortex-A5 ETM",              "(Embedded Trace)", },
	{ ARM_ID, 0x95a, "Cortex-A72 ETM",             "(Embedded Trace)", },
	{ ARM_ID, 0x95b, "Cortex-A17 PTM",             "(Program Trace Macrocell)", },
	{ ARM_ID, 0x95d, "Cortex-A53 ETM",             "(Embedded Trace)", },
	{ ARM_ID, 0x95e, "Cortex-A57 ETM",             "(Embedded Trace)", },
	{ ARM_ID, 0x95f, "Cortex-A15 PTM",             "(Program Trace Macrocell)", },
	{ ARM_ID, 0x961, "CoreSight TMC",              "(Trace Memory Controller)", },
	{ ARM_ID, 0x962, "CoreSight STM",              "(System Trace Macrocell)", },
	{ ARM_ID, 0x975, "Cortex-M7 ETM",              "(Embedded Trace)", },
	{ ARM_ID, 0x9a0, "CoreSight PMU",              "(Performance Monitoring Unit)", },
	{ ARM_ID, 0x9a1, "Cortex-M4 TPIU",             "(Trace Port Interface Unit)", },
	{ ARM_ID, 0x9a4, "CoreSight GPR",              "(Granular Power Requester)", },
	{ ARM_ID, 0x9a5, "Cortex-A5 PMU",              "(Performance Monitor Unit)", },
	{ ARM_ID, 0x9a7, "Cortex-A7 PMU",              "(Performance Monitor Unit)", },
	{ ARM_ID, 0x9a8, "Cortex-A53 CTI",             "(Cross Trigger)", },
	{ ARM_ID, 0x9a9, "Cortex-M7 TPIU",             "(Trace Port Interface Unit)", },
	{ ARM_ID, 0x9ae, "Cortex-A17 PMU",             "(Performance Monitor Unit)", },
	{ ARM_ID, 0x9af, "Cortex-A15 PMU",             "(Performance Monitor Unit)", },
	{ ARM_ID, 0x9b7, "Cortex-R7 PMU",              "(Performance Monitor Unit)", },
	{ ARM_ID, 0x9d3, "Cortex-A53 PMU",             "(Performance Monitor Unit)", },
	{ ARM_ID, 0x9d7, "Cortex-A57 PMU",             "(Performance Monitor Unit)", },
	{ ARM_ID, 0x9d8, "Cortex-A72 PMU",             "(Performance Monitor Unit)", },
	{ ARM_ID, 0xc05, "Cortex-A5 Debug",            "(Debug Unit)", },
	{ ARM_ID, 0xc07, "Cortex-A7 Debug",            "(Debug Unit)", },
	{ ARM_ID, 0xc08, "Cortex-A8 Debug",            "(Debug Unit)", },
	{ ARM_ID, 0xc09, "Cortex-A9 Debug",            "(Debug Unit)", },
	{ ARM_ID, 0xc0e, "Cortex-A17 Debug",           "(Debug Unit)", },
	{ ARM_ID, 0xc0f, "Cortex-A15 Debug",           "(Debug Unit)", },
	{ ARM_ID, 0xc14, "Cortex-R4 Debug",            "(Debug Unit)", },
	{ ARM_ID, 0xc15, "Cortex-R5 Debug",            "(Debug Unit)", },
	{ ARM_ID, 0xc17, "Cortex-R7 Debug",            "(Debug Unit)", },
	{ ARM_ID, 0xd03, "Cortex-A53 Debug",           "(Debug Unit)", },
	{ ARM_ID, 0xd07, "Cortex-A57 Debug",           "(Debug Unit)", },
	{ ARM_ID, 0xd08, "Cortex-A72 Debug",           "(Debug Unit)", },
	{ 0x097,  0x9af, "MSP432 ROM",                 "(ROM Table)" },
	{ 0x09f,  0xcd0, "Atmel CPU with DSU",         "(CPU)" },
	{ 0x0c1,  0x1db, "XMC4500 ROM",                "(ROM Table)" },
	{ 0x0c1,  0x1df, "XMC4700/4800 ROM",           "(ROM Table)" },
	{ 0x0c1,  0x1ed, "XMC1000 ROM",                "(ROM Table)" },
	{ 0x0E5,  0x000, "SHARC+/Blackfin+",           "", },
	{ 0x0F0,  0x440, "Qualcomm QDSS Component v1", "(Qualcomm Designed CoreSight Component v1)", },
	{ 0x3eb,  0x181, "Tegra 186 ROM",              "(ROM Table)", },
	{ 0x3eb,  0x211, "Tegra 210 ROM",              "(ROM Table)", },
	{ 0x3eb,  0x202, "Denver ETM",                 "(Denver Embedded Trace)", },
	{ 0x3eb,  0x302, "Denver Debug",               "(Debug Unit)", },
	{ 0x3eb,  0x402, "Denver PMU",                 "(Performance Monitor Unit)", },
	/* legacy comment: 0x113: what? */
	{ ANY_ID, 0x120, "TI SDTI",                    "(System Debug Trace Interface)", }, /* from OMAP3 memmap */
	{ ANY_ID, 0x343, "TI DAPCTL",                  "", }, /* from OMAP3 memmap */
};

static int dap_rom_display(struct command_invocation *cmd,
				struct adiv5_ap *ap, uint32_t dbgbase, int depth)
{
	int retval;
	uint64_t pid;
	uint32_t cid;
<<<<<<< HEAD
	char tabs[17] = "";
=======
	char tabs[16] = "";
>>>>>>> 9de7d9c8

	if (depth > 16) {
		command_print(cmd, "\tTables too deep");
		return ERROR_FAIL;
	}

	if (depth)
		snprintf(tabs, sizeof(tabs) - 1, "[L%02d] ", depth);

	uint32_t base_addr = dbgbase & 0xFFFFF000;
	command_print(cmd, "\t\tComponent base address 0x%08" PRIx32, base_addr);

	retval = dap_read_part_id(ap, base_addr, &cid, &pid);
	if (retval != ERROR_OK) {
		command_print(cmd, "\t\tCan't read component, the corresponding core might be turned off");
		return ERROR_OK; /* Don't abort recursion */
	}

	if (!is_dap_cid_ok(cid)) {
		command_print(cmd, "\t\tInvalid CID 0x%08" PRIx32, cid);
		return ERROR_OK; /* Don't abort recursion */
	}

	/* component may take multiple 4K pages */
	uint32_t size = (pid >> 36) & 0xf;
	if (size > 0)
		command_print(cmd, "\t\tStart address 0x%08" PRIx32, (uint32_t)(base_addr - 0x1000 * size));

	command_print(cmd, "\t\tPeripheral ID 0x%010" PRIx64, pid);

	uint8_t class = (cid >> 12) & 0xf;
	uint16_t part_num = pid & 0xfff;
	uint16_t designer_id = ((pid >> 32) & 0xf) << 8 | ((pid >> 12) & 0xff);

	if (designer_id & 0x80) {
		/* JEP106 code */
		command_print(cmd, "\t\tDesigner is 0x%03" PRIx16 ", %s",
				designer_id, jep106_manufacturer(designer_id >> 8, designer_id & 0x7f));
	} else {
		/* Legacy ASCII ID, clear invalid bits */
		designer_id &= 0x7f;
		command_print(cmd, "\t\tDesigner ASCII code 0x%02" PRIx16 ", %s",
				designer_id, designer_id == 0x41 ? "ARM" : "<unknown>");
	}

	/* default values to be overwritten upon finding a match */
	const char *type = "Unrecognized";
	const char *full = "";

	/* search dap_partnums[] array for a match */
	for (unsigned entry = 0; entry < ARRAY_SIZE(dap_partnums); entry++) {

		if ((dap_partnums[entry].designer_id != designer_id) && (dap_partnums[entry].designer_id != ANY_ID))
			continue;

		if (dap_partnums[entry].part_num != part_num)
			continue;

		type = dap_partnums[entry].type;
		full = dap_partnums[entry].full;
		break;
	}

	command_print(cmd, "\t\tPart is 0x%" PRIx16", %s %s", part_num, type, full);
	command_print(cmd, "\t\tComponent class is 0x%" PRIx8 ", %s", class, class_description[class]);

	if (class == 1) { /* ROM Table */
		uint32_t memtype;
		retval = mem_ap_read_atomic_u32(ap, base_addr | 0xFCC, &memtype);
		if (retval != ERROR_OK)
			return retval;

		if (memtype & 0x01)
			command_print(cmd, "\t\tMEMTYPE system memory present on bus");
		else
			command_print(cmd, "\t\tMEMTYPE system memory not present: dedicated debug bus");

		/* Read ROM table entries from base address until we get 0x00000000 or reach the reserved area */
		for (uint16_t entry_offset = 0; entry_offset < 0xF00; entry_offset += 4) {
			uint32_t romentry;
			retval = mem_ap_read_atomic_u32(ap, base_addr | entry_offset, &romentry);
			if (retval != ERROR_OK)
				return retval;
			command_print(cmd, "\t%sROMTABLE[0x%x] = 0x%" PRIx32 "",
					tabs, entry_offset, romentry);
			if (romentry & 0x01) {
				/* Recurse */
				retval = dap_rom_display(cmd, ap, base_addr + (romentry & 0xFFFFF000), depth + 1);
				if (retval != ERROR_OK)
					return retval;
			} else if (romentry != 0) {
				command_print(cmd, "\t\tComponent not present");
			} else {
				command_print(cmd, "\t%s\tEnd of ROM table", tabs);
				break;
			}
		}
	} else if (class == 9) { /* CoreSight component */
		const char *major = "Reserved", *subtype = "Reserved";

		uint32_t devtype;
		retval = mem_ap_read_atomic_u32(ap, base_addr | 0xFCC, &devtype);
		if (retval != ERROR_OK)
			return retval;
		unsigned minor = (devtype >> 4) & 0x0f;
		switch (devtype & 0x0f) {
		case 0:
			major = "Miscellaneous";
			switch (minor) {
			case 0:
				subtype = "other";
				break;
			case 4:
				subtype = "Validation component";
				break;
			}
			break;
		case 1:
			major = "Trace Sink";
			switch (minor) {
			case 0:
				subtype = "other";
				break;
			case 1:
				subtype = "Port";
				break;
			case 2:
				subtype = "Buffer";
				break;
			case 3:
				subtype = "Router";
				break;
			}
			break;
		case 2:
			major = "Trace Link";
			switch (minor) {
			case 0:
				subtype = "other";
				break;
			case 1:
				subtype = "Funnel, router";
				break;
			case 2:
				subtype = "Filter";
				break;
			case 3:
				subtype = "FIFO, buffer";
				break;
			}
			break;
		case 3:
			major = "Trace Source";
			switch (minor) {
			case 0:
				subtype = "other";
				break;
			case 1:
				subtype = "Processor";
				break;
			case 2:
				subtype = "DSP";
				break;
			case 3:
				subtype = "Engine/Coprocessor";
				break;
			case 4:
				subtype = "Bus";
				break;
			case 6:
				subtype = "Software";
				break;
			}
			break;
		case 4:
			major = "Debug Control";
			switch (minor) {
			case 0:
				subtype = "other";
				break;
			case 1:
				subtype = "Trigger Matrix";
				break;
			case 2:
				subtype = "Debug Auth";
				break;
			case 3:
				subtype = "Power Requestor";
				break;
			}
			break;
		case 5:
			major = "Debug Logic";
			switch (minor) {
			case 0:
				subtype = "other";
				break;
			case 1:
				subtype = "Processor";
				break;
			case 2:
				subtype = "DSP";
				break;
			case 3:
				subtype = "Engine/Coprocessor";
				break;
			case 4:
				subtype = "Bus";
				break;
			case 5:
				subtype = "Memory";
				break;
			}
			break;
		case 6:
			major = "Performance Monitor";
			switch (minor) {
			case 0:
				subtype = "other";
				break;
			case 1:
				subtype = "Processor";
				break;
			case 2:
				subtype = "DSP";
				break;
			case 3:
				subtype = "Engine/Coprocessor";
				break;
			case 4:
				subtype = "Bus";
				break;
			case 5:
				subtype = "Memory";
				break;
			}
			break;
		}
		command_print(cmd, "\t\tType is 0x%02" PRIx8 ", %s, %s",
				(uint8_t)(devtype & 0xff),
				major, subtype);
		/* REVISIT also show 0xfc8 DevId */
	}

	return ERROR_OK;
}

<<<<<<< HEAD
int dap_info_command(struct command_context *cmd_ctx,
=======
int dap_info_command(struct command_invocation *cmd,
>>>>>>> 9de7d9c8
		struct adiv5_ap *ap)
{
	int retval;
	uint32_t dbgbase, apid;
	uint8_t mem_ap;

	/* Now we read ROM table ID registers, ref. ARM IHI 0029B sec  */
	retval = dap_get_debugbase(ap, &dbgbase, &apid);
	if (retval != ERROR_OK)
		return retval;

	command_print(cmd, "AP ID register 0x%8.8" PRIx32, apid);
	if (apid == 0) {
		command_print(cmd, "No AP found at this ap 0x%x", ap->ap_num);
		return ERROR_FAIL;
	}

	switch (apid & (IDR_JEP106 | IDR_TYPE)) {
	case IDR_JEP106_ARM | AP_TYPE_JTAG_AP:
		command_print(cmd, "\tType is JTAG-AP");
		break;
	case IDR_JEP106_ARM | AP_TYPE_AHB3_AP:
		command_print(cmd, "\tType is MEM-AP AHB3");
		break;
	case IDR_JEP106_ARM | AP_TYPE_AHB5_AP:
		command_print(cmd, "\tType is MEM-AP AHB5");
		break;
	case IDR_JEP106_ARM | AP_TYPE_APB_AP:
		command_print(cmd, "\tType is MEM-AP APB");
		break;
	case IDR_JEP106_ARM | AP_TYPE_AXI_AP:
		command_print(cmd, "\tType is MEM-AP AXI");
		break;
	default:
		command_print(cmd, "\tUnknown AP type");
		break;
	}

	/* NOTE: a MEM-AP may have a single CoreSight component that's
	 * not a ROM table ... or have no such components at all.
	 */
	mem_ap = (apid & IDR_CLASS) == AP_CLASS_MEM_AP;
	if (mem_ap) {
		command_print(cmd, "MEM-AP BASE 0x%8.8" PRIx32, dbgbase);

		if (dbgbase == 0xFFFFFFFF || (dbgbase & 0x3) == 0x2) {
			command_print(cmd, "\tNo ROM table present");
		} else {
			if (dbgbase & 0x01)
				command_print(cmd, "\tValid ROM table present");
			else
				command_print(cmd, "\tROM table in legacy format");

			dap_rom_display(cmd, ap, dbgbase & 0xFFFFF000, 0);
		}
	}

	return ERROR_OK;
}

enum adiv5_cfg_param {
	CFG_DAP,
	CFG_AP_NUM
};

static const Jim_Nvp nvp_config_opts[] = {
	{ .name = "-dap",    .value = CFG_DAP },
	{ .name = "-ap-num", .value = CFG_AP_NUM },
	{ .name = NULL, .value = -1 }
};

int adiv5_jim_configure(struct target *target, Jim_GetOptInfo *goi)
{
	struct adiv5_private_config *pc;
	int e;

	pc = (struct adiv5_private_config *)target->private_config;
	if (pc == NULL) {
		pc = calloc(1, sizeof(struct adiv5_private_config));
		pc->ap_num = DP_APSEL_INVALID;
		target->private_config = pc;
	}

	target->has_dap = true;

	if (goi->argc > 0) {
		Jim_Nvp *n;

		Jim_SetEmptyResult(goi->interp);

		/* check first if topmost item is for us */
		e = Jim_Nvp_name2value_obj(goi->interp, nvp_config_opts,
								   goi->argv[0], &n);
		if (e != JIM_OK)
			return JIM_CONTINUE;

		e = Jim_GetOpt_Obj(goi, NULL);
		if (e != JIM_OK)
			return e;

		switch (n->value) {
		case CFG_DAP:
			if (goi->isconfigure) {
				Jim_Obj *o_t;
				struct adiv5_dap *dap;
				e = Jim_GetOpt_Obj(goi, &o_t);
				if (e != JIM_OK)
					return e;
				dap = dap_instance_by_jim_obj(goi->interp, o_t);
				if (dap == NULL) {
					Jim_SetResultString(goi->interp, "DAP name invalid!", -1);
					return JIM_ERR;
				}
				if (pc->dap != NULL && pc->dap != dap) {
					Jim_SetResultString(goi->interp,
						"DAP assignment cannot be changed after target was created!", -1);
					return JIM_ERR;
				}
				if (target->tap_configured) {
					Jim_SetResultString(goi->interp,
						"-chain-position and -dap configparams are mutually exclusive!", -1);
					return JIM_ERR;
				}
				pc->dap = dap;
				target->tap = dap->tap;
				target->dap_configured = true;
			} else {
				if (goi->argc != 0) {
					Jim_WrongNumArgs(goi->interp,
										goi->argc, goi->argv,
					"NO PARAMS");
					return JIM_ERR;
				}

				if (pc->dap == NULL) {
					Jim_SetResultString(goi->interp, "DAP not configured", -1);
					return JIM_ERR;
				}
				Jim_SetResultString(goi->interp, adiv5_dap_name(pc->dap), -1);
			}
			break;

		case CFG_AP_NUM:
			if (goi->isconfigure) {
				jim_wide ap_num;
				e = Jim_GetOpt_Wide(goi, &ap_num);
				if (e != JIM_OK)
					return e;
				if (ap_num < 0 || ap_num > DP_APSEL_MAX) {
					Jim_SetResultString(goi->interp, "Invalid AP number!", -1);
					return JIM_ERR;
				}
				pc->ap_num = ap_num;
			} else {
				if (goi->argc != 0) {
					Jim_WrongNumArgs(goi->interp,
									 goi->argc, goi->argv,
					  "NO PARAMS");
					return JIM_ERR;
				}

				if (pc->ap_num == DP_APSEL_INVALID) {
					Jim_SetResultString(goi->interp, "AP number not configured", -1);
					return JIM_ERR;
				}
				Jim_SetResult(goi->interp, Jim_NewIntObj(goi->interp, pc->ap_num));
			}
			break;
		}
	}

	return JIM_OK;
}

int adiv5_verify_config(struct adiv5_private_config *pc)
{
	if (pc == NULL)
		return ERROR_FAIL;

	if (pc->dap == NULL)
		return ERROR_FAIL;

	return ERROR_OK;
}


COMMAND_HANDLER(handle_dap_info_command)
{
	struct adiv5_dap *dap = adiv5_get_dap(CMD_DATA);
	uint32_t apsel;

	switch (CMD_ARGC) {
	case 0:
		apsel = dap->apsel;
		break;
	case 1:
		COMMAND_PARSE_NUMBER(u32, CMD_ARGV[0], apsel);
		if (apsel > DP_APSEL_MAX)
			return ERROR_COMMAND_SYNTAX_ERROR;
		break;
	default:
		return ERROR_COMMAND_SYNTAX_ERROR;
	}

	return dap_info_command(CMD, &dap->ap[apsel]);
}

COMMAND_HANDLER(dap_baseaddr_command)
{
	struct adiv5_dap *dap = adiv5_get_dap(CMD_DATA);
	uint32_t apsel, baseaddr;
	int retval;

	switch (CMD_ARGC) {
	case 0:
		apsel = dap->apsel;
		break;
	case 1:
		COMMAND_PARSE_NUMBER(u32, CMD_ARGV[0], apsel);
		/* AP address is in bits 31:24 of DP_SELECT */
		if (apsel > DP_APSEL_MAX)
			return ERROR_COMMAND_SYNTAX_ERROR;
		break;
	default:
		return ERROR_COMMAND_SYNTAX_ERROR;
	}

	/* NOTE:  assumes we're talking to a MEM-AP, which
	 * has a base address.  There are other kinds of AP,
	 * though they're not common for now.  This should
	 * use the ID register to verify it's a MEM-AP.
	 */
	retval = dap_queue_ap_read(dap_ap(dap, apsel), MEM_AP_REG_BASE, &baseaddr);
	if (retval != ERROR_OK)
		return retval;
	retval = dap_run(dap);
	if (retval != ERROR_OK)
		return retval;

	command_print(CMD, "0x%8.8" PRIx32, baseaddr);

	return retval;
}

COMMAND_HANDLER(dap_memaccess_command)
{
	struct adiv5_dap *dap = adiv5_get_dap(CMD_DATA);
	uint32_t memaccess_tck;

	switch (CMD_ARGC) {
	case 0:
		memaccess_tck = dap->ap[dap->apsel].memaccess_tck;
		break;
	case 1:
		COMMAND_PARSE_NUMBER(u32, CMD_ARGV[0], memaccess_tck);
		break;
	default:
		return ERROR_COMMAND_SYNTAX_ERROR;
	}
	dap->ap[dap->apsel].memaccess_tck = memaccess_tck;

	command_print(CMD, "memory bus access delay set to %" PRIi32 " tck",
			dap->ap[dap->apsel].memaccess_tck);

	return ERROR_OK;
}

COMMAND_HANDLER(dap_apsel_command)
{
	struct adiv5_dap *dap = adiv5_get_dap(CMD_DATA);
	uint32_t apsel;

	switch (CMD_ARGC) {
	case 0:
<<<<<<< HEAD
		command_print(CMD_CTX, "%" PRIi32, dap->apsel);
=======
		command_print(CMD, "%" PRIi32, dap->apsel);
>>>>>>> 9de7d9c8
		return ERROR_OK;
	case 1:
		COMMAND_PARSE_NUMBER(u32, CMD_ARGV[0], apsel);
		/* AP address is in bits 31:24 of DP_SELECT */
		if (apsel > DP_APSEL_MAX)
			return ERROR_COMMAND_SYNTAX_ERROR;
		break;
	default:
		return ERROR_COMMAND_SYNTAX_ERROR;
	}

	dap->apsel = apsel;
	return ERROR_OK;
}

COMMAND_HANDLER(dap_apcsw_command)
{
	struct adiv5_dap *dap = adiv5_get_dap(CMD_DATA);
	uint32_t apcsw = dap->ap[dap->apsel].csw_default;
	uint32_t csw_val, csw_mask;

	switch (CMD_ARGC) {
	case 0:
<<<<<<< HEAD
		command_print(CMD_CTX, "ap %" PRIi32 " selected, csw 0x%8.8" PRIx32,
=======
		command_print(CMD, "ap %" PRIi32 " selected, csw 0x%8.8" PRIx32,
>>>>>>> 9de7d9c8
			dap->apsel, apcsw);
		return ERROR_OK;
	case 1:
		if (strcmp(CMD_ARGV[0], "default") == 0)
<<<<<<< HEAD
			csw_val = CSW_DEFAULT;
=======
			csw_val = CSW_AHB_DEFAULT;
>>>>>>> 9de7d9c8
		else
			COMMAND_PARSE_NUMBER(u32, CMD_ARGV[0], csw_val);

		if (csw_val & (CSW_SIZE_MASK | CSW_ADDRINC_MASK)) {
			LOG_ERROR("CSW value cannot include 'Size' and 'AddrInc' bit-fields");
			return ERROR_COMMAND_SYNTAX_ERROR;
		}
		apcsw = csw_val;
		break;
	case 2:
		COMMAND_PARSE_NUMBER(u32, CMD_ARGV[0], csw_val);
		COMMAND_PARSE_NUMBER(u32, CMD_ARGV[1], csw_mask);
		if (csw_mask & (CSW_SIZE_MASK | CSW_ADDRINC_MASK)) {
			LOG_ERROR("CSW mask cannot include 'Size' and 'AddrInc' bit-fields");
			return ERROR_COMMAND_SYNTAX_ERROR;
		}
		apcsw = (apcsw & ~csw_mask) | (csw_val & csw_mask);
		break;
	default:
		return ERROR_COMMAND_SYNTAX_ERROR;
	}
	dap->ap[dap->apsel].csw_default = apcsw;

	return 0;
}



COMMAND_HANDLER(dap_apid_command)
{
	struct adiv5_dap *dap = adiv5_get_dap(CMD_DATA);
	uint32_t apsel, apid;
	int retval;

	switch (CMD_ARGC) {
	case 0:
		apsel = dap->apsel;
		break;
	case 1:
		COMMAND_PARSE_NUMBER(u32, CMD_ARGV[0], apsel);
		/* AP address is in bits 31:24 of DP_SELECT */
		if (apsel > DP_APSEL_MAX)
			return ERROR_COMMAND_SYNTAX_ERROR;
		break;
	default:
		return ERROR_COMMAND_SYNTAX_ERROR;
	}

	retval = dap_queue_ap_read(dap_ap(dap, apsel), AP_REG_IDR, &apid);
	if (retval != ERROR_OK)
		return retval;
	retval = dap_run(dap);
	if (retval != ERROR_OK)
		return retval;

	command_print(CMD, "0x%8.8" PRIx32, apid);

	return retval;
}

COMMAND_HANDLER(dap_apreg_command)
{
	struct adiv5_dap *dap = adiv5_get_dap(CMD_DATA);
	uint32_t apsel, reg, value;
	struct adiv5_ap *ap;
	int retval;

	if (CMD_ARGC < 2 || CMD_ARGC > 3)
		return ERROR_COMMAND_SYNTAX_ERROR;

	COMMAND_PARSE_NUMBER(u32, CMD_ARGV[0], apsel);
	/* AP address is in bits 31:24 of DP_SELECT */
	if (apsel > DP_APSEL_MAX)
		return ERROR_COMMAND_SYNTAX_ERROR;
	ap = dap_ap(dap, apsel);

	COMMAND_PARSE_NUMBER(u32, CMD_ARGV[1], reg);
	if (reg >= 256 || (reg & 3))
		return ERROR_COMMAND_SYNTAX_ERROR;

	if (CMD_ARGC == 3) {
		COMMAND_PARSE_NUMBER(u32, CMD_ARGV[2], value);
		switch (reg) {
		case MEM_AP_REG_CSW:
			ap->csw_value = 0;  /* invalid, in case write fails */
			retval = dap_queue_ap_write(ap, reg, value);
			if (retval == ERROR_OK)
				ap->csw_value = value;
			break;
		case MEM_AP_REG_TAR:
			ap->tar_valid = false;  /* invalid, force write */
			retval = mem_ap_setup_tar(ap, value);
			break;
		default:
			retval = dap_queue_ap_write(ap, reg, value);
			break;
		}
	} else {
		retval = dap_queue_ap_read(ap, reg, &value);
	}
	if (retval == ERROR_OK)
		retval = dap_run(dap);

	if (retval != ERROR_OK)
		return retval;

	if (CMD_ARGC == 2)
		command_print(CMD, "0x%08" PRIx32, value);

	return retval;
}

COMMAND_HANDLER(dap_dpreg_command)
{
	struct adiv5_dap *dap = adiv5_get_dap(CMD_DATA);
	uint32_t reg, value;
	int retval;
<<<<<<< HEAD

	if (CMD_ARGC < 1 || CMD_ARGC > 2)
		return ERROR_COMMAND_SYNTAX_ERROR;

	COMMAND_PARSE_NUMBER(u32, CMD_ARGV[0], reg);
	if (reg >= 256 || (reg & 3))
		return ERROR_COMMAND_SYNTAX_ERROR;

	if (CMD_ARGC == 2) {
		COMMAND_PARSE_NUMBER(u32, CMD_ARGV[1], value);
		retval = dap_queue_dp_write(dap, reg, value);
	} else {
		retval = dap_queue_dp_read(dap, reg, &value);
	}
	if (retval == ERROR_OK)
		retval = dap_run(dap);

	if (retval != ERROR_OK)
		return retval;

	if (CMD_ARGC == 1)
		command_print(CMD_CTX, "0x%08" PRIx32, value);
=======

	if (CMD_ARGC < 1 || CMD_ARGC > 2)
		return ERROR_COMMAND_SYNTAX_ERROR;

	COMMAND_PARSE_NUMBER(u32, CMD_ARGV[0], reg);
	if (reg >= 256 || (reg & 3))
		return ERROR_COMMAND_SYNTAX_ERROR;

	if (CMD_ARGC == 2) {
		COMMAND_PARSE_NUMBER(u32, CMD_ARGV[1], value);
		retval = dap_queue_dp_write(dap, reg, value);
	} else {
		retval = dap_queue_dp_read(dap, reg, &value);
	}
	if (retval == ERROR_OK)
		retval = dap_run(dap);

	if (retval != ERROR_OK)
		return retval;

	if (CMD_ARGC == 1)
		command_print(CMD, "0x%08" PRIx32, value);
>>>>>>> 9de7d9c8

	return retval;
}

COMMAND_HANDLER(dap_ti_be_32_quirks_command)
{
	struct adiv5_dap *dap = adiv5_get_dap(CMD_DATA);
	uint32_t enable = dap->ti_be_32_quirks;

	switch (CMD_ARGC) {
	case 0:
		break;
	case 1:
		COMMAND_PARSE_NUMBER(u32, CMD_ARGV[0], enable);
		if (enable > 1)
			return ERROR_COMMAND_SYNTAX_ERROR;
		break;
	default:
		return ERROR_COMMAND_SYNTAX_ERROR;
	}
	dap->ti_be_32_quirks = enable;
	command_print(CMD, "TI BE-32 quirks mode %s",
		enable ? "enabled" : "disabled");

	return 0;
}

const struct command_registration dap_instance_commands[] = {
	{
		.name = "info",
		.handler = handle_dap_info_command,
		.mode = COMMAND_EXEC,
		.help = "display ROM table for MEM-AP "
			"(default currently selected AP)",
		.usage = "[ap_num]",
	},
	{
		.name = "apsel",
		.handler = dap_apsel_command,
		.mode = COMMAND_ANY,
		.help = "Set the currently selected AP (default 0) "
			"and display the result",
		.usage = "[ap_num]",
	},
	{
		.name = "apcsw",
		.handler = dap_apcsw_command,
		.mode = COMMAND_ANY,
		.help = "Set CSW default bits",
		.usage = "[value [mask]]",
	},

	{
		.name = "apid",
		.handler = dap_apid_command,
		.mode = COMMAND_EXEC,
		.help = "return ID register from AP "
			"(default currently selected AP)",
		.usage = "[ap_num]",
	},
	{
		.name = "apreg",
		.handler = dap_apreg_command,
		.mode = COMMAND_EXEC,
		.help = "read/write a register from AP "
			"(reg is byte address of a word register, like 0 4 8...)",
		.usage = "ap_num reg [value]",
	},
	{
		.name = "dpreg",
		.handler = dap_dpreg_command,
		.mode = COMMAND_EXEC,
		.help = "read/write a register from DP "
			"(reg is byte address (bank << 4 | reg) of a word register, like 0 4 8...)",
		.usage = "reg [value]",
	},
	{
		.name = "baseaddr",
		.handler = dap_baseaddr_command,
		.mode = COMMAND_EXEC,
		.help = "return debug base address from MEM-AP "
			"(default currently selected AP)",
		.usage = "[ap_num]",
	},
	{
		.name = "memaccess",
		.handler = dap_memaccess_command,
		.mode = COMMAND_EXEC,
		.help = "set/get number of extra tck for MEM-AP memory "
			"bus access [0-255]",
		.usage = "[cycles]",
	},
	{
		.name = "ti_be_32_quirks",
		.handler = dap_ti_be_32_quirks_command,
		.mode = COMMAND_CONFIG,
		.help = "set/get quirks mode for TI TMS450/TMS570 processors",
		.usage = "[enable]",
	},
	COMMAND_REGISTRATION_DONE
};<|MERGE_RESOLUTION|>--- conflicted
+++ resolved
@@ -653,7 +653,6 @@
 	LOG_DEBUG("%s", adiv5_dap_name(dap));
 
 	dap_invalidate_cache(dap);
-<<<<<<< HEAD
 
 	/*
 	 * Early initialize dap->dp_ctrl_stat.
@@ -664,18 +663,6 @@
 	 */
 	dap->dp_ctrl_stat = CDBGPWRUPREQ | CSYSPWRUPREQ;
 
-=======
-
-	/*
-	 * Early initialize dap->dp_ctrl_stat.
-	 * In jtag mode only, if the following atomic reads fail and set the
-	 * sticky error, it will trigger the clearing of the sticky. Without this
-	 * initialization system and debug power would be disabled while clearing
-	 * the sticky error bit.
-	 */
-	dap->dp_ctrl_stat = CDBGPWRUPREQ | CSYSPWRUPREQ;
-
->>>>>>> 9de7d9c8
 	for (size_t i = 0; i < 30; i++) {
 		/* DP initialization */
 
@@ -1211,11 +1198,7 @@
 	int retval;
 	uint64_t pid;
 	uint32_t cid;
-<<<<<<< HEAD
 	char tabs[17] = "";
-=======
-	char tabs[16] = "";
->>>>>>> 9de7d9c8
 
 	if (depth > 16) {
 		command_print(cmd, "\tTables too deep");
@@ -1463,11 +1446,7 @@
 	return ERROR_OK;
 }
 
-<<<<<<< HEAD
-int dap_info_command(struct command_context *cmd_ctx,
-=======
 int dap_info_command(struct command_invocation *cmd,
->>>>>>> 9de7d9c8
 		struct adiv5_ap *ap)
 {
 	int retval;
@@ -1742,11 +1721,7 @@
 
 	switch (CMD_ARGC) {
 	case 0:
-<<<<<<< HEAD
-		command_print(CMD_CTX, "%" PRIi32, dap->apsel);
-=======
 		command_print(CMD, "%" PRIi32, dap->apsel);
->>>>>>> 9de7d9c8
 		return ERROR_OK;
 	case 1:
 		COMMAND_PARSE_NUMBER(u32, CMD_ARGV[0], apsel);
@@ -1770,20 +1745,12 @@
 
 	switch (CMD_ARGC) {
 	case 0:
-<<<<<<< HEAD
-		command_print(CMD_CTX, "ap %" PRIi32 " selected, csw 0x%8.8" PRIx32,
-=======
 		command_print(CMD, "ap %" PRIi32 " selected, csw 0x%8.8" PRIx32,
->>>>>>> 9de7d9c8
 			dap->apsel, apcsw);
 		return ERROR_OK;
 	case 1:
 		if (strcmp(CMD_ARGV[0], "default") == 0)
-<<<<<<< HEAD
-			csw_val = CSW_DEFAULT;
-=======
 			csw_val = CSW_AHB_DEFAULT;
->>>>>>> 9de7d9c8
 		else
 			COMMAND_PARSE_NUMBER(u32, CMD_ARGV[0], csw_val);
 
@@ -1901,7 +1868,6 @@
 	struct adiv5_dap *dap = adiv5_get_dap(CMD_DATA);
 	uint32_t reg, value;
 	int retval;
-<<<<<<< HEAD
 
 	if (CMD_ARGC < 1 || CMD_ARGC > 2)
 		return ERROR_COMMAND_SYNTAX_ERROR;
@@ -1923,31 +1889,7 @@
 		return retval;
 
 	if (CMD_ARGC == 1)
-		command_print(CMD_CTX, "0x%08" PRIx32, value);
-=======
-
-	if (CMD_ARGC < 1 || CMD_ARGC > 2)
-		return ERROR_COMMAND_SYNTAX_ERROR;
-
-	COMMAND_PARSE_NUMBER(u32, CMD_ARGV[0], reg);
-	if (reg >= 256 || (reg & 3))
-		return ERROR_COMMAND_SYNTAX_ERROR;
-
-	if (CMD_ARGC == 2) {
-		COMMAND_PARSE_NUMBER(u32, CMD_ARGV[1], value);
-		retval = dap_queue_dp_write(dap, reg, value);
-	} else {
-		retval = dap_queue_dp_read(dap, reg, &value);
-	}
-	if (retval == ERROR_OK)
-		retval = dap_run(dap);
-
-	if (retval != ERROR_OK)
-		return retval;
-
-	if (CMD_ARGC == 1)
 		command_print(CMD, "0x%08" PRIx32, value);
->>>>>>> 9de7d9c8
 
 	return retval;
 }
