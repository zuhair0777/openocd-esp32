/***************************************************************************
 *   Copyright (C) 2006 by Dominic Rath                                    *
 *   Dominic.Rath@gmx.de                                                   *
 *                                                                         *
 *   Copyright (C) 2009 by David Brownell                                  *
 *                                                                         *
 *   This program is free software; you can redistribute it and/or modify  *
 *   it under the terms of the GNU General Public License as published by  *
 *   the Free Software Foundation; either version 2 of the License, or     *
 *   (at your option) any later version.                                   *
 *                                                                         *
 *   This program is distributed in the hope that it will be useful,       *
 *   but WITHOUT ANY WARRANTY; without even the implied warranty of        *
 *   MERCHANTABILITY or FITNESS FOR A PARTICULAR PURPOSE.  See the         *
 *   GNU General Public License for more details.                          *
 *                                                                         *
 *   You should have received a copy of the GNU General Public License     *
 *   along with this program.  If not, see <http://www.gnu.org/licenses/>. *
 ***************************************************************************/

#ifdef HAVE_CONFIG_H
#include "config.h"
#endif

#include "target.h"
#include "arm_disassembler.h"
#include <helper/log.h>

#if HAVE_CAPSTONE
#include <capstone/capstone.h>
#endif

/*
 * This disassembler supports two main functions for OpenOCD:
 *
 *  - Various "disassemble" commands.  OpenOCD can serve as a
 *    machine-language debugger, without help from GDB.
 *
 *  - Single stepping.  Not all ARM cores support hardware single
 *    stepping.  To work without that support, the debugger must
 *    be able to decode instructions to find out where to put a
 *    "next instruction" breakpoint.
 *
 * In addition, interpretation of ETM trace data needs some of the
 * decoding mechanisms.
 *
 * At this writing (September 2009) neither function is complete.
 *
 *  - ARM decoding
 *     * Old-style syntax (not UAL) is generally used
 *     * VFP instructions are not understood (ARMv5 and later)
 *       except as coprocessor 10/11 operations
 *     * Most ARM instructions through ARMv6 are decoded, but some
 *       of the post-ARMv4 opcodes may not be handled yet
 *		CPS, SDIV, UDIV, LDREX*, STREX*, QASX, ...
 *     * NEON instructions are not understood (ARMv7-A)
 *
 *  - Thumb/Thumb2 decoding
 *     * UAL syntax should be consistently used
 *     * Any Thumb2 instructions used in Cortex-M3 (ARMv7-M) should
 *       be handled properly.  Accordingly, so should the subset
 *       used in Cortex-M0/M1; and "original" 16-bit Thumb from
 *       ARMv4T and ARMv5T.
 *     * Conditional effects of Thumb2 "IT" (if-then) instructions
 *       are not handled:  the affected instructions are not shown
 *       with their now-conditional suffixes.
 *     * Some ARMv6 and ARMv7-M Thumb2 instructions may not be
 *       handled (minimally for coprocessor access).
 *     * SIMD instructions, and some other Thumb2 instructions
 *       from ARMv7-A, are not understood.
 *
 *  - ThumbEE decoding
 *     * As a Thumb2 variant, the Thumb2 comments (above) apply.
 *     * Opcodes changed by ThumbEE mode are not handled; these
 *       instructions wrongly decode as LDM and STM.
 *
 *  - Jazelle decoding ...  no support whatsoever for Jazelle mode
 *    or decoding.  ARM encourages use of the more generic ThumbEE
 *    mode, instead of Jazelle mode, in current chips.
 *
 *  - Single-step/emulation ... spotty support, which is only weakly
 *    tested.  Thumb2 is not supported.  (Arguably a full simulator
 *    is not needed to support just single stepping.  Recognizing
 *    branch vs non-branch instructions suffices, except when the
 *    instruction faults and triggers a synchronous exception which
 *    can be intercepted using other means.)
 *
 * ARM DDI 0406B "ARM Architecture Reference Manual, ARM v7-A and
 * ARM v7-R edition" gives the most complete coverage of the various
 * generations of ARM instructions.  At this writing it is publicly
 * accessible to anyone willing to create an account at the ARM
 * web site; see http://www.arm.com/documentation/ for information.
 *
 * ARM DDI 0403C "ARMv7-M Architecture Reference Manual" provides
 * more details relevant to the Thumb2-only processors (such as
 * the Cortex-M implementations).
 */

/* textual representation of the condition field
 * ALways (default) is omitted (empty string) */
static const char *arm_condition_strings[] = {
	"EQ", "NE", "CS", "CC", "MI", "PL", "VS", "VC", "HI", "LS", "GE", "LT", "GT", "LE", "", "NV"
};

/* make up for C's missing ROR */
static uint32_t ror(uint32_t value, int places)
{
	return (value >> places) | (value << (32 - places));
}

static int evaluate_unknown(uint32_t opcode,
			    uint32_t address, struct arm_instruction *instruction)
{
	instruction->type = ARM_UNDEFINED_INSTRUCTION;
	snprintf(instruction->text, 128,
			"0x%8.8" PRIx32 "\t0x%8.8" PRIx32
			"\tUNDEFINED INSTRUCTION", address, opcode);
	return ERROR_OK;
}

static int evaluate_pld(uint32_t opcode,
			uint32_t address, struct arm_instruction *instruction)
{
	/* PLD */
	if ((opcode & 0x0d30f000) == 0x0510f000) {
		uint8_t rn;
		uint8_t u;
		unsigned offset;

		instruction->type = ARM_PLD;
		rn = (opcode & 0xf0000) >> 16;
		u = (opcode & 0x00800000) >> 23;
		if (rn == 0xf) {
			/* literal */
			offset = opcode & 0x0fff;
			snprintf(instruction->text, 128,
				 "0x%8.8" PRIx32 "\t0x%8.8" PRIx32 "\tPLD %s%d",
				 address, opcode, u ? "" : "-", offset);
		} else {
			uint8_t i, r;

			i = (opcode & 0x02000000) >> 25;
			r = (opcode & 0x00400000) >> 22;

			if (i) {
				/* register PLD{W} [<Rn>,+/-<Rm>{, <shift>}] */
				offset = (opcode & 0x0F80) >> 7;
				uint8_t rm;
				rm = opcode & 0xf;

				if (offset == 0) {
					/* No shift */
					snprintf(instruction->text, 128,
						 "0x%8.8" PRIx32 "\t0x%8.8" PRIx32 "\tPLD%s [r%d, %sr%d]",
						 address, opcode, r ? "" : "W", rn, u ? "" : "-", rm);

				} else {
					uint8_t shift;
					shift = (opcode & 0x60) >> 5;

					if (shift == 0x0) {
						/* LSL */
						snprintf(instruction->text, 128,
							 "0x%8.8" PRIx32 "\t0x%8.8" PRIx32 "\tPLD%s [r%d, %sr%d, LSL #0x%x)",
							 address, opcode, r ? "" : "W", rn, u ? "" : "-", rm, offset);
					} else if (shift == 0x1) {
						/* LSR */
						snprintf(instruction->text, 128,
							 "0x%8.8" PRIx32 "\t0x%8.8" PRIx32 "\tPLD%s [r%d, %sr%d, LSR #0x%x)",
							 address, opcode, r ? "" : "W", rn, u ? "" : "-", rm, offset);
					} else if (shift == 0x2) {
						/* ASR */
						snprintf(instruction->text, 128,
							 "0x%8.8" PRIx32 "\t0x%8.8" PRIx32 "\tPLD%s [r%d, %sr%d, ASR #0x%x)",
							 address, opcode, r ? "" : "W", rn, u ? "" : "-", rm, offset);
					} else if (shift == 0x3) {
						/* ROR */
						snprintf(instruction->text, 128,
							 "0x%8.8" PRIx32 "\t0x%8.8" PRIx32 "\tPLD%s [r%d, %sr%d, ROR #0x%x)",
							 address, opcode, r ? "" : "W", rn, u ? "" : "-", rm, offset);
					}
				}
			} else {
				/* immediate PLD{W} [<Rn>, #+/-<imm12>] */
				offset = opcode & 0x0fff;
				if (offset == 0) {
					snprintf(instruction->text, 128,
						 "0x%8.8" PRIx32 "\t0x%8.8" PRIx32 "\tPLD%s [r%d]",
						 address, opcode, r ? "" : "W", rn);
				} else {
					snprintf(instruction->text, 128,
						 "0x%8.8" PRIx32 "\t0x%8.8" PRIx32 "\tPLD%s [r%d, #%s%d]",
						 address, opcode, r ? "" : "W", rn, u ? "" : "-", offset);
				}
			}
		}
		return ERROR_OK;
	}
	/* DSB */
	if ((opcode & 0x07f000f0) == 0x05700040) {
		instruction->type = ARM_DSB;

		char *opt;
		switch (opcode & 0x0000000f) {
		case 0xf:
			opt = "SY";
			break;
		case 0xe:
			opt = "ST";
			break;
		case 0xb:
			opt = "ISH";
			break;
		case 0xa:
			opt = "ISHST";
			break;
		case 0x7:
			opt = "NSH";
			break;
		case 0x6:
			opt = "NSHST";
			break;
		case 0x3:
			opt = "OSH";
			break;
		case 0x2:
			opt = "OSHST";
			break;
		default:
			opt = "UNK";
		}

		snprintf(instruction->text,
				128,
				"0x%8.8" PRIx32 "\t0x%8.8" PRIx32 "\tDSB %s",
				address, opcode, opt);

		return ERROR_OK;
	}
	/* ISB */
	if ((opcode & 0x07f000f0) == 0x05700060) {
		instruction->type = ARM_ISB;

		snprintf(instruction->text,
				128,
				"0x%8.8" PRIx32 "\t0x%8.8" PRIx32 "\tISB %s",
				address, opcode,
				((opcode & 0x0000000f) == 0xf) ? "SY" : "UNK");

		return ERROR_OK;
	}
	return evaluate_unknown(opcode, address, instruction);
}

static int evaluate_srs(uint32_t opcode,
			uint32_t address, struct arm_instruction *instruction)
{
	const char *wback = (opcode & (1 << 21)) ? "!" : "";
	const char *mode = "";

	switch ((opcode >> 23) & 0x3) {
		case 0:
			mode = "DA";
			break;
		case 1:
			/* "IA" is default */
			break;
		case 2:
			mode = "DB";
			break;
		case 3:
			mode = "IB";
			break;
	}

	switch (opcode & 0x0e500000) {
		case 0x08400000:
			snprintf(instruction->text, 128, "0x%8.8" PRIx32
				"\t0x%8.8" PRIx32
				"\tSRS%s\tSP%s, #%d",
				address, opcode,
				mode, wback,
				(unsigned)(opcode & 0x1f));
			break;
		case 0x08100000:
			snprintf(instruction->text, 128, "0x%8.8" PRIx32
				"\t0x%8.8" PRIx32
				"\tRFE%s\tr%d%s",
				address, opcode,
				mode,
				(unsigned)((opcode >> 16) & 0xf), wback);
			break;
		default:
			return evaluate_unknown(opcode, address, instruction);
	}
	return ERROR_OK;
}

static int evaluate_swi(uint32_t opcode,
			uint32_t address, struct arm_instruction *instruction)
{
	instruction->type = ARM_SWI;

	snprintf(instruction->text, 128,
			"0x%8.8" PRIx32 "\t0x%8.8" PRIx32 "\tSVC %#6.6" PRIx32,
			address, opcode, (opcode & 0xffffff));

	return ERROR_OK;
}

static int evaluate_blx_imm(uint32_t opcode,
			    uint32_t address, struct arm_instruction *instruction)
{
	int offset;
	uint32_t immediate;
	uint32_t target_address;

	instruction->type = ARM_BLX;
	immediate = opcode & 0x00ffffff;

	/* sign extend 24-bit immediate */
	if (immediate & 0x00800000)
		offset = 0xff000000 | immediate;
	else
		offset = immediate;

	/* shift two bits left */
	offset <<= 2;

	/* odd/event halfword */
	if (opcode & 0x01000000)
		offset |= 0x2;

	target_address = address + 8 + offset;

	snprintf(instruction->text,
			128,
			"0x%8.8" PRIx32 "\t0x%8.8" PRIx32 "\tBLX 0x%8.8" PRIx32 "",
			address,
			opcode,
			target_address);

	instruction->info.b_bl_bx_blx.reg_operand = -1;
	instruction->info.b_bl_bx_blx.target_address = target_address;

	return ERROR_OK;
}

static int evaluate_b_bl(uint32_t opcode,
			 uint32_t address, struct arm_instruction *instruction)
{
	uint8_t l;
	uint32_t immediate;
	int offset;
	uint32_t target_address;

	immediate = opcode & 0x00ffffff;
	l = (opcode & 0x01000000) >> 24;

	/* sign extend 24-bit immediate */
	if (immediate & 0x00800000)
		offset = 0xff000000 | immediate;
	else
		offset = immediate;

	/* shift two bits left */
	offset <<= 2;

	target_address = address + 8 + offset;

	if (l)
		instruction->type = ARM_BL;
	else
		instruction->type = ARM_B;

	snprintf(instruction->text,
			128,
			"0x%8.8" PRIx32 "\t0x%8.8" PRIx32 "\tB%s%s 0x%8.8" PRIx32,
			address,
			opcode,
			(l) ? "L" : "",
			COND(opcode),
			target_address);

	instruction->info.b_bl_bx_blx.reg_operand = -1;
	instruction->info.b_bl_bx_blx.target_address = target_address;

	return ERROR_OK;
}

/* Coprocessor load/store and double register transfers
 * both normal and extended instruction space (condition field b1111) */
static int evaluate_ldc_stc_mcrr_mrrc(uint32_t opcode,
				      uint32_t address, struct arm_instruction *instruction)
{
	uint8_t cp_num = (opcode & 0xf00) >> 8;

	/* MCRR or MRRC */
	if (((opcode & 0x0ff00000) == 0x0c400000) || ((opcode & 0x0ff00000) == 0x0c500000)) {
		uint8_t cp_opcode, rd, rn, crm;
		char *mnemonic;

		cp_opcode = (opcode & 0xf0) >> 4;
		rd = (opcode & 0xf000) >> 12;
		rn = (opcode & 0xf0000) >> 16;
		crm = (opcode & 0xf);

		/* MCRR */
		if ((opcode & 0x0ff00000) == 0x0c400000) {
			instruction->type = ARM_MCRR;
			mnemonic = "MCRR";
		} else if ((opcode & 0x0ff00000) == 0x0c500000) {
			/* MRRC */
			instruction->type = ARM_MRRC;
			mnemonic = "MRRC";
		} else {
			LOG_ERROR("Unknown instruction");
			return ERROR_FAIL;
		}

		snprintf(instruction->text, 128,
				"0x%8.8" PRIx32 "\t0x%8.8" PRIx32
				"\t%s%s%s p%i, %x, r%i, r%i, c%i",
				address, opcode, mnemonic,
				((opcode & 0xf0000000) == 0xf0000000)
				? "2" : COND(opcode),
				COND(opcode), cp_num, cp_opcode, rd, rn, crm);
	} else {/* LDC or STC */
		uint8_t crd, rn, offset;
		uint8_t u;
		char *mnemonic;
		char addressing_mode[32];

		crd = (opcode & 0xf000) >> 12;
		rn = (opcode & 0xf0000) >> 16;
		offset = (opcode & 0xff) << 2;

		/* load/store */
		if (opcode & 0x00100000) {
			instruction->type = ARM_LDC;
			mnemonic = "LDC";
		} else {
			instruction->type = ARM_STC;
			mnemonic = "STC";
		}

		u = (opcode & 0x00800000) >> 23;

		/* addressing modes */
		if ((opcode & 0x01200000) == 0x01000000)/* offset */
			snprintf(addressing_mode, 32, "[r%i, #%s%d]",
					rn, u ? "" : "-", offset);
		else if ((opcode & 0x01200000) == 0x01200000)	/* pre-indexed */
			snprintf(addressing_mode, 32, "[r%i, #%s%d]!",
					rn, u ? "" : "-", offset);
		else if ((opcode & 0x01200000) == 0x00200000)	/* post-indexed */
			snprintf(addressing_mode, 32, "[r%i], #%s%d",
					rn, u ? "" : "-", offset);
		else if ((opcode & 0x01200000) == 0x00000000)	/* unindexed */
			snprintf(addressing_mode, 32, "[r%i], {%d}",
					rn, offset >> 2);

		snprintf(instruction->text, 128, "0x%8.8" PRIx32
				"\t0x%8.8" PRIx32
				"\t%s%s%s p%i, c%i, %s",
				address, opcode, mnemonic,
				((opcode & 0xf0000000) == 0xf0000000)
				? "2" : COND(opcode),
				(opcode & (1 << 22)) ? "L" : "",
				cp_num, crd, addressing_mode);
	}

	return ERROR_OK;
}

/* Coprocessor data processing instructions
 * Coprocessor register transfer instructions
 * both normal and extended instruction space (condition field b1111) */
static int evaluate_cdp_mcr_mrc(uint32_t opcode,
				uint32_t address, struct arm_instruction *instruction)
{
	const char *cond;
	char *mnemonic;
	uint8_t cp_num, opcode_1, crd_rd, crn, crm, opcode_2;

	cond = ((opcode & 0xf0000000) == 0xf0000000) ? "2" : COND(opcode);
	cp_num = (opcode & 0xf00) >> 8;
	crd_rd = (opcode & 0xf000) >> 12;
	crn = (opcode & 0xf0000) >> 16;
	crm = (opcode & 0xf);
	opcode_2 = (opcode & 0xe0) >> 5;

	/* CDP or MRC/MCR */
	if (opcode & 0x00000010) {	/* bit 4 set -> MRC/MCR */
		if (opcode & 0x00100000) {	/* bit 20 set -> MRC */
			instruction->type = ARM_MRC;
			mnemonic = "MRC";
		} else {/* bit 20 not set -> MCR */
			instruction->type = ARM_MCR;
			mnemonic = "MCR";
		}

		opcode_1 = (opcode & 0x00e00000) >> 21;

		snprintf(instruction->text,
				128,
				"0x%8.8" PRIx32 "\t0x%8.8" PRIx32 "\t%s%s p%i, 0x%2.2x, r%i, c%i, c%i, 0x%2.2x",
				address,
				opcode,
				mnemonic,
				cond,
				cp_num,
				opcode_1,
				crd_rd,
				crn,
				crm,
				opcode_2);
	} else {/* bit 4 not set -> CDP */
		instruction->type = ARM_CDP;
		mnemonic = "CDP";

		opcode_1 = (opcode & 0x00f00000) >> 20;

		snprintf(instruction->text,
				128,
				"0x%8.8" PRIx32 "\t0x%8.8" PRIx32 "\t%s%s p%i, 0x%2.2x, c%i, c%i, c%i, 0x%2.2x",
				address,
				opcode,
				mnemonic,
				cond,
				cp_num,
				opcode_1,
				crd_rd,
				crn,
				crm,
				opcode_2);
	}

	return ERROR_OK;
}

/* Load/store instructions */
static int evaluate_load_store(uint32_t opcode,
			       uint32_t address, struct arm_instruction *instruction)
{
	uint8_t i, p, u, b, w, l;
	uint8_t rn, rd;
	char *operation;/* "LDR" or "STR" */
	char *suffix;	/* "", "B", "T", "BT" */
	char offset[32];

	/* examine flags */
	i = (opcode & 0x02000000) >> 25;
	p = (opcode & 0x01000000) >> 24;
	u = (opcode & 0x00800000) >> 23;
	b = (opcode & 0x00400000) >> 22;
	w = (opcode & 0x00200000) >> 21;
	l = (opcode & 0x00100000) >> 20;

	/* target register */
	rd = (opcode & 0xf000) >> 12;

	/* base register */
	rn = (opcode & 0xf0000) >> 16;

	instruction->info.load_store.rd = rd;
	instruction->info.load_store.rn = rn;
	instruction->info.load_store.u = u;

	/* determine operation */
	if (l)
		operation = "LDR";
	else
		operation = "STR";

	/* determine instruction type and suffix */
	if (b) {
		if ((p == 0) && (w == 1)) {
			if (l)
				instruction->type = ARM_LDRBT;
			else
				instruction->type = ARM_STRBT;
			suffix = "BT";
		} else {
			if (l)
				instruction->type = ARM_LDRB;
			else
				instruction->type = ARM_STRB;
			suffix = "B";
		}
	} else {
		if ((p == 0) && (w == 1)) {
			if (l)
				instruction->type = ARM_LDRT;
			else
				instruction->type = ARM_STRT;
			suffix = "T";
		} else {
			if (l)
				instruction->type = ARM_LDR;
			else
				instruction->type = ARM_STR;
			suffix = "";
		}
	}

	if (!i) {	/* #+-<offset_12> */
		uint32_t offset_12 = (opcode & 0xfff);
		if (offset_12)
			snprintf(offset, 32, ", #%s0x%" PRIx32 "", (u) ? "" : "-", offset_12);
		else
			snprintf(offset, 32, "%s", "");

		instruction->info.load_store.offset_mode = 0;
		instruction->info.load_store.offset.offset = offset_12;
	} else {/* either +-<Rm> or +-<Rm>, <shift>, #<shift_imm> */
		uint8_t shift_imm, shift;
		uint8_t rm;

		shift_imm = (opcode & 0xf80) >> 7;
		shift = (opcode & 0x60) >> 5;
		rm = (opcode & 0xf);

		/* LSR encodes a shift by 32 bit as 0x0 */
		if ((shift == 0x1) && (shift_imm == 0x0))
			shift_imm = 0x20;

		/* ASR encodes a shift by 32 bit as 0x0 */
		if ((shift == 0x2) && (shift_imm == 0x0))
			shift_imm = 0x20;

		/* ROR by 32 bit is actually a RRX */
		if ((shift == 0x3) && (shift_imm == 0x0))
			shift = 0x4;

		instruction->info.load_store.offset_mode = 1;
		instruction->info.load_store.offset.reg.rm = rm;
		instruction->info.load_store.offset.reg.shift = shift;
		instruction->info.load_store.offset.reg.shift_imm = shift_imm;

		if ((shift_imm == 0x0) && (shift == 0x0))	/* +-<Rm> */
			snprintf(offset, 32, ", %sr%i", (u) ? "" : "-", rm);
		else {	/* +-<Rm>, <Shift>, #<shift_imm> */
			switch (shift) {
				case 0x0:		/* LSL */
					snprintf(offset, 32, ", %sr%i, LSL #0x%x", (u) ? "" : "-", rm, shift_imm);
					break;
				case 0x1:		/* LSR */
					snprintf(offset, 32, ", %sr%i, LSR #0x%x", (u) ? "" : "-", rm, shift_imm);
					break;
				case 0x2:		/* ASR */
					snprintf(offset, 32, ", %sr%i, ASR #0x%x", (u) ? "" : "-", rm, shift_imm);
					break;
				case 0x3:		/* ROR */
					snprintf(offset, 32, ", %sr%i, ROR #0x%x", (u) ? "" : "-", rm, shift_imm);
					break;
				case 0x4:		/* RRX */
					snprintf(offset, 32, ", %sr%i, RRX", (u) ? "" : "-", rm);
					break;
			}
		}
	}

	if (p == 1) {
		if (w == 0) {	/* offset */
			snprintf(instruction->text,
					128,
					"0x%8.8" PRIx32 "\t0x%8.8" PRIx32 "\t%s%s%s r%i, [r%i%s]",
					address,
					opcode,
					operation,
					COND(opcode),
					suffix,
					rd,
					rn,
					offset);

			instruction->info.load_store.index_mode = 0;
		} else {/* pre-indexed */
			snprintf(instruction->text,
					128,
					"0x%8.8" PRIx32 "\t0x%8.8" PRIx32 "\t%s%s%s r%i, [r%i%s]!",
					address,
					opcode,
					operation,
					COND(opcode),
					suffix,
					rd,
					rn,
					offset);

			instruction->info.load_store.index_mode = 1;
		}
	} else {/* post-indexed */
		snprintf(instruction->text,
				128,
				"0x%8.8" PRIx32 "\t0x%8.8" PRIx32 "\t%s%s%s r%i, [r%i]%s",
				address,
				opcode,
				operation,
				COND(opcode),
				suffix,
				rd,
				rn,
				offset);

		instruction->info.load_store.index_mode = 2;
	}

	return ERROR_OK;
}

static int evaluate_extend(uint32_t opcode, uint32_t address, char *cp)
{
	unsigned rm = (opcode >> 0) & 0xf;
	unsigned rd = (opcode >> 12) & 0xf;
	unsigned rn = (opcode >> 16) & 0xf;
	char *type, *rot;

	switch ((opcode >> 24) & 0x3) {
		case 0:
			type = "B16";
			break;
		case 1:
			sprintf(cp, "UNDEFINED");
			return ARM_UNDEFINED_INSTRUCTION;
		case 2:
			type = "B";
			break;
		default:
			type = "H";
			break;
	}

	switch ((opcode >> 10) & 0x3) {
		case 0:
			rot = "";
			break;
		case 1:
			rot = ", ROR #8";
			break;
		case 2:
			rot = ", ROR #16";
			break;
		default:
			rot = ", ROR #24";
			break;
	}

	if (rn == 0xf) {
		sprintf(cp, "%cXT%s%s\tr%d, r%d%s",
				(opcode & (1 << 22)) ? 'U' : 'S',
				type, COND(opcode),
				rd, rm, rot);
		return ARM_MOV;
	} else {
		sprintf(cp, "%cXTA%s%s\tr%d, r%d, r%d%s",
				(opcode & (1 << 22)) ? 'U' : 'S',
				type, COND(opcode),
				rd, rn, rm, rot);
		return ARM_ADD;
	}
}

static int evaluate_p_add_sub(uint32_t opcode, uint32_t address, char *cp)
{
	char *prefix;
	char *op;
	int type;

	switch ((opcode >> 20) & 0x7) {
		case 1:
			prefix = "S";
			break;
		case 2:
			prefix = "Q";
			break;
		case 3:
			prefix = "SH";
			break;
		case 5:
			prefix = "U";
			break;
		case 6:
			prefix = "UQ";
			break;
		case 7:
			prefix = "UH";
			break;
		default:
			goto undef;
	}

	switch ((opcode >> 5) & 0x7) {
		case 0:
			op = "ADD16";
			type = ARM_ADD;
			break;
		case 1:
			op = "ADDSUBX";
			type = ARM_ADD;
			break;
		case 2:
			op = "SUBADDX";
			type = ARM_SUB;
			break;
		case 3:
			op = "SUB16";
			type = ARM_SUB;
			break;
		case 4:
			op = "ADD8";
			type = ARM_ADD;
			break;
		case 7:
			op = "SUB8";
			type = ARM_SUB;
			break;
		default:
			goto undef;
	}

	sprintf(cp, "%s%s%s\tr%d, r%d, r%d", prefix, op, COND(opcode),
			(int) (opcode >> 12) & 0xf,
			(int) (opcode >> 16) & 0xf,
			(int) (opcode >> 0) & 0xf);
	return type;

undef:
	/* these opcodes might be used someday */
	sprintf(cp, "UNDEFINED");
	return ARM_UNDEFINED_INSTRUCTION;
}

/* ARMv6 and later support "media" instructions (includes SIMD) */
static int evaluate_media(uint32_t opcode, uint32_t address,
			  struct arm_instruction *instruction)
{
	char *cp = instruction->text;
	char *mnemonic = NULL;

	sprintf(cp,
			"0x%8.8" PRIx32 "\t0x%8.8" PRIx32 "\t",
			address, opcode);
	cp = strchr(cp, 0);

	/* parallel add/subtract */
	if ((opcode & 0x01800000) == 0x00000000) {
		instruction->type = evaluate_p_add_sub(opcode, address, cp);
		return ERROR_OK;
	}

	/* halfword pack */
	if ((opcode & 0x01f00020) == 0x00800000) {
		char *type, *shift;
		unsigned imm = (unsigned) (opcode >> 7) & 0x1f;

		if (opcode & (1 << 6)) {
			type = "TB";
			shift = "ASR";
			if (imm == 0)
				imm = 32;
		} else {
			type = "BT";
			shift = "LSL";
		}
		sprintf(cp, "PKH%s%s\tr%d, r%d, r%d, %s #%d",
				type, COND(opcode),
				(int) (opcode >> 12) & 0xf,
				(int) (opcode >> 16) & 0xf,
				(int) (opcode >> 0) & 0xf,
				shift, imm);
		return ERROR_OK;
	}

	/* word saturate */
	if ((opcode & 0x01a00020) == 0x00a00000) {
		char *shift;
		unsigned imm = (unsigned) (opcode >> 7) & 0x1f;

		if (opcode & (1 << 6)) {
			shift = "ASR";
			if (imm == 0)
				imm = 32;
		} else
			shift = "LSL";

		sprintf(cp, "%cSAT%s\tr%d, #%d, r%d, %s #%d",
				(opcode & (1 << 22)) ? 'U' : 'S',
				COND(opcode),
				(int) (opcode >> 12) & 0xf,
				(int) (opcode >> 16) & 0x1f,
				(int) (opcode >> 0) & 0xf,
				shift, imm);
		return ERROR_OK;
	}

	/* sign extension */
	if ((opcode & 0x018000f0) == 0x00800070) {
		instruction->type = evaluate_extend(opcode, address, cp);
		return ERROR_OK;
	}

	/* multiplies */
	if ((opcode & 0x01f00080) == 0x01000000) {
		unsigned rn = (opcode >> 12) & 0xf;

		if (rn != 0xf)
			sprintf(cp, "SML%cD%s%s\tr%d, r%d, r%d, r%d",
					(opcode & (1 << 6)) ? 'S' : 'A',
					(opcode & (1 << 5)) ? "X" : "",
					COND(opcode),
					(int) (opcode >> 16) & 0xf,
					(int) (opcode >> 0) & 0xf,
					(int) (opcode >> 8) & 0xf,
					rn);
		else
			sprintf(cp, "SMU%cD%s%s\tr%d, r%d, r%d",
					(opcode & (1 << 6)) ? 'S' : 'A',
					(opcode & (1 << 5)) ? "X" : "",
					COND(opcode),
					(int) (opcode >> 16) & 0xf,
					(int) (opcode >> 0) & 0xf,
					(int) (opcode >> 8) & 0xf);
		return ERROR_OK;
	}
	if ((opcode & 0x01f00000) == 0x01400000) {
		sprintf(cp, "SML%cLD%s%s\tr%d, r%d, r%d, r%d",
				(opcode & (1 << 6)) ? 'S' : 'A',
				(opcode & (1 << 5)) ? "X" : "",
				COND(opcode),
				(int) (opcode >> 12) & 0xf,
				(int) (opcode >> 16) & 0xf,
				(int) (opcode >> 0) & 0xf,
				(int) (opcode >> 8) & 0xf);
		return ERROR_OK;
	}
	if ((opcode & 0x01f00000) == 0x01500000) {
		unsigned rn = (opcode >> 12) & 0xf;

		switch (opcode & 0xc0) {
			case 3:
				if (rn == 0xf)
					goto undef;
			/* FALL THROUGH */
			case 0:
				break;
			default:
				goto undef;
		}

		if (rn != 0xf)
			sprintf(cp, "SMML%c%s%s\tr%d, r%d, r%d, r%d",
					(opcode & (1 << 6)) ? 'S' : 'A',
					(opcode & (1 << 5)) ? "R" : "",
					COND(opcode),
					(int) (opcode >> 16) & 0xf,
					(int) (opcode >> 0) & 0xf,
					(int) (opcode >> 8) & 0xf,
					rn);
		else
			sprintf(cp, "SMMUL%s%s\tr%d, r%d, r%d",
					(opcode & (1 << 5)) ? "R" : "",
					COND(opcode),
					(int) (opcode >> 16) & 0xf,
					(int) (opcode >> 0) & 0xf,
					(int) (opcode >> 8) & 0xf);
		return ERROR_OK;
	}

	/* simple matches against the remaining decode bits */
	switch (opcode & 0x01f000f0) {
		case 0x00a00030:
		case 0x00e00030:
			/* parallel halfword saturate */
			sprintf(cp, "%cSAT16%s\tr%d, #%d, r%d",
				(opcode & (1 << 22)) ? 'U' : 'S',
				COND(opcode),
				(int) (opcode >> 12) & 0xf,
				(int) (opcode >> 16) & 0xf,
				(int) (opcode >> 0) & 0xf);
			return ERROR_OK;
		case 0x00b00030:
			mnemonic = "REV";
			break;
		case 0x00b000b0:
			mnemonic = "REV16";
			break;
		case 0x00f000b0:
			mnemonic = "REVSH";
			break;
		case 0x008000b0:
			/* select bytes */
			sprintf(cp, "SEL%s\tr%d, r%d, r%d", COND(opcode),
				(int) (opcode >> 12) & 0xf,
				(int) (opcode >> 16) & 0xf,
				(int) (opcode >> 0) & 0xf);
			return ERROR_OK;
		case 0x01800010:
			/* unsigned sum of absolute differences */
			if (((opcode >> 12) & 0xf) == 0xf)
				sprintf(cp, "USAD8%s\tr%d, r%d, r%d", COND(opcode),
						(int) (opcode >> 16) & 0xf,
						(int) (opcode >> 0) & 0xf,
						(int) (opcode >> 8) & 0xf);
			else
				sprintf(cp, "USADA8%s\tr%d, r%d, r%d, r%d", COND(opcode),
						(int) (opcode >> 16) & 0xf,
						(int) (opcode >> 0) & 0xf,
						(int) (opcode >> 8) & 0xf,
						(int) (opcode >> 12) & 0xf);
			return ERROR_OK;
	}
	if (mnemonic) {
		unsigned rm = (opcode >> 0) & 0xf;
		unsigned rd = (opcode >> 12) & 0xf;

		sprintf(cp, "%s%s\tr%d, r%d", mnemonic, COND(opcode), rm, rd);
		return ERROR_OK;
	}

undef:
	/* these opcodes might be used someday */
	sprintf(cp, "UNDEFINED");
	return ERROR_OK;
}

/* Miscellaneous load/store instructions */
static int evaluate_misc_load_store(uint32_t opcode,
				    uint32_t address, struct arm_instruction *instruction)
{
	uint8_t p, u, i, w, l, s, h;
	uint8_t rn, rd;
	char *operation;/* "LDR" or "STR" */
	char *suffix;	/* "H", "SB", "SH", "D" */
	char offset[32];

	/* examine flags */
	p = (opcode & 0x01000000) >> 24;
	u = (opcode & 0x00800000) >> 23;
	i = (opcode & 0x00400000) >> 22;
	w = (opcode & 0x00200000) >> 21;
	l = (opcode & 0x00100000) >> 20;
	s = (opcode & 0x00000040) >> 6;
	h = (opcode & 0x00000020) >> 5;

	/* target register */
	rd = (opcode & 0xf000) >> 12;

	/* base register */
	rn = (opcode & 0xf0000) >> 16;

	instruction->info.load_store.rd = rd;
	instruction->info.load_store.rn = rn;
	instruction->info.load_store.u = u;

	/* determine instruction type and suffix */
	if (s) {/* signed */
		if (l) {/* load */
			if (h) {
				operation = "LDR";
				instruction->type = ARM_LDRSH;
				suffix = "SH";
			} else {
				operation = "LDR";
				instruction->type = ARM_LDRSB;
				suffix = "SB";
			}
		} else {/* there are no signed stores, so this is used to encode double-register
			 *load/stores */
			suffix = "D";
			if (h) {
				operation = "STR";
				instruction->type = ARM_STRD;
			} else {
				operation = "LDR";
				instruction->type = ARM_LDRD;
			}
		}
	} else {/* unsigned */
		suffix = "H";
		if (l) {/* load */
			operation = "LDR";
			instruction->type = ARM_LDRH;
		} else {/* store */
			operation = "STR";
			instruction->type = ARM_STRH;
		}
	}

	if (i) {/* Immediate offset/index (#+-<offset_8>)*/
		uint32_t offset_8 = ((opcode & 0xf00) >> 4) | (opcode & 0xf);
		snprintf(offset, 32, "#%s0x%" PRIx32 "", (u) ? "" : "-", offset_8);

		instruction->info.load_store.offset_mode = 0;
		instruction->info.load_store.offset.offset = offset_8;
	} else {/* Register offset/index (+-<Rm>) */
		uint8_t rm;
		rm = (opcode & 0xf);
		snprintf(offset, 32, "%sr%i", (u) ? "" : "-", rm);

		instruction->info.load_store.offset_mode = 1;
		instruction->info.load_store.offset.reg.rm = rm;
		instruction->info.load_store.offset.reg.shift = 0x0;
		instruction->info.load_store.offset.reg.shift_imm = 0x0;
	}

	if (p == 1) {
		if (w == 0) {	/* offset */
			snprintf(instruction->text,
					128,
					"0x%8.8" PRIx32 "\t0x%8.8" PRIx32 "\t%s%s%s r%i, [r%i, %s]",
					address,
					opcode,
					operation,
					COND(opcode),
					suffix,
					rd,
					rn,
					offset);

			instruction->info.load_store.index_mode = 0;
		} else {/* pre-indexed */
			snprintf(instruction->text,
					128,
					"0x%8.8" PRIx32 "\t0x%8.8" PRIx32 "\t%s%s%s r%i, [r%i, %s]!",
					address,
					opcode,
					operation,
					COND(opcode),
					suffix,
					rd,
					rn,
					offset);

			instruction->info.load_store.index_mode = 1;
		}
	} else {/* post-indexed */
		snprintf(instruction->text,
				128,
				"0x%8.8" PRIx32 "\t0x%8.8" PRIx32 "\t%s%s%s r%i, [r%i], %s",
				address,
				opcode,
				operation,
				COND(opcode),
				suffix,
				rd,
				rn,
				offset);

		instruction->info.load_store.index_mode = 2;
	}

	return ERROR_OK;
}

/* Load/store multiples instructions */
static int evaluate_ldm_stm(uint32_t opcode,
			    uint32_t address, struct arm_instruction *instruction)
{
	uint8_t p, u, s, w, l, rn;
	uint32_t register_list;
	char *addressing_mode;
	char *mnemonic;
	char reg_list[69];
	char *reg_list_p;
	int i;
	int first_reg = 1;

	p = (opcode & 0x01000000) >> 24;
	u = (opcode & 0x00800000) >> 23;
	s = (opcode & 0x00400000) >> 22;
	w = (opcode & 0x00200000) >> 21;
	l = (opcode & 0x00100000) >> 20;
	register_list = (opcode & 0xffff);
	rn = (opcode & 0xf0000) >> 16;

	instruction->info.load_store_multiple.rn = rn;
	instruction->info.load_store_multiple.register_list = register_list;
	instruction->info.load_store_multiple.s = s;
	instruction->info.load_store_multiple.w = w;

	if (l) {
		instruction->type = ARM_LDM;
		mnemonic = "LDM";
	} else {
		instruction->type = ARM_STM;
		mnemonic = "STM";
	}

	if (p) {
		if (u) {
			instruction->info.load_store_multiple.addressing_mode = 1;
			addressing_mode = "IB";
		} else {
			instruction->info.load_store_multiple.addressing_mode = 3;
			addressing_mode = "DB";
		}
	} else {
		if (u) {
			instruction->info.load_store_multiple.addressing_mode = 0;
			/* "IA" is the default in UAL syntax */
			addressing_mode = "";
		} else {
			instruction->info.load_store_multiple.addressing_mode = 2;
			addressing_mode = "DA";
		}
	}

	reg_list_p = reg_list;
	for (i = 0; i <= 15; i++) {
		if ((register_list >> i) & 1) {
			if (first_reg) {
				first_reg = 0;
				reg_list_p += snprintf(reg_list_p,
							(reg_list + 69 - reg_list_p),
							"r%i",
							i);
			} else
				reg_list_p += snprintf(reg_list_p,
							(reg_list + 69 - reg_list_p),
							", r%i",
							i);
		}
	}

	snprintf(instruction->text, 128,
			"0x%8.8" PRIx32 "\t0x%8.8" PRIx32
			"\t%s%s%s r%i%s, {%s}%s",
			address, opcode,
			mnemonic, addressing_mode, COND(opcode),
			rn, (w) ? "!" : "", reg_list, (s) ? "^" : "");

	return ERROR_OK;
}

/* Multiplies, extra load/stores */
static int evaluate_mul_and_extra_ld_st(uint32_t opcode,
					uint32_t address, struct arm_instruction *instruction)
{
	/* Multiply (accumulate) (long) and Swap/swap byte */
	if ((opcode & 0x000000f0) == 0x00000090) {
		/* Multiply (accumulate) */
		if ((opcode & 0x0f800000) == 0x00000000) {
			uint8_t rm, rs, rn, rd, s;
			rm = opcode & 0xf;
			rs = (opcode & 0xf00) >> 8;
			rn = (opcode & 0xf000) >> 12;
			rd = (opcode & 0xf0000) >> 16;
			s = (opcode & 0x00100000) >> 20;

			/* examine A bit (accumulate) */
			if (opcode & 0x00200000) {
				instruction->type = ARM_MLA;
				snprintf(instruction->text,
						128,
						"0x%8.8" PRIx32 "\t0x%8.8" PRIx32 "\tMLA%s%s r%i, r%i, r%i, r%i",
						address,
						opcode,
						COND(opcode),
						(s) ? "S" : "",
						rd,
						rm,
						rs,
						rn);
			} else {
				instruction->type = ARM_MUL;
				snprintf(instruction->text,
						128,
						"0x%8.8" PRIx32 "\t0x%8.8" PRIx32 "\tMUL%s%s r%i, r%i, r%i",
						address,
						opcode,
						COND(opcode),
						(s) ? "S" : "",
						rd,
						rm,
						rs);
			}

			return ERROR_OK;
		}

		/* Multiply (accumulate) long */
		if ((opcode & 0x0f800000) == 0x00800000) {
			char *mnemonic = NULL;
			uint8_t rm, rs, rd_hi, rd_low, s;
			rm = opcode & 0xf;
			rs = (opcode & 0xf00) >> 8;
			rd_hi = (opcode & 0xf000) >> 12;
			rd_low = (opcode & 0xf0000) >> 16;
			s = (opcode & 0x00100000) >> 20;

			switch ((opcode & 0x00600000) >> 21) {
				case 0x0:
					instruction->type = ARM_UMULL;
					mnemonic = "UMULL";
					break;
				case 0x1:
					instruction->type = ARM_UMLAL;
					mnemonic = "UMLAL";
					break;
				case 0x2:
					instruction->type = ARM_SMULL;
					mnemonic = "SMULL";
					break;
				case 0x3:
					instruction->type = ARM_SMLAL;
					mnemonic = "SMLAL";
					break;
			}

			snprintf(instruction->text,
					128,
					"0x%8.8" PRIx32 "\t0x%8.8" PRIx32 "\t%s%s%s r%i, r%i, r%i, r%i",
					address,
					opcode,
					mnemonic,
					COND(opcode),
					(s) ? "S" : "",
					rd_low,
					rd_hi,
					rm,
					rs);

			return ERROR_OK;
		}

		/* Swap/swap byte */
		if ((opcode & 0x0f800000) == 0x01000000) {
			uint8_t rm, rd, rn;
			rm = opcode & 0xf;
			rd = (opcode & 0xf000) >> 12;
			rn = (opcode & 0xf0000) >> 16;

			/* examine B flag */
			instruction->type = (opcode & 0x00400000) ? ARM_SWPB : ARM_SWP;

			snprintf(instruction->text,
					128,
					"0x%8.8" PRIx32 "\t0x%8.8" PRIx32 "\t%s%s r%i, r%i, [r%i]",
					address,
					opcode,
					(opcode & 0x00400000) ? "SWPB" : "SWP",
					COND(opcode),
					rd,
					rm,
					rn);
			return ERROR_OK;
		}

	}

	return evaluate_misc_load_store(opcode, address, instruction);
}

static int evaluate_mrs_msr(uint32_t opcode,
			    uint32_t address, struct arm_instruction *instruction)
{
	int r = (opcode & 0x00400000) >> 22;
	char *PSR = (r) ? "SPSR" : "CPSR";

	/* Move register to status register (MSR) */
	if (opcode & 0x00200000) {
		instruction->type = ARM_MSR;

		/* immediate variant */
		if (opcode & 0x02000000) {
			uint8_t immediate = (opcode & 0xff);
			uint8_t rotate = (opcode & 0xf00);

			snprintf(instruction->text,
					128,
					"0x%8.8" PRIx32 "\t0x%8.8" PRIx32 "\tMSR%s %s_%s%s%s%s, 0x%8.8" PRIx32,
					address,
					opcode,
					COND(opcode),
					PSR,
					(opcode & 0x10000) ? "c" : "",
					(opcode & 0x20000) ? "x" : "",
					(opcode & 0x40000) ? "s" : "",
					(opcode & 0x80000) ? "f" : "",
					ror(immediate, (rotate * 2))
					);
		} else {/* register variant */
			uint8_t rm = opcode & 0xf;
			snprintf(instruction->text,
					128,
					"0x%8.8" PRIx32 "\t0x%8.8" PRIx32 "\tMSR%s %s_%s%s%s%s, r%i",
					address,
					opcode,
					COND(opcode),
					PSR,
					(opcode & 0x10000) ? "c" : "",
					(opcode & 0x20000) ? "x" : "",
					(opcode & 0x40000) ? "s" : "",
					(opcode & 0x80000) ? "f" : "",
					rm
					);
		}

	} else {/* Move status register to register (MRS) */
		uint8_t rd;

		instruction->type = ARM_MRS;
		rd = (opcode & 0x0000f000) >> 12;

		snprintf(instruction->text,
				128,
				"0x%8.8" PRIx32 "\t0x%8.8" PRIx32 "\tMRS%s r%i, %s",
				address,
				opcode,
				COND(opcode),
				rd,
				PSR);
	}

	return ERROR_OK;
}

/* Miscellaneous instructions */
static int evaluate_misc_instr(uint32_t opcode,
			       uint32_t address, struct arm_instruction *instruction)
{
	/* MRS/MSR */
	if ((opcode & 0x000000f0) == 0x00000000)
		evaluate_mrs_msr(opcode, address, instruction);

	/* BX */
	if ((opcode & 0x006000f0) == 0x00200010) {
		uint8_t rm;
		instruction->type = ARM_BX;
		rm = opcode & 0xf;

		snprintf(instruction->text, 128, "0x%8.8" PRIx32 "\t0x%8.8" PRIx32 "\tBX%s r%i",
				address, opcode, COND(opcode), rm);

		instruction->info.b_bl_bx_blx.reg_operand = rm;
		instruction->info.b_bl_bx_blx.target_address = -1;
	}

	/* BXJ - "Jazelle" support (ARMv5-J) */
	if ((opcode & 0x006000f0) == 0x00200020) {
		uint8_t rm;
		instruction->type = ARM_BX;
		rm = opcode & 0xf;

		snprintf(instruction->text, 128,
				"0x%8.8" PRIx32 "\t0x%8.8" PRIx32 "\tBXJ%s r%i",
				address, opcode, COND(opcode), rm);

		instruction->info.b_bl_bx_blx.reg_operand = rm;
		instruction->info.b_bl_bx_blx.target_address = -1;
	}

	/* CLZ */
	if ((opcode & 0x006000f0) == 0x00600010) {
		uint8_t rm, rd;
		instruction->type = ARM_CLZ;
		rm = opcode & 0xf;
		rd = (opcode & 0xf000) >> 12;

		snprintf(instruction->text,
				128,
				"0x%8.8" PRIx32 "\t0x%8.8" PRIx32 "\tCLZ%s r%i, r%i",
				address,
				opcode,
				COND(opcode),
				rd,
				rm);
	}

	/* BLX(2) */
	if ((opcode & 0x006000f0) == 0x00200030) {
		uint8_t rm;
		instruction->type = ARM_BLX;
		rm = opcode & 0xf;

		snprintf(instruction->text, 128, "0x%8.8" PRIx32 "\t0x%8.8" PRIx32 "\tBLX%s r%i",
				address, opcode, COND(opcode), rm);

		instruction->info.b_bl_bx_blx.reg_operand = rm;
		instruction->info.b_bl_bx_blx.target_address = -1;
	}

	/* Enhanced DSP add/subtracts */
	if ((opcode & 0x0000000f0) == 0x00000050) {
		uint8_t rm, rd, rn;
		char *mnemonic = NULL;
		rm = opcode & 0xf;
		rd = (opcode & 0xf000) >> 12;
		rn = (opcode & 0xf0000) >> 16;

		switch ((opcode & 0x00600000) >> 21) {
			case 0x0:
				instruction->type = ARM_QADD;
				mnemonic = "QADD";
				break;
			case 0x1:
				instruction->type = ARM_QSUB;
				mnemonic = "QSUB";
				break;
			case 0x2:
				instruction->type = ARM_QDADD;
				mnemonic = "QDADD";
				break;
			case 0x3:
				instruction->type = ARM_QDSUB;
				mnemonic = "QDSUB";
				break;
		}

		snprintf(instruction->text,
				128,
				"0x%8.8" PRIx32 "\t0x%8.8" PRIx32 "\t%s%s r%i, r%i, r%i",
				address,
				opcode,
				mnemonic,
				COND(opcode),
				rd,
				rm,
				rn);
	}

	/* exception return */
	if ((opcode & 0x0000000f0) == 0x00000060) {
		if (((opcode & 0x600000) >> 21) == 3)
			instruction->type = ARM_ERET;
		snprintf(instruction->text,
				128,
				"0x%8.8" PRIx32 "\t0x%8.8" PRIx32 "\tERET",
				address,
				opcode);
	}

	/* exception generate instructions */
	if ((opcode & 0x0000000f0) == 0x00000070) {
		uint32_t immediate = 0;
		char *mnemonic = NULL;

		switch ((opcode & 0x600000) >> 21) {
			case 0x1:
				instruction->type = ARM_BKPT;
				mnemonic = "BRKT";
				immediate = ((opcode & 0x000fff00) >> 4) | (opcode & 0xf);
				break;
			case 0x2:
				instruction->type = ARM_HVC;
				mnemonic = "HVC";
				immediate = ((opcode & 0x000fff00) >> 4) | (opcode & 0xf);
				break;
			case 0x3:
				instruction->type = ARM_SMC;
				mnemonic = "SMC";
				immediate = (opcode & 0xf);
				break;
		}

		snprintf(instruction->text,
				128,
				"0x%8.8" PRIx32 "\t0x%8.8" PRIx32 "\t%s 0x%4.4" PRIx32 "",
				address,
				opcode,
				mnemonic,
				immediate);
	}

	/* Enhanced DSP multiplies */
	if ((opcode & 0x000000090) == 0x00000080) {
		int x = (opcode & 0x20) >> 5;
		int y = (opcode & 0x40) >> 6;

		/* SMLA < x><y> */
		if ((opcode & 0x00600000) == 0x00000000) {
			uint8_t rd, rm, rs, rn;
			instruction->type = ARM_SMLAXY;
			rd = (opcode & 0xf0000) >> 16;
			rm = (opcode & 0xf);
			rs = (opcode & 0xf00) >> 8;
			rn = (opcode & 0xf000) >> 12;

			snprintf(instruction->text,
					128,
					"0x%8.8" PRIx32 "\t0x%8.8" PRIx32 "\tSMLA%s%s%s r%i, r%i, r%i, r%i",
					address,
					opcode,
					(x) ? "T" : "B",
					(y) ? "T" : "B",
					COND(opcode),
					rd,
					rm,
					rs,
					rn);
		}

		/* SMLAL < x><y> */
		if ((opcode & 0x00600000) == 0x00400000) {
			uint8_t rd_low, rd_hi, rm, rs;
			instruction->type = ARM_SMLAXY;
			rd_hi = (opcode & 0xf0000) >> 16;
			rd_low = (opcode & 0xf000) >> 12;
			rm = (opcode & 0xf);
			rs = (opcode & 0xf00) >> 8;

			snprintf(instruction->text,
					128,
					"0x%8.8" PRIx32 "\t0x%8.8" PRIx32 "\tSMLA%s%s%s r%i, r%i, r%i, r%i",
					address,
					opcode,
					(x) ? "T" : "B",
					(y) ? "T" : "B",
					COND(opcode),
					rd_low,
					rd_hi,
					rm,
					rs);
		}

		/* SMLAW < y> */
		if (((opcode & 0x00600000) == 0x00200000) && (x == 0)) {
			uint8_t rd, rm, rs, rn;
			instruction->type = ARM_SMLAWY;
			rd = (opcode & 0xf0000) >> 16;
			rm = (opcode & 0xf);
			rs = (opcode & 0xf00) >> 8;
			rn = (opcode & 0xf000) >> 12;

			snprintf(instruction->text,
					128,
					"0x%8.8" PRIx32 "\t0x%8.8" PRIx32 "\tSMLAW%s%s r%i, r%i, r%i, r%i",
					address,
					opcode,
					(y) ? "T" : "B",
					COND(opcode),
					rd,
					rm,
					rs,
					rn);
		}

		/* SMUL < x><y> */
		if ((opcode & 0x00600000) == 0x00600000) {
			uint8_t rd, rm, rs;
			instruction->type = ARM_SMULXY;
			rd = (opcode & 0xf0000) >> 16;
			rm = (opcode & 0xf);
			rs = (opcode & 0xf00) >> 8;

			snprintf(instruction->text,
					128,
					"0x%8.8" PRIx32 "\t0x%8.8" PRIx32 "\tSMULW%s%s%s r%i, r%i, r%i",
					address,
					opcode,
					(x) ? "T" : "B",
					(y) ? "T" : "B",
					COND(opcode),
					rd,
					rm,
					rs);
		}

		/* SMULW < y> */
		if (((opcode & 0x00600000) == 0x00200000) && (x == 1)) {
			uint8_t rd, rm, rs;
			instruction->type = ARM_SMULWY;
			rd = (opcode & 0xf0000) >> 16;
			rm = (opcode & 0xf);
			rs = (opcode & 0xf00) >> 8;

			snprintf(instruction->text,
					128,
					"0x%8.8" PRIx32 "\t0x%8.8" PRIx32 "\tSMULW%s%s r%i, r%i, r%i",
					address,
					opcode,
					(y) ? "T" : "B",
					COND(opcode),
					rd,
					rm,
					rs);
		}
	}

	return ERROR_OK;
}

static int evaluate_mov_imm(uint32_t opcode,
			      uint32_t address, struct arm_instruction *instruction)
{
	uint16_t immediate;
	uint8_t rd;
	bool t;

	rd = (opcode & 0xf000) >> 12;
	t = opcode & 0x00400000;
	immediate = (opcode & 0xf0000) >> 4 | (opcode & 0xfff);

	instruction->type = ARM_MOV;
	instruction->info.data_proc.rd = rd;

	snprintf(instruction->text,
		 128,
		 "0x%8.8" PRIx32 "\t0x%8.8" PRIx32 "\tMOV%s%s r%i, #0x%" PRIx16,
		 address,
		 opcode,
		 t ? "T" : "W",
		 COND(opcode),
		 rd,
		 immediate);

	return ERROR_OK;
}

static int evaluate_data_proc(uint32_t opcode,
			      uint32_t address, struct arm_instruction *instruction)
{
	uint8_t i, op, s, rn, rd;
	char *mnemonic = NULL;
	char shifter_operand[32];

	i = (opcode & 0x02000000) >> 25;
	op = (opcode & 0x01e00000) >> 21;
	s = (opcode & 0x00100000) >> 20;

	rd = (opcode & 0xf000) >> 12;
	rn = (opcode & 0xf0000) >> 16;

	instruction->info.data_proc.rd = rd;
	instruction->info.data_proc.rn = rn;
	instruction->info.data_proc.s = s;

	switch (op) {
		case 0x0:
			instruction->type = ARM_AND;
			mnemonic = "AND";
			break;
		case 0x1:
			instruction->type = ARM_EOR;
			mnemonic = "EOR";
			break;
		case 0x2:
			instruction->type = ARM_SUB;
			mnemonic = "SUB";
			break;
		case 0x3:
			instruction->type = ARM_RSB;
			mnemonic = "RSB";
			break;
		case 0x4:
			instruction->type = ARM_ADD;
			mnemonic = "ADD";
			break;
		case 0x5:
			instruction->type = ARM_ADC;
			mnemonic = "ADC";
			break;
		case 0x6:
			instruction->type = ARM_SBC;
			mnemonic = "SBC";
			break;
		case 0x7:
			instruction->type = ARM_RSC;
			mnemonic = "RSC";
			break;
		case 0x8:
			instruction->type = ARM_TST;
			mnemonic = "TST";
			break;
		case 0x9:
			instruction->type = ARM_TEQ;
			mnemonic = "TEQ";
			break;
		case 0xa:
			instruction->type = ARM_CMP;
			mnemonic = "CMP";
			break;
		case 0xb:
			instruction->type = ARM_CMN;
			mnemonic = "CMN";
			break;
		case 0xc:
			instruction->type = ARM_ORR;
			mnemonic = "ORR";
			break;
		case 0xd:
			instruction->type = ARM_MOV;
			mnemonic = "MOV";
			break;
		case 0xe:
			instruction->type = ARM_BIC;
			mnemonic = "BIC";
			break;
		case 0xf:
			instruction->type = ARM_MVN;
			mnemonic = "MVN";
			break;
	}

	if (i) {/* immediate shifter operand (#<immediate>)*/
		uint8_t immed_8 = opcode & 0xff;
		uint8_t rotate_imm = (opcode & 0xf00) >> 8;
		uint32_t immediate;

		immediate = ror(immed_8, rotate_imm * 2);

		snprintf(shifter_operand, 32, "#0x%" PRIx32 "", immediate);

		instruction->info.data_proc.variant = 0;
		instruction->info.data_proc.shifter_operand.immediate.immediate = immediate;
	} else {/* register-based shifter operand */
		uint8_t shift, rm;
		shift = (opcode & 0x60) >> 5;
		rm = (opcode & 0xf);

		if ((opcode & 0x10) != 0x10) {	/* Immediate shifts ("<Rm>" or "<Rm>, <shift>
						 *#<shift_immediate>") */
			uint8_t shift_imm;
			shift_imm = (opcode & 0xf80) >> 7;

			instruction->info.data_proc.variant = 1;
			instruction->info.data_proc.shifter_operand.immediate_shift.rm = rm;
			instruction->info.data_proc.shifter_operand.immediate_shift.shift_imm =
				shift_imm;
			instruction->info.data_proc.shifter_operand.immediate_shift.shift = shift;

			/* LSR encodes a shift by 32 bit as 0x0 */
			if ((shift == 0x1) && (shift_imm == 0x0))
				shift_imm = 0x20;

			/* ASR encodes a shift by 32 bit as 0x0 */
			if ((shift == 0x2) && (shift_imm == 0x0))
				shift_imm = 0x20;

			/* ROR by 32 bit is actually a RRX */
			if ((shift == 0x3) && (shift_imm == 0x0))
				shift = 0x4;

			if ((shift_imm == 0x0) && (shift == 0x0))
				snprintf(shifter_operand, 32, "r%i", rm);
			else {
				if (shift == 0x0)	/* LSL */
					snprintf(shifter_operand,
							32,
							"r%i, LSL #0x%x",
							rm,
							shift_imm);
				else if (shift == 0x1)	/* LSR */
					snprintf(shifter_operand,
							32,
							"r%i, LSR #0x%x",
							rm,
							shift_imm);
				else if (shift == 0x2)	/* ASR */
					snprintf(shifter_operand,
							32,
							"r%i, ASR #0x%x",
							rm,
							shift_imm);
				else if (shift == 0x3)	/* ROR */
					snprintf(shifter_operand,
							32,
							"r%i, ROR #0x%x",
							rm,
							shift_imm);
				else if (shift == 0x4)	/* RRX */
					snprintf(shifter_operand, 32, "r%i, RRX", rm);
			}
		} else {/* Register shifts ("<Rm>, <shift> <Rs>") */
			uint8_t rs = (opcode & 0xf00) >> 8;

			instruction->info.data_proc.variant = 2;
			instruction->info.data_proc.shifter_operand.register_shift.rm = rm;
			instruction->info.data_proc.shifter_operand.register_shift.rs = rs;
			instruction->info.data_proc.shifter_operand.register_shift.shift = shift;

			if (shift == 0x0)	/* LSL */
				snprintf(shifter_operand, 32, "r%i, LSL r%i", rm, rs);
			else if (shift == 0x1)	/* LSR */
				snprintf(shifter_operand, 32, "r%i, LSR r%i", rm, rs);
			else if (shift == 0x2)	/* ASR */
				snprintf(shifter_operand, 32, "r%i, ASR r%i", rm, rs);
			else if (shift == 0x3)	/* ROR */
				snprintf(shifter_operand, 32, "r%i, ROR r%i", rm, rs);
		}
	}

	if ((op < 0x8) || (op == 0xc) || (op == 0xe)) {	/* <opcode3>{<cond>}{S} <Rd>, <Rn>,
							 *<shifter_operand> */
		snprintf(instruction->text,
				128,
				"0x%8.8" PRIx32 "\t0x%8.8" PRIx32 "\t%s%s%s r%i, r%i, %s",
				address,
				opcode,
				mnemonic,
				COND(opcode),
				(s) ? "S" : "",
				rd,
				rn,
				shifter_operand);
	} else if ((op == 0xd) || (op == 0xf)) {	/* <opcode1>{<cond>}{S} <Rd>,
							 *<shifter_operand> */
		if (opcode == 0xe1a00000)	/* print MOV r0,r0 as NOP */
			snprintf(instruction->text,
					128,
					"0x%8.8" PRIx32 "\t0x%8.8" PRIx32 "\tNOP",
					address,
					opcode);
		else
			snprintf(instruction->text,
					128,
					"0x%8.8" PRIx32 "\t0x%8.8" PRIx32 "\t%s%s%s r%i, %s",
					address,
					opcode,
					mnemonic,
					COND(opcode),
					(s) ? "S" : "",
					rd,
					shifter_operand);
	} else {/* <opcode2>{<cond>} <Rn>, <shifter_operand> */
		snprintf(instruction->text, 128, "0x%8.8" PRIx32 "\t0x%8.8" PRIx32 "\t%s%s r%i, %s",
				address, opcode, mnemonic, COND(opcode),
				rn, shifter_operand);
	}

	return ERROR_OK;
}

int arm_evaluate_opcode(uint32_t opcode, uint32_t address,
			struct arm_instruction *instruction)
{
	/* clear fields, to avoid confusion */
	memset(instruction, 0, sizeof(struct arm_instruction));
	instruction->opcode = opcode;
	instruction->instruction_size = 4;

	/* catch opcodes with condition field [31:28] = b1111 */
	if ((opcode & 0xf0000000) == 0xf0000000) {
		/* Undefined instruction (or ARMv5E cache preload PLD) */
		if ((opcode & 0x08000000) == 0x00000000)
			return evaluate_pld(opcode, address, instruction);

		/* Undefined instruction (or ARMv6+ SRS/RFE) */
		if ((opcode & 0x0e000000) == 0x08000000)
			return evaluate_srs(opcode, address, instruction);

		/* Branch and branch with link and change to Thumb */
		if ((opcode & 0x0e000000) == 0x0a000000)
			return evaluate_blx_imm(opcode, address, instruction);

		/* Extended coprocessor opcode space (ARMv5 and higher)
		 * Coprocessor load/store and double register transfers */
		if ((opcode & 0x0e000000) == 0x0c000000)
			return evaluate_ldc_stc_mcrr_mrrc(opcode, address, instruction);

		/* Coprocessor data processing */
		if ((opcode & 0x0f000100) == 0x0c000000)
			return evaluate_cdp_mcr_mrc(opcode, address, instruction);

		/* Coprocessor register transfers */
		if ((opcode & 0x0f000010) == 0x0c000010)
			return evaluate_cdp_mcr_mrc(opcode, address, instruction);

		/* Undefined instruction */
		if ((opcode & 0x0f000000) == 0x0f000000) {
			instruction->type = ARM_UNDEFINED_INSTRUCTION;
			snprintf(instruction->text,
					128,
					"0x%8.8" PRIx32 "\t0x%8.8" PRIx32 "\tUNDEFINED INSTRUCTION",
					address,
					opcode);
			return ERROR_OK;
		}
	}

	/* catch opcodes with [27:25] = b000 */
	if ((opcode & 0x0e000000) == 0x00000000) {
		/* Multiplies, extra load/stores */
		if ((opcode & 0x00000090) == 0x00000090)
			return evaluate_mul_and_extra_ld_st(opcode, address, instruction);

		/* Miscellaneous instructions */
		if ((opcode & 0x0f900000) == 0x01000000)
			return evaluate_misc_instr(opcode, address, instruction);

		return evaluate_data_proc(opcode, address, instruction);
	}

	/* catch opcodes with [27:25] = b001 */
	if ((opcode & 0x0e000000) == 0x02000000) {
		/* 16-bit immediate load */
		if ((opcode & 0x0fb00000) == 0x03000000)
			return evaluate_mov_imm(opcode, address, instruction);

		/* Move immediate to status register */
		if ((opcode & 0x0fb00000) == 0x03200000)
			return evaluate_mrs_msr(opcode, address, instruction);

		return evaluate_data_proc(opcode, address, instruction);

	}

	/* catch opcodes with [27:25] = b010 */
	if ((opcode & 0x0e000000) == 0x04000000) {
		/* Load/store immediate offset */
		return evaluate_load_store(opcode, address, instruction);
	}

	/* catch opcodes with [27:25] = b011 */
	if ((opcode & 0x0e000000) == 0x06000000) {
		/* Load/store register offset */
		if ((opcode & 0x00000010) == 0x00000000)
			return evaluate_load_store(opcode, address, instruction);

		/* Architecturally Undefined instruction
		 * ... don't expect these to ever be used
		 */
		if ((opcode & 0x07f000f0) == 0x07f000f0) {
			instruction->type = ARM_UNDEFINED_INSTRUCTION;
			snprintf(instruction->text, 128,
					"0x%8.8" PRIx32 "\t0x%8.8" PRIx32 "\tUNDEF",
					address, opcode);
			return ERROR_OK;
		}

		/* "media" instructions */
		return evaluate_media(opcode, address, instruction);
	}

	/* catch opcodes with [27:25] = b100 */
	if ((opcode & 0x0e000000) == 0x08000000) {
		/* Load/store multiple */
		return evaluate_ldm_stm(opcode, address, instruction);
	}

	/* catch opcodes with [27:25] = b101 */
	if ((opcode & 0x0e000000) == 0x0a000000) {
		/* Branch and branch with link */
		return evaluate_b_bl(opcode, address, instruction);
	}

	/* catch opcodes with [27:25] = b110 */
	if ((opcode & 0x0e000000) == 0x0c000000) {
		/* Coprocessor load/store and double register transfers */
		return evaluate_ldc_stc_mcrr_mrrc(opcode, address, instruction);
	}

	/* catch opcodes with [27:25] = b111 */
	if ((opcode & 0x0e000000) == 0x0e000000) {
		/* Software interrupt */
		if ((opcode & 0x0f000000) == 0x0f000000)
			return evaluate_swi(opcode, address, instruction);

		/* Coprocessor data processing */
		if ((opcode & 0x0f000010) == 0x0e000000)
			return evaluate_cdp_mcr_mrc(opcode, address, instruction);

		/* Coprocessor register transfers */
		if ((opcode & 0x0f000010) == 0x0e000010)
			return evaluate_cdp_mcr_mrc(opcode, address, instruction);
	}

	LOG_ERROR("ARM: should never reach this point (opcode=%08x)",
			(unsigned) opcode);
	return -1;
}

static int evaluate_b_bl_blx_thumb(uint16_t opcode,
				   uint32_t address, struct arm_instruction *instruction)
{
	uint32_t offset = opcode & 0x7ff;
	uint32_t opc = (opcode >> 11) & 0x3;
	uint32_t target_address;
	char *mnemonic = NULL;

	/* sign extend 11-bit offset */
	if (((opc == 0) || (opc == 2)) && (offset & 0x00000400))
		offset = 0xfffff800 | offset;

	target_address = address + 4 + (offset << 1);

	switch (opc) {
		/* unconditional branch */
		case 0:
			instruction->type = ARM_B;
			mnemonic = "B";
			break;
		/* BLX suffix */
		case 1:
			instruction->type = ARM_BLX;
			mnemonic = "BLX";
			target_address &= 0xfffffffc;
			break;
		/* BL/BLX prefix */
		case 2:
			instruction->type = ARM_UNKNOWN_INSTRUCTION;
			mnemonic = "prefix";
			target_address = offset << 12;
			break;
		/* BL suffix */
		case 3:
			instruction->type = ARM_BL;
			mnemonic = "BL";
			break;
	}

	/* TODO: deal correctly with dual opcode (prefixed) BL/BLX;
	 * these are effectively 32-bit instructions even in Thumb1.  For
	 * disassembly, it's simplest to always use the Thumb2 decoder.
	 *
	 * But some cores will evidently handle them as two instructions,
	 * where exceptions may occur between the two.  The ETMv3.2+ ID
	 * register has a bit which exposes this behavior.
	 */

	snprintf(instruction->text, 128,
			"0x%8.8" PRIx32 "  0x%4.4x    \t%s\t%#8.8" PRIx32,
			address, opcode, mnemonic, target_address);

	instruction->info.b_bl_bx_blx.reg_operand = -1;
	instruction->info.b_bl_bx_blx.target_address = target_address;

	return ERROR_OK;
}

static int evaluate_add_sub_thumb(uint16_t opcode,
				  uint32_t address, struct arm_instruction *instruction)
{
	uint8_t rd = (opcode >> 0) & 0x7;
	uint8_t rn = (opcode >> 3) & 0x7;
	uint8_t rm_imm = (opcode >> 6) & 0x7;
	uint32_t opc = opcode & (1 << 9);
	uint32_t reg_imm  = opcode & (1 << 10);
	char *mnemonic;

	if (opc) {
		instruction->type = ARM_SUB;
		mnemonic = "SUBS";
	} else {
		/* REVISIT:  if reg_imm == 0, display as "MOVS" */
		instruction->type = ARM_ADD;
		mnemonic = "ADDS";
	}

	instruction->info.data_proc.rd = rd;
	instruction->info.data_proc.rn = rn;
	instruction->info.data_proc.s = 1;

	if (reg_imm) {
		instruction->info.data_proc.variant = 0;/*immediate*/
		instruction->info.data_proc.shifter_operand.immediate.immediate = rm_imm;
		snprintf(instruction->text, 128,
				"0x%8.8" PRIx32 "  0x%4.4x    \t%s\tr%i, r%i, #%d",
				address, opcode, mnemonic, rd, rn, rm_imm);
	} else {
		instruction->info.data_proc.variant = 1;/*immediate shift*/
		instruction->info.data_proc.shifter_operand.immediate_shift.rm = rm_imm;
		snprintf(instruction->text, 128,
				"0x%8.8" PRIx32 "  0x%4.4x    \t%s\tr%i, r%i, r%i",
				address, opcode, mnemonic, rd, rn, rm_imm);
	}

	return ERROR_OK;
}

static int evaluate_shift_imm_thumb(uint16_t opcode,
				    uint32_t address, struct arm_instruction *instruction)
{
	uint8_t rd = (opcode >> 0) & 0x7;
	uint8_t rm = (opcode >> 3) & 0x7;
	uint8_t imm = (opcode >> 6) & 0x1f;
	uint8_t opc = (opcode >> 11) & 0x3;
	char *mnemonic = NULL;

	switch (opc) {
		case 0:
			instruction->type = ARM_MOV;
			mnemonic = "LSLS";
			instruction->info.data_proc.shifter_operand.immediate_shift.shift = 0;
			break;
		case 1:
			instruction->type = ARM_MOV;
			mnemonic = "LSRS";
			instruction->info.data_proc.shifter_operand.immediate_shift.shift = 1;
			break;
		case 2:
			instruction->type = ARM_MOV;
			mnemonic = "ASRS";
			instruction->info.data_proc.shifter_operand.immediate_shift.shift = 2;
			break;
	}

	if ((imm == 0) && (opc != 0))
		imm = 32;

	instruction->info.data_proc.rd = rd;
	instruction->info.data_proc.rn = -1;
	instruction->info.data_proc.s = 1;

	instruction->info.data_proc.variant = 1;/*immediate_shift*/
	instruction->info.data_proc.shifter_operand.immediate_shift.rm = rm;
	instruction->info.data_proc.shifter_operand.immediate_shift.shift_imm = imm;

	snprintf(instruction->text, 128,
			"0x%8.8" PRIx32 "  0x%4.4x    \t%s\tr%i, r%i, #%#2.2x",
			address, opcode, mnemonic, rd, rm, imm);

	return ERROR_OK;
}

static int evaluate_data_proc_imm_thumb(uint16_t opcode,
					uint32_t address, struct arm_instruction *instruction)
{
	uint8_t imm = opcode & 0xff;
	uint8_t rd = (opcode >> 8) & 0x7;
	uint32_t opc = (opcode >> 11) & 0x3;
	char *mnemonic = NULL;

	instruction->info.data_proc.rd = rd;
	instruction->info.data_proc.rn = rd;
	instruction->info.data_proc.s = 1;
	instruction->info.data_proc.variant = 0;/*immediate*/
	instruction->info.data_proc.shifter_operand.immediate.immediate = imm;

	switch (opc) {
		case 0:
			instruction->type = ARM_MOV;
			mnemonic = "MOVS";
			instruction->info.data_proc.rn = -1;
			break;
		case 1:
			instruction->type = ARM_CMP;
			mnemonic = "CMP";
			instruction->info.data_proc.rd = -1;
			break;
		case 2:
			instruction->type = ARM_ADD;
			mnemonic = "ADDS";
			break;
		case 3:
			instruction->type = ARM_SUB;
			mnemonic = "SUBS";
			break;
	}

	snprintf(instruction->text, 128,
			"0x%8.8" PRIx32 "  0x%4.4x    \t%s\tr%i, #%#2.2x",
			address, opcode, mnemonic, rd, imm);

	return ERROR_OK;
}

static int evaluate_data_proc_thumb(uint16_t opcode,
				    uint32_t address, struct arm_instruction *instruction)
{
	uint8_t high_reg, op, rm, rd, h1, h2;
	char *mnemonic = NULL;
	bool nop = false;

	high_reg = (opcode & 0x0400) >> 10;
	op = (opcode & 0x03C0) >> 6;

	rd = (opcode & 0x0007);
	rm = (opcode & 0x0038) >> 3;
	h1 = (opcode & 0x0080) >> 7;
	h2 = (opcode & 0x0040) >> 6;

	instruction->info.data_proc.rd = rd;
	instruction->info.data_proc.rn = rd;
	instruction->info.data_proc.s = (!high_reg || (instruction->type == ARM_CMP));
	instruction->info.data_proc.variant = 1	/*immediate shift*/;
	instruction->info.data_proc.shifter_operand.immediate_shift.rm = rm;

	if (high_reg) {
		rd |= h1 << 3;
		rm |= h2 << 3;
		op >>= 2;

		switch (op) {
			case 0x0:
				instruction->type = ARM_ADD;
				mnemonic = "ADD";
				break;
			case 0x1:
				instruction->type = ARM_CMP;
				mnemonic = "CMP";
				break;
			case 0x2:
				instruction->type = ARM_MOV;
				mnemonic = "MOV";
				if (rd == rm)
					nop = true;
				break;
			case 0x3:
				if ((opcode & 0x7) == 0x0) {
					instruction->info.b_bl_bx_blx.reg_operand = rm;
					if (h1) {
						instruction->type = ARM_BLX;
						snprintf(instruction->text, 128,
								"0x%8.8" PRIx32
								"  0x%4.4x    \tBLX\tr%i",
								address, opcode, rm);
					} else {
						instruction->type = ARM_BX;
						snprintf(instruction->text, 128,
								"0x%8.8" PRIx32
								"  0x%4.4x    \tBX\tr%i",
								address, opcode, rm);
					}
				} else {
					instruction->type = ARM_UNDEFINED_INSTRUCTION;
					snprintf(instruction->text, 128,
							"0x%8.8" PRIx32
							"  0x%4.4x    \t"
							"UNDEFINED INSTRUCTION",
							address, opcode);
				}
				return ERROR_OK;
		}
	} else {
		switch (op) {
			case 0x0:
				instruction->type = ARM_AND;
				mnemonic = "ANDS";
				break;
			case 0x1:
				instruction->type = ARM_EOR;
				mnemonic = "EORS";
				break;
			case 0x2:
				instruction->type = ARM_MOV;
				mnemonic = "LSLS";
				instruction->info.data_proc.variant = 2	/*register shift*/;
				instruction->info.data_proc.shifter_operand.register_shift.shift = 0;
				instruction->info.data_proc.shifter_operand.register_shift.rm = rd;
				instruction->info.data_proc.shifter_operand.register_shift.rs = rm;
				break;
			case 0x3:
				instruction->type = ARM_MOV;
				mnemonic = "LSRS";
				instruction->info.data_proc.variant = 2	/*register shift*/;
				instruction->info.data_proc.shifter_operand.register_shift.shift = 1;
				instruction->info.data_proc.shifter_operand.register_shift.rm = rd;
				instruction->info.data_proc.shifter_operand.register_shift.rs = rm;
				break;
			case 0x4:
				instruction->type = ARM_MOV;
				mnemonic = "ASRS";
				instruction->info.data_proc.variant = 2	/*register shift*/;
				instruction->info.data_proc.shifter_operand.register_shift.shift = 2;
				instruction->info.data_proc.shifter_operand.register_shift.rm = rd;
				instruction->info.data_proc.shifter_operand.register_shift.rs = rm;
				break;
			case 0x5:
				instruction->type = ARM_ADC;
				mnemonic = "ADCS";
				break;
			case 0x6:
				instruction->type = ARM_SBC;
				mnemonic = "SBCS";
				break;
			case 0x7:
				instruction->type = ARM_MOV;
				mnemonic = "RORS";
				instruction->info.data_proc.variant = 2	/*register shift*/;
				instruction->info.data_proc.shifter_operand.register_shift.shift = 3;
				instruction->info.data_proc.shifter_operand.register_shift.rm = rd;
				instruction->info.data_proc.shifter_operand.register_shift.rs = rm;
				break;
			case 0x8:
				instruction->type = ARM_TST;
				mnemonic = "TST";
				break;
			case 0x9:
				instruction->type = ARM_RSB;
				mnemonic = "RSBS";
				instruction->info.data_proc.variant = 0	/*immediate*/;
				instruction->info.data_proc.shifter_operand.immediate.immediate = 0;
				instruction->info.data_proc.rn = rm;
				break;
			case 0xA:
				instruction->type = ARM_CMP;
				mnemonic = "CMP";
				break;
			case 0xB:
				instruction->type = ARM_CMN;
				mnemonic = "CMN";
				break;
			case 0xC:
				instruction->type = ARM_ORR;
				mnemonic = "ORRS";
				break;
			case 0xD:
				instruction->type = ARM_MUL;
				mnemonic = "MULS";
				break;
			case 0xE:
				instruction->type = ARM_BIC;
				mnemonic = "BICS";
				break;
			case 0xF:
				instruction->type = ARM_MVN;
				mnemonic = "MVNS";
				break;
		}
	}

	if (nop)
		snprintf(instruction->text, 128,
				"0x%8.8" PRIx32 "  0x%4.4x    \tNOP\t\t\t"
				"; (%s r%i, r%i)",
				address, opcode, mnemonic, rd, rm);
	else
		snprintf(instruction->text, 128,
				"0x%8.8" PRIx32 "  0x%4.4x    \t%s\tr%i, r%i",
				address, opcode, mnemonic, rd, rm);

	return ERROR_OK;
}

/* PC-relative data addressing is word-aligned even with Thumb */
static inline uint32_t thumb_alignpc4(uint32_t addr)
{
	return (addr + 4) & ~3;
}

static int evaluate_load_literal_thumb(uint16_t opcode,
				       uint32_t address, struct arm_instruction *instruction)
{
	uint32_t immediate;
	uint8_t rd = (opcode >> 8) & 0x7;

	instruction->type = ARM_LDR;
	immediate = opcode & 0x000000ff;
	immediate *= 4;

	instruction->info.load_store.rd = rd;
	instruction->info.load_store.rn = 15 /*PC*/;
	instruction->info.load_store.index_mode = 0;	/*offset*/
	instruction->info.load_store.offset_mode = 0;	/*immediate*/
	instruction->info.load_store.offset.offset = immediate;

	snprintf(instruction->text, 128,
			"0x%8.8" PRIx32 "  0x%4.4x    \t"
			"LDR\tr%i, [pc, #%#" PRIx32 "]\t; %#8.8" PRIx32,
			address, opcode, rd, immediate,
			thumb_alignpc4(address) + immediate);

	return ERROR_OK;
}

static int evaluate_load_store_reg_thumb(uint16_t opcode,
					 uint32_t address, struct arm_instruction *instruction)
{
	uint8_t rd = (opcode >> 0) & 0x7;
	uint8_t rn = (opcode >> 3) & 0x7;
	uint8_t rm = (opcode >> 6) & 0x7;
	uint8_t opc = (opcode >> 9) & 0x7;
	char *mnemonic = NULL;

	switch (opc) {
		case 0:
			instruction->type = ARM_STR;
			mnemonic = "STR";
			break;
		case 1:
			instruction->type = ARM_STRH;
			mnemonic = "STRH";
			break;
		case 2:
			instruction->type = ARM_STRB;
			mnemonic = "STRB";
			break;
		case 3:
			instruction->type = ARM_LDRSB;
			mnemonic = "LDRSB";
			break;
		case 4:
			instruction->type = ARM_LDR;
			mnemonic = "LDR";
			break;
		case 5:
			instruction->type = ARM_LDRH;
			mnemonic = "LDRH";
			break;
		case 6:
			instruction->type = ARM_LDRB;
			mnemonic = "LDRB";
			break;
		case 7:
			instruction->type = ARM_LDRSH;
			mnemonic = "LDRSH";
			break;
	}

	snprintf(instruction->text, 128,
			"0x%8.8" PRIx32 "  0x%4.4x    \t%s\tr%i, [r%i, r%i]",
			address, opcode, mnemonic, rd, rn, rm);

	instruction->info.load_store.rd = rd;
	instruction->info.load_store.rn = rn;
	instruction->info.load_store.index_mode = 0;	/*offset*/
	instruction->info.load_store.offset_mode = 1;	/*register*/
	instruction->info.load_store.offset.reg.rm = rm;

	return ERROR_OK;
}

static int evaluate_load_store_imm_thumb(uint16_t opcode,
					 uint32_t address, struct arm_instruction *instruction)
{
	uint32_t offset = (opcode >> 6) & 0x1f;
	uint8_t rd = (opcode >> 0) & 0x7;
	uint8_t rn = (opcode >> 3) & 0x7;
	uint32_t l = opcode & (1 << 11);
	uint32_t b = opcode & (1 << 12);
	char *mnemonic;
	char suffix = ' ';
	uint32_t shift = 2;

	if (l) {
		instruction->type = ARM_LDR;
		mnemonic = "LDR";
	} else {
		instruction->type = ARM_STR;
		mnemonic = "STR";
	}

	if ((opcode&0xF000) == 0x8000) {
		suffix = 'H';
		shift = 1;
	} else if (b) {
		suffix = 'B';
		shift = 0;
	}

	snprintf(instruction->text, 128,
			"0x%8.8" PRIx32 "  0x%4.4x    \t%s%c\tr%i, [r%i, #%#" PRIx32 "]",
			address, opcode, mnemonic, suffix, rd, rn, offset << shift);

	instruction->info.load_store.rd = rd;
	instruction->info.load_store.rn = rn;
	instruction->info.load_store.index_mode = 0;	/*offset*/
	instruction->info.load_store.offset_mode = 0;	/*immediate*/
	instruction->info.load_store.offset.offset = offset << shift;

	return ERROR_OK;
}

static int evaluate_load_store_stack_thumb(uint16_t opcode,
					   uint32_t address, struct arm_instruction *instruction)
{
	uint32_t offset = opcode  & 0xff;
	uint8_t rd = (opcode >> 8) & 0x7;
	uint32_t l = opcode & (1 << 11);
	char *mnemonic;

	if (l) {
		instruction->type = ARM_LDR;
		mnemonic = "LDR";
	} else {
		instruction->type = ARM_STR;
		mnemonic = "STR";
	}

	snprintf(instruction->text, 128,
			"0x%8.8" PRIx32 "  0x%4.4x    \t%s\tr%i, [SP, #%#" PRIx32 "]",
			address, opcode, mnemonic, rd, offset*4);

	instruction->info.load_store.rd = rd;
	instruction->info.load_store.rn = 13 /*SP*/;
	instruction->info.load_store.index_mode = 0;	/*offset*/
	instruction->info.load_store.offset_mode = 0;	/*immediate*/
	instruction->info.load_store.offset.offset = offset*4;

	return ERROR_OK;
}

static int evaluate_add_sp_pc_thumb(uint16_t opcode,
				    uint32_t address, struct arm_instruction *instruction)
{
	uint32_t imm = opcode  & 0xff;
	uint8_t rd = (opcode >> 8) & 0x7;
	uint8_t rn;
	uint32_t sp = opcode & (1 << 11);
	const char *reg_name;

	instruction->type = ARM_ADD;

	if (sp) {
		reg_name = "SP";
		rn = 13;
	} else {
		reg_name = "PC";
		rn = 15;
	}

	snprintf(instruction->text, 128,
			"0x%8.8" PRIx32 "  0x%4.4x  \tADD\tr%i, %s, #%#" PRIx32,
			address, opcode, rd, reg_name, imm * 4);

	instruction->info.data_proc.variant = 0	/* immediate */;
	instruction->info.data_proc.rd = rd;
	instruction->info.data_proc.rn = rn;
	instruction->info.data_proc.shifter_operand.immediate.immediate = imm*4;

	return ERROR_OK;
}

static int evaluate_adjust_stack_thumb(uint16_t opcode,
				       uint32_t address, struct arm_instruction *instruction)
{
	uint32_t imm = opcode  & 0x7f;
	uint8_t opc = opcode & (1 << 7);
	char *mnemonic;


	if (opc) {
		instruction->type = ARM_SUB;
		mnemonic = "SUB";
	} else {
		instruction->type = ARM_ADD;
		mnemonic = "ADD";
	}

	snprintf(instruction->text, 128,
			"0x%8.8" PRIx32 "  0x%4.4x    \t%s\tSP, #%#" PRIx32,
			address, opcode, mnemonic, imm*4);

	instruction->info.data_proc.variant = 0	/* immediate */;
	instruction->info.data_proc.rd = 13 /*SP*/;
	instruction->info.data_proc.rn = 13 /*SP*/;
	instruction->info.data_proc.shifter_operand.immediate.immediate = imm*4;

	return ERROR_OK;
}

static int evaluate_breakpoint_thumb(uint16_t opcode,
				     uint32_t address, struct arm_instruction *instruction)
{
	uint32_t imm = opcode  & 0xff;

	instruction->type = ARM_BKPT;

	snprintf(instruction->text, 128,
			"0x%8.8" PRIx32 "  0x%4.4x  \tBKPT\t%#2.2" PRIx32 "",
			address, opcode, imm);

	return ERROR_OK;
}

static int evaluate_load_store_multiple_thumb(uint16_t opcode,
					      uint32_t address, struct arm_instruction *instruction)
{
	uint32_t reg_list = opcode  & 0xff;
	uint32_t l = opcode & (1 << 11);
	uint32_t r = opcode & (1 << 8);
	uint8_t rn = (opcode >> 8) & 7;
	uint8_t addr_mode = 0 /* IA */;
	char reg_names[40];
	char *reg_names_p;
	char *mnemonic;
	char ptr_name[7] = "";
	int i;

	/* REVISIT:  in ThumbEE mode, there are no LDM or STM instructions.
	 * The STMIA and LDMIA opcodes are used for other instructions.
	 */

	if ((opcode & 0xf000) == 0xc000) {	/* generic load/store multiple */
		char *wback = "!";

		if (l) {
			instruction->type = ARM_LDM;
			mnemonic = "LDM";
			if (opcode & (1 << rn))
				wback = "";
		} else {
			instruction->type = ARM_STM;
			mnemonic = "STM";
		}
<<<<<<< HEAD
		snprintf(ptr_name, sizeof(ptr_name), "r%i%s, ", Rn, wback);
=======
		snprintf(ptr_name, sizeof(ptr_name), "r%i%s, ", rn, wback);
>>>>>>> 25488359
	} else {/* push/pop */
		rn = 13;/* SP */
		if (l) {
			instruction->type = ARM_LDM;
			mnemonic = "POP";
			if (r)
				reg_list |= (1 << 15) /*PC*/;
		} else {
			instruction->type = ARM_STM;
			mnemonic = "PUSH";
			addr_mode = 3;	/*DB*/
			if (r)
				reg_list |= (1 << 14) /*LR*/;
		}
	}

	reg_names_p = reg_names;
	for (i = 0; i <= 15; i++) {
		if (reg_list & (1 << i))
			reg_names_p += snprintf(reg_names_p,
						(reg_names + 40 - reg_names_p),
						"r%i, ",
						i);
	}
	if (reg_names_p > reg_names)
		reg_names_p[-2] = '\0';
	else	/* invalid op : no registers */
		reg_names[0] = '\0';

	snprintf(instruction->text, 128,
			"0x%8.8" PRIx32 "  0x%4.4x  \t%s\t%s{%s}",
			address, opcode, mnemonic, ptr_name, reg_names);

	instruction->info.load_store_multiple.register_list = reg_list;
	instruction->info.load_store_multiple.rn = rn;
	instruction->info.load_store_multiple.addressing_mode = addr_mode;

	return ERROR_OK;
}

static int evaluate_cond_branch_thumb(uint16_t opcode,
				      uint32_t address, struct arm_instruction *instruction)
{
	uint32_t offset = opcode  & 0xff;
	uint8_t cond = (opcode >> 8) & 0xf;
	uint32_t target_address;

	if (cond == 0xf) {
		instruction->type = ARM_SWI;
		snprintf(instruction->text, 128,
				"0x%8.8" PRIx32 "  0x%4.4x    \tSVC\t%#2.2" PRIx32,
				address, opcode, offset);
		return ERROR_OK;
	} else if (cond == 0xe) {
		instruction->type = ARM_UNDEFINED_INSTRUCTION;
		snprintf(instruction->text, 128,
				"0x%8.8" PRIx32 "  0x%4.4x    \tUNDEFINED INSTRUCTION",
				address, opcode);
		return ERROR_OK;
	}

	/* sign extend 8-bit offset */
	if (offset & 0x00000080)
		offset = 0xffffff00 | offset;

	target_address = address + 4 + (offset << 1);

	snprintf(instruction->text, 128,
			"0x%8.8" PRIx32 "  0x%4.4x    \tB%s\t%#8.8" PRIx32,
			address, opcode,
			arm_condition_strings[cond], target_address);

	instruction->type = ARM_B;
	instruction->info.b_bl_bx_blx.reg_operand = -1;
	instruction->info.b_bl_bx_blx.target_address = target_address;

	return ERROR_OK;
}

static int evaluate_cb_thumb(uint16_t opcode, uint32_t address,
			     struct arm_instruction *instruction)
{
	unsigned offset;

	/* added in Thumb2 */
	offset = (opcode >> 3) & 0x1f;
	offset |= (opcode & 0x0200) >> 4;

	snprintf(instruction->text, 128,
			"0x%8.8" PRIx32 "  0x%4.4x    \tCB%sZ\tr%d, %#8.8" PRIx32,
			address, opcode,
			(opcode & 0x0800) ? "N" : "",
			opcode & 0x7, address + 4 + (offset << 1));

	return ERROR_OK;
}

static int evaluate_extend_thumb(uint16_t opcode, uint32_t address,
				 struct arm_instruction *instruction)
{
	/* added in ARMv6 */
	snprintf(instruction->text, 128,
			"0x%8.8" PRIx32 "  0x%4.4x    \t%cXT%c\tr%d, r%d",
			address, opcode,
			(opcode & 0x0080) ? 'U' : 'S',
			(opcode & 0x0040) ? 'B' : 'H',
			opcode & 0x7, (opcode >> 3) & 0x7);

	return ERROR_OK;
}

static int evaluate_cps_thumb(uint16_t opcode, uint32_t address,
			      struct arm_instruction *instruction)
{
	/* added in ARMv6 */
	if ((opcode & 0x0ff0) == 0x0650)
		snprintf(instruction->text, 128,
				"0x%8.8" PRIx32 "  0x%4.4x    \tSETEND %s",
				address, opcode,
				(opcode & 0x80) ? "BE" : "LE");
	else	/* ASSUME (opcode & 0x0fe0) == 0x0660 */
		snprintf(instruction->text, 128,
				"0x%8.8" PRIx32 "  0x%4.4x    \tCPSI%c\t%s%s%s",
				address, opcode,
				(opcode & 0x0010) ? 'D' : 'E',
				(opcode & 0x0004) ? "A" : "",
				(opcode & 0x0002) ? "I" : "",
				(opcode & 0x0001) ? "F" : "");

	return ERROR_OK;
}

static int evaluate_byterev_thumb(uint16_t opcode, uint32_t address,
				  struct arm_instruction *instruction)
{
	char *suffix;

	/* added in ARMv6 */
	switch ((opcode >> 6) & 3) {
		case 0:
			suffix = "";
			break;
		case 1:
			suffix = "16";
			break;
		default:
			suffix = "SH";
			break;
	}
	snprintf(instruction->text, 128,
			"0x%8.8" PRIx32 "  0x%4.4x    \tREV%s\tr%d, r%d",
			address, opcode, suffix,
			opcode & 0x7, (opcode >> 3) & 0x7);

	return ERROR_OK;
}

static int evaluate_hint_thumb(uint16_t opcode, uint32_t address,
			       struct arm_instruction *instruction)
{
	char *hint;

	switch ((opcode >> 4) & 0x0f) {
		case 0:
			hint = "NOP";
			break;
		case 1:
			hint = "YIELD";
			break;
		case 2:
			hint = "WFE";
			break;
		case 3:
			hint = "WFI";
			break;
		case 4:
			hint = "SEV";
			break;
		default:
			hint = "HINT (UNRECOGNIZED)";
			break;
	}

	snprintf(instruction->text, 128,
			"0x%8.8" PRIx32 "  0x%4.4x    \t%s",
			address, opcode, hint);

	return ERROR_OK;
}

static int evaluate_ifthen_thumb(uint16_t opcode, uint32_t address,
				 struct arm_instruction *instruction)
{
	unsigned cond = (opcode >> 4) & 0x0f;
	char *x = "", *y = "", *z = "";

	if (opcode & 0x01)
		z = (opcode & 0x02) ? "T" : "E";
	if (opcode & 0x03)
		y = (opcode & 0x04) ? "T" : "E";
	if (opcode & 0x07)
		x = (opcode & 0x08) ? "T" : "E";

	snprintf(instruction->text, 128,
			"0x%8.8" PRIx32 "  0x%4.4x    \tIT%s%s%s\t%s",
			address, opcode,
			x, y, z, arm_condition_strings[cond]);

	/* NOTE:  strictly speaking, the next 1-4 instructions should
	 * now be displayed with the relevant conditional suffix...
	 */

	return ERROR_OK;
}

int thumb_evaluate_opcode(uint16_t opcode, uint32_t address, struct arm_instruction *instruction)
{
	/* clear fields, to avoid confusion */
	memset(instruction, 0, sizeof(struct arm_instruction));
	instruction->opcode = opcode;
	instruction->instruction_size = 2;

	if ((opcode & 0xe000) == 0x0000) {
		/* add/subtract register or immediate */
		if ((opcode & 0x1800) == 0x1800)
			return evaluate_add_sub_thumb(opcode, address, instruction);
		/* shift by immediate */
		else
			return evaluate_shift_imm_thumb(opcode, address, instruction);
	}

	/* Add/subtract/compare/move immediate */
	if ((opcode & 0xe000) == 0x2000)
		return evaluate_data_proc_imm_thumb(opcode, address, instruction);

	/* Data processing instructions */
	if ((opcode & 0xf800) == 0x4000)
		return evaluate_data_proc_thumb(opcode, address, instruction);

	/* Load from literal pool */
	if ((opcode & 0xf800) == 0x4800)
		return evaluate_load_literal_thumb(opcode, address, instruction);

	/* Load/Store register offset */
	if ((opcode & 0xf000) == 0x5000)
		return evaluate_load_store_reg_thumb(opcode, address, instruction);

	/* Load/Store immediate offset */
	if (((opcode & 0xe000) == 0x6000)
			|| ((opcode & 0xf000) == 0x8000))
		return evaluate_load_store_imm_thumb(opcode, address, instruction);

	/* Load/Store from/to stack */
	if ((opcode & 0xf000) == 0x9000)
		return evaluate_load_store_stack_thumb(opcode, address, instruction);

	/* Add to SP/PC */
	if ((opcode & 0xf000) == 0xa000)
		return evaluate_add_sp_pc_thumb(opcode, address, instruction);

	/* Misc */
	if ((opcode & 0xf000) == 0xb000) {
		switch ((opcode >> 8) & 0x0f) {
			case 0x0:
				return evaluate_adjust_stack_thumb(opcode, address, instruction);
			case 0x1:
			case 0x3:
			case 0x9:
			case 0xb:
				return evaluate_cb_thumb(opcode, address, instruction);
			case 0x2:
				return evaluate_extend_thumb(opcode, address, instruction);
			case 0x4:
			case 0x5:
			case 0xc:
			case 0xd:
				return evaluate_load_store_multiple_thumb(opcode, address,
					instruction);
			case 0x6:
				return evaluate_cps_thumb(opcode, address, instruction);
			case 0xa:
				if ((opcode & 0x00c0) == 0x0080)
					break;
				return evaluate_byterev_thumb(opcode, address, instruction);
			case 0xe:
				return evaluate_breakpoint_thumb(opcode, address, instruction);
			case 0xf:
				if (opcode & 0x000f)
					return evaluate_ifthen_thumb(opcode, address,
							instruction);
				else
					return evaluate_hint_thumb(opcode, address,
							instruction);
		}

		instruction->type = ARM_UNDEFINED_INSTRUCTION;
		snprintf(instruction->text, 128,
				"0x%8.8" PRIx32 "  0x%4.4x    \tUNDEFINED INSTRUCTION",
				address, opcode);
		return ERROR_OK;
	}

	/* Load/Store multiple */
	if ((opcode & 0xf000) == 0xc000)
		return evaluate_load_store_multiple_thumb(opcode, address, instruction);

	/* Conditional branch + SWI */
	if ((opcode & 0xf000) == 0xd000)
		return evaluate_cond_branch_thumb(opcode, address, instruction);

	if ((opcode & 0xe000) == 0xe000) {
		/* Undefined instructions */
		if ((opcode & 0xf801) == 0xe801) {
			instruction->type = ARM_UNDEFINED_INSTRUCTION;
			snprintf(instruction->text, 128,
					"0x%8.8" PRIx32 "  0x%8.8x\t"
					"UNDEFINED INSTRUCTION",
					address, opcode);
			return ERROR_OK;
		} else	/* Branch to offset */
			return evaluate_b_bl_blx_thumb(opcode, address, instruction);
	}

	LOG_ERROR("Thumb: should never reach this point (opcode=%04x)", opcode);
	return -1;
}

int arm_access_size(struct arm_instruction *instruction)
{
	if ((instruction->type == ARM_LDRB)
	    || (instruction->type == ARM_LDRBT)
	    || (instruction->type == ARM_LDRSB)
	    || (instruction->type == ARM_STRB)
	    || (instruction->type == ARM_STRBT))
		return 1;
	else if ((instruction->type == ARM_LDRH)
		 || (instruction->type == ARM_LDRSH)
		 || (instruction->type == ARM_STRH))
		return 2;
	else if ((instruction->type == ARM_LDR)
		 || (instruction->type == ARM_LDRT)
		 || (instruction->type == ARM_STR)
		 || (instruction->type == ARM_STRT))
		return 4;
	else if ((instruction->type == ARM_LDRD)
		 || (instruction->type == ARM_STRD))
		return 8;
	else {
		LOG_ERROR("BUG: instruction type %i isn't a load/store instruction",
				instruction->type);
		return 0;
	}
}

#if HAVE_CAPSTONE
static void print_opcode(struct command_invocation *cmd, const cs_insn *insn)
{
	uint32_t opcode = 0;

	memcpy(&opcode, insn->bytes, insn->size);

	if (insn->size == 4) {
		uint16_t opcode_high = opcode >> 16;
		opcode = opcode & 0xffff;

		command_print(cmd, "0x%08" PRIx64"  %04x %04x\t%s%s%s",
			insn->address, opcode, opcode_high, insn->mnemonic,
			insn->op_str[0] ? "\t" : "", insn->op_str);
	} else {
		command_print(cmd, "0x%08" PRIx64"  %04x\t%s%s%s",
			insn->address, opcode, insn->mnemonic,
			insn->op_str[0] ? "\t" : "", insn->op_str);
	}
}

int arm_disassemble(struct command_invocation *cmd, struct target *target,
		target_addr_t address, size_t count, bool thumb_mode)
{
	csh handle;
	int ret;
	cs_insn *insn;
	cs_mode mode;

	if (!cs_support(CS_ARCH_ARM)) {
		LOG_ERROR("ARM architecture not supported by capstone");
		return ERROR_FAIL;
	}

	mode = CS_MODE_LITTLE_ENDIAN;

	if (thumb_mode)
		mode |= CS_MODE_THUMB;

	ret = cs_open(CS_ARCH_ARM, mode, &handle);

	if (ret != CS_ERR_OK) {
		LOG_ERROR("cs_open() failed: %s", cs_strerror(ret));
		return ERROR_FAIL;
	}

	ret = cs_option(handle, CS_OPT_SKIPDATA, CS_OPT_ON);

	if (ret != CS_ERR_OK) {
		LOG_ERROR("cs_option() failed: %s", cs_strerror(ret));
		cs_close(&handle);
		return ERROR_FAIL;
	}

	insn = cs_malloc(handle);

	if (!insn) {
		LOG_ERROR("cs_malloc() failed\n");
		cs_close(&handle);
		return ERROR_FAIL;
	}

	while (count > 0) {
	    uint8_t buffer[4];

		ret = target_read_buffer(target, address, sizeof(buffer), buffer);

		if (ret != ERROR_OK) {
			cs_free(insn, 1);
			cs_close(&handle);
			return ret;
		}

		size_t size = sizeof(buffer);
		const uint8_t *tmp = buffer;

		ret = cs_disasm_iter(handle, &tmp, &size, &address, insn);

		if (!ret) {
			LOG_ERROR("cs_disasm_iter() failed: %s",
				cs_strerror(cs_errno(handle)));
			cs_free(insn, 1);
			cs_close(&handle);
			return ERROR_FAIL;
		}

		print_opcode(cmd, insn);
		count--;
	}

	cs_free(insn, 1);
	cs_close(&handle);

	return ERROR_OK;
}
#endif /* HAVE_CAPSTONE */<|MERGE_RESOLUTION|>--- conflicted
+++ resolved
@@ -2676,11 +2676,7 @@
 			instruction->type = ARM_STM;
 			mnemonic = "STM";
 		}
-<<<<<<< HEAD
-		snprintf(ptr_name, sizeof(ptr_name), "r%i%s, ", Rn, wback);
-=======
 		snprintf(ptr_name, sizeof(ptr_name), "r%i%s, ", rn, wback);
->>>>>>> 25488359
 	} else {/* push/pop */
 		rn = 13;/* SP */
 		if (l) {
