--- conflicted
+++ resolved
@@ -281,11 +281,7 @@
 		}
 	}
 
-<<<<<<< HEAD
-	if (l2x_cache != NULL)
-=======
 	if (l2x_cache)
->>>>>>> 25488359
 		command_print(cmd, "Outer unified cache Base Address 0x%" PRIx32 ", %" PRIu32 " ways",
 			l2x_cache->base, l2x_cache->way);
 
