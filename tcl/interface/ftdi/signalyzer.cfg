#
# Xverve Signalyzer Tool (DT-USB-ST)
#
# http://www.signalyzer.com
#

echo "WARNING!"
echo "This file was not tested with real interface, it is based on code in ft2232.c."
echo "Please report your experience with this file to openocd-devel mailing list,"
echo "so it could be marked as working or fixed."

adapter driver ftdi
<<<<<<< HEAD
ftdi_device_desc "Signalyzer"
ftdi_vid_pid 0x0403 0xbca0
=======
ftdi device_desc "Signalyzer"
ftdi vid_pid 0x0403 0xbca0
>>>>>>> 25488359

ftdi layout_init 0x0008 0x000b
ftdi layout_signal nTRST -data 0x0010 -oe 0x0010
ftdi layout_signal nSRST -data 0x0020 -oe 0x0020<|MERGE_RESOLUTION|>--- conflicted
+++ resolved
@@ -10,13 +10,8 @@
 echo "so it could be marked as working or fixed."
 
 adapter driver ftdi
-<<<<<<< HEAD
-ftdi_device_desc "Signalyzer"
-ftdi_vid_pid 0x0403 0xbca0
-=======
 ftdi device_desc "Signalyzer"
 ftdi vid_pid 0x0403 0xbca0
->>>>>>> 25488359
 
 ftdi layout_init 0x0008 0x000b
 ftdi layout_signal nTRST -data 0x0010 -oe 0x0010
