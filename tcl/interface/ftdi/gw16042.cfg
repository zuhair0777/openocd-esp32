#
# Gateworks GW16042 JTAG Dongle
#
# http://www.gateworks.com/
#
# Layout:  FTDI FT2232H
#   ADBUS0 TCK
#   ADBUS1 TDI
#   ADBUS2 TDO (input)
#   ADBUS3 TMS
#   ADBUS4 nTRST
#   ADBUS5 nSRST
#   ADBUS6 OE (active high) for TRST, TDI, TMS, TCK
#   ADBUS7 NC
#   ACBUS0-7 NC
#   BDBUS0 RXD
#   BDBUS1 TXD (input)
#

adapter driver ftdi
<<<<<<< HEAD
ftdi_device_desc "USB-JTAG"
ftdi_vid_pid 0x0403 0x6010
=======
ftdi device_desc "USB-JTAG"
ftdi vid_pid 0x0403 0x6010
>>>>>>> 25488359

ftdi layout_init 0x0058 0x007b
ftdi layout_signal nTRST -data 0x0010
ftdi layout_signal nSRST -oe 0x0020<|MERGE_RESOLUTION|>--- conflicted
+++ resolved
@@ -18,13 +18,8 @@
 #
 
 adapter driver ftdi
-<<<<<<< HEAD
-ftdi_device_desc "USB-JTAG"
-ftdi_vid_pid 0x0403 0x6010
-=======
 ftdi device_desc "USB-JTAG"
 ftdi vid_pid 0x0403 0x6010
->>>>>>> 25488359
 
 ftdi layout_init 0x0058 0x007b
 ftdi layout_signal nTRST -data 0x0010
