--- conflicted
+++ resolved
@@ -16,13 +16,8 @@
 #
 
 adapter driver ftdi
-<<<<<<< HEAD
-ftdi_device_desc "Luminary Micro ICDI Board"
-ftdi_vid_pid 0x0403 0xbcda
-=======
 ftdi device_desc "Luminary Micro ICDI Board"
 ftdi vid_pid 0x0403 0xbcda
->>>>>>> 25488359
 
 ftdi layout_init 0x00a8 0x00eb
 ftdi layout_signal nSRST -noe 0x0020
