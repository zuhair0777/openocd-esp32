#
# Luminary Micro Stellaris Evaluation Kits
#
# http://www.luminarymicro.com/products/evaluation_kits.html
#
# There are a number of evaluation kits for Stellaris Cortex-M3 chips.
# Currently they all bundle ftdi based debug support.  When that is
# used (instead of an external adapter), use this config file in one
# of these two modes:
#
# - Eval board debug ... debug of the Stellaris chip via port A.
#
# - Other board debug ... same thing, but the board acts as a debug
#   adapter for another board (using a standard ARM JTAG connector).
#   The Stellaris chip stays in reset.
#
# Those support both JTAG and SWD.  SWD is an ARM-only two-wire debug
# protocol; in 2009, OpenOCD does not support SWD.
#
# Port B of the ftdi chip is normally used as a serial link to the
# Stellaris chip.  On most boards (but not older LM3S811 eval boards),
# when SWD is used Port B may instead be used to read low-bandwidth
# "SWO trace" data, including so-called "printf style" output from
# firmware via the ITM module as well as profile data.
#

adapter driver ftdi
<<<<<<< HEAD
ftdi_device_desc "Stellaris Evaluation Board"
ftdi_vid_pid 0x0403 0xbcd9
=======
ftdi device_desc "Stellaris Evaluation Board"
ftdi vid_pid 0x0403 0xbcd9
>>>>>>> 25488359

ftdi layout_init 0x00a8 0x00eb
ftdi layout_signal nSRST -noe 0x0020
ftdi layout_signal SWD_EN -ndata 0x0080
ftdi layout_signal SWDIO_OE -data 0x0008<|MERGE_RESOLUTION|>--- conflicted
+++ resolved
@@ -25,13 +25,8 @@
 #
 
 adapter driver ftdi
-<<<<<<< HEAD
-ftdi_device_desc "Stellaris Evaluation Board"
-ftdi_vid_pid 0x0403 0xbcd9
-=======
 ftdi device_desc "Stellaris Evaluation Board"
 ftdi vid_pid 0x0403 0xbcd9
->>>>>>> 25488359
 
 ftdi layout_init 0x00a8 0x00eb
 ftdi layout_signal nSRST -noe 0x0020
