--- conflicted
+++ resolved
@@ -8,13 +8,8 @@
 #
 
 adapter driver ftdi
-<<<<<<< HEAD
-#ftdi_device_desc "UM232H"
-ftdi_vid_pid 0x0403 0x6014
-=======
 #ftdi device_desc "UM232H"
 ftdi vid_pid 0x0403 0x6014
->>>>>>> 25488359
 
 ftdi layout_init 0xfff8 0xfffb
 ftdi layout_signal nTRST -data 0x0100 -oe 0x0100
