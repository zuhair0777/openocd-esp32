#
# Luminary Micro Stellaris LM3S811 Evaluation Kit
#
# http://www.luminarymicro.com/products/stellaris_811_evaluation_kits.html
#
# NOTE:  this is only for boards *before* Rev C, which adds support
# for SWO tracing with ADBUS_6 DBG_ENn and BDBUS_4 SWO_EN signals.
# The "evb_lm3s811" layout doesn't set up those signals.
#
# Rev C boards work more like the other Stellaris eval boards.  They
# need to use the "luminary_icdi" layout to work correctly.
#

adapter driver ftdi
<<<<<<< HEAD
ftdi_device_desc "LM3S811 Evaluation Board"
ftdi_vid_pid 0x0403 0xbcd9
=======
ftdi device_desc "LM3S811 Evaluation Board"
ftdi vid_pid 0x0403 0xbcd9
>>>>>>> 25488359

ftdi layout_init 0x0088 0x008b
ftdi layout_signal nSRST -data 0x0020 -oe 0x0020
ftdi layout_signal SWD_EN -ndata 0x0080
ftdi layout_signal SWDIO_OE -data 0x0008<|MERGE_RESOLUTION|>--- conflicted
+++ resolved
@@ -12,13 +12,8 @@
 #
 
 adapter driver ftdi
-<<<<<<< HEAD
-ftdi_device_desc "LM3S811 Evaluation Board"
-ftdi_vid_pid 0x0403 0xbcd9
-=======
 ftdi device_desc "LM3S811 Evaluation Board"
 ftdi vid_pid 0x0403 0xbcd9
->>>>>>> 25488359
 
 ftdi layout_init 0x0088 0x008b
 ftdi layout_signal nSRST -data 0x0020 -oe 0x0020
