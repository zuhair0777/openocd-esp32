#
# Dangerous Prototypes - Bus Blaster
#
# The Bus Blaster has a configurable buffer between the FTDI FT2232H and the
# JTAG header which allows it to emulate various debugger types. It comes
# configured as a JTAGkey device.
#
# http://dangerousprototypes.com/docs/Bus_Blaster
#

echo "Info : If you need SWD support, flash KT-Link buffer from https://github.com/bharrisau/busblaster
and use dp_busblaster_kt-link.cfg instead"

adapter driver ftdi
<<<<<<< HEAD
ftdi_device_desc "Dual RS232-HS"
ftdi_vid_pid 0x0403 0x6010
=======
ftdi device_desc "Dual RS232-HS"
ftdi vid_pid 0x0403 0x6010
>>>>>>> 25488359

ftdi layout_init 0x0c08 0x0f1b
ftdi layout_signal nTRST -data 0x0100 -noe 0x0400
ftdi layout_signal nSRST -data 0x0200 -noe 0x0800<|MERGE_RESOLUTION|>--- conflicted
+++ resolved
@@ -12,13 +12,8 @@
 and use dp_busblaster_kt-link.cfg instead"
 
 adapter driver ftdi
-<<<<<<< HEAD
-ftdi_device_desc "Dual RS232-HS"
-ftdi_vid_pid 0x0403 0x6010
-=======
 ftdi device_desc "Dual RS232-HS"
 ftdi vid_pid 0x0403 0x6010
->>>>>>> 25488359
 
 ftdi layout_init 0x0c08 0x0f1b
 ftdi layout_signal nTRST -data 0x0100 -noe 0x0400
