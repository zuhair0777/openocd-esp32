--- conflicted
+++ resolved
@@ -5,13 +5,8 @@
 #
 
 adapter driver ftdi
-<<<<<<< HEAD
-ftdi_device_desc "Flyswatter2"
-ftdi_vid_pid 0x0403 0x6010
-=======
 ftdi device_desc "Flyswatter2"
 ftdi vid_pid 0x0403 0x6010
->>>>>>> 25488359
 
 ftdi layout_init 0x0538 0x057b
 ftdi layout_signal LED -ndata 0x0400
