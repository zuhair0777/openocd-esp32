#
# FTDI MiniModule
#
# http://www.ftdichip.com/Support/Documents/DataSheets/Modules/DS_FT2232H_Mini_Module.pdf
#

adapter driver ftdi
<<<<<<< HEAD
ftdi_device_desc "FT2232H MiniModule"
ftdi_vid_pid 0x0403 0x6010
=======
ftdi device_desc "FT2232H MiniModule"
ftdi vid_pid 0x0403 0x6010
>>>>>>> 25488359

# Every pin set as high impedance except TCK, TDI, TDO and TMS
ftdi layout_init 0x0008 0x000b

# nSRST defined on pin CN2-13 of the MiniModule (pin ADBUS5 [AD5] on the FT2232H chip)
# This choice is arbitrary. Use other GPIO pin if desired.
ftdi layout_signal nSRST -data 0x0020 -oe 0x0020<|MERGE_RESOLUTION|>--- conflicted
+++ resolved
@@ -5,13 +5,8 @@
 #
 
 adapter driver ftdi
-<<<<<<< HEAD
-ftdi_device_desc "FT2232H MiniModule"
-ftdi_vid_pid 0x0403 0x6010
-=======
 ftdi device_desc "FT2232H MiniModule"
 ftdi vid_pid 0x0403 0x6010
->>>>>>> 25488359
 
 # Every pin set as high impedance except TCK, TDI, TDO and TMS
 ftdi layout_init 0x0008 0x000b
