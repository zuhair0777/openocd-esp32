#
# www.100ask.org OpenJTAG
#
# http://www.100ask.net/OpenJTAG.html
#
# Schematics are available from
# https://blog.matthiasbock.net/wp-content/uploads/2015/04/100ask-JTAGv3.pdf
#

adapter driver ftdi
<<<<<<< HEAD
ftdi_device_desc "USB<=>JTAG&RS232"
ftdi_vid_pid 0x1457 0x5118
=======
ftdi device_desc "USB<=>JTAG&RS232"
ftdi vid_pid 0x1457 0x5118
>>>>>>> 25488359

ftdi layout_init 0x0f08 0x0f1b
ftdi layout_signal nSRST -data 0x0200 -noe 0x0800
ftdi layout_signal nTRST -data 0x0100 -noe 0x0400<|MERGE_RESOLUTION|>--- conflicted
+++ resolved
@@ -8,13 +8,8 @@
 #
 
 adapter driver ftdi
-<<<<<<< HEAD
-ftdi_device_desc "USB<=>JTAG&RS232"
-ftdi_vid_pid 0x1457 0x5118
-=======
 ftdi device_desc "USB<=>JTAG&RS232"
 ftdi vid_pid 0x1457 0x5118
->>>>>>> 25488359
 
 ftdi layout_init 0x0f08 0x0f1b
 ftdi layout_signal nSRST -data 0x0200 -noe 0x0800
