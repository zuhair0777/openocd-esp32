--- conflicted
+++ resolved
@@ -5,8 +5,4 @@
 #
 
 adapter driver openjtag
-<<<<<<< HEAD
-openjtag_device_desc "Open JTAG Project"
-=======
-openjtag device_desc "Open JTAG Project"
->>>>>>> 25488359
+openjtag device_desc "Open JTAG Project"