#
# Amontec Chameleon POD
#
# http://www.amontec.com/chameleon.shtml
#

adapter driver parport
<<<<<<< HEAD
parport_cable chameleon
=======
parport cable chameleon
>>>>>>> 25488359
<|MERGE_RESOLUTION|>--- conflicted
+++ resolved
@@ -5,8 +5,4 @@
 #
 
 adapter driver parport
-<<<<<<< HEAD
-parport_cable chameleon
-=======
-parport cable chameleon
->>>>>>> 25488359
+parport cable chameleon