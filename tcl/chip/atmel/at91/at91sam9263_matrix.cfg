set AT91_MATRIX_MCFG0	[expr {$AT91_MATRIX + 0x00}]	;# Master Configuration Register 0
set AT91_MATRIX_MCFG1	[expr {$AT91_MATRIX + 0x04}]	;# Master Configuration Register 1
set AT91_MATRIX_MCFG2	[expr {$AT91_MATRIX + 0x08}]	;# Master Configuration Register 2
set AT91_MATRIX_MCFG3	[expr {$AT91_MATRIX + 0x0C}]	;# Master Configuration Register 3
set AT91_MATRIX_MCFG4	[expr {$AT91_MATRIX + 0x10}]	;# Master Configuration Register 4
set AT91_MATRIX_MCFG5	[expr {$AT91_MATRIX + 0x14}]	;# Master Configuration Register 5
set AT91_MATRIX_MCFG6	[expr {$AT91_MATRIX + 0x18}]	;# Master Configuration Register 6
set AT91_MATRIX_MCFG7	[expr {$AT91_MATRIX + 0x1C}]	;# Master Configuration Register 7
set AT91_MATRIX_MCFG8	[expr {$AT91_MATRIX + 0x20}]	;# Master Configuration Register 8
set		AT91_MATRIX_ULBT	[expr {7 << 0}]	;# Undefined Length Burst Type
set			AT91_MATRIX_ULBT_INFINITE	[expr {0 << 0}]
set			AT91_MATRIX_ULBT_SINGLE		[expr {1 << 0}]
set			AT91_MATRIX_ULBT_FOUR		[expr {2 << 0}]
set			AT91_MATRIX_ULBT_EIGHT		[expr {3 << 0}]
set			AT91_MATRIX_ULBT_SIXTEEN	[expr {4 << 0}]

set AT91_MATRIX_SCFG0	[expr {$AT91_MATRIX + 0x40}]	;# Slave Configuration Register 0
set AT91_MATRIX_SCFG1	[expr {$AT91_MATRIX + 0x44}]	;# Slave Configuration Register 1
set AT91_MATRIX_SCFG2	[expr {$AT91_MATRIX + 0x48}]	;# Slave Configuration Register 2
set AT91_MATRIX_SCFG3	[expr {$AT91_MATRIX + 0x4C}]	;# Slave Configuration Register 3
set AT91_MATRIX_SCFG4	[expr {$AT91_MATRIX + 0x50}]	;# Slave Configuration Register 4
set AT91_MATRIX_SCFG5	[expr {$AT91_MATRIX + 0x54}]	;# Slave Configuration Register 5
set AT91_MATRIX_SCFG6	[expr {$AT91_MATRIX + 0x58}]	;# Slave Configuration Register 6
set AT91_MATRIX_SCFG7	[expr {$AT91_MATRIX + 0x5C}]	;# Slave Configuration Register 7
set		AT91_MATRIX_SLOT_CYCLE		[expr {0xff << 0}]	;# Maximum Number of Allowed Cycles for a Burst
set		AT91_MATRIX_DEFMSTR_TYPE	[expr {3    << 16}]	;# Default Master Type
set			AT91_MATRIX_DEFMSTR_TYPE_NONE	[expr {0 << 16}]
set			AT91_MATRIX_DEFMSTR_TYPE_LAST	[expr {1 << 16}]
set			AT91_MATRIX_DEFMSTR_TYPE_FIXED	[expr {2 << 16}]
set		AT91_MATRIX_FIXED_DEFMSTR	[expr {0xf  << 18}]	;# Fixed Index of Default Master
set		AT91_MATRIX_ARBT		[expr {3    << 24}]	;# Arbitration Type
set			AT91_MATRIX_ARBT_ROUND_ROBIN	[expr {0 << 24}]
set			AT91_MATRIX_ARBT_FIXED_PRIORITY	[expr {1 << 24}]

set AT91_MATRIX_PRAS0	[expr {$AT91_MATRIX + 0x80}]	;# Priority Register A for Slave 0
set AT91_MATRIX_PRBS0	[expr {$AT91_MATRIX + 0x84}]	;# Priority Register B for Slave 0
set AT91_MATRIX_PRAS1	[expr {$AT91_MATRIX + 0x88}]	;# Priority Register A for Slave 1
set AT91_MATRIX_PRBS1	[expr {$AT91_MATRIX + 0x8C}]	;# Priority Register B for Slave 1
set AT91_MATRIX_PRAS2	[expr {$AT91_MATRIX + 0x90}]	;# Priority Register A for Slave 2
set AT91_MATRIX_PRBS2	[expr {$AT91_MATRIX + 0x94}]	;# Priority Register B for Slave 2
set AT91_MATRIX_PRAS3	[expr {$AT91_MATRIX + 0x98}]	;# Priority Register A for Slave 3
set AT91_MATRIX_PRBS3	[expr {$AT91_MATRIX + 0x9C}]	;# Priority Register B for Slave 3
set AT91_MATRIX_PRAS4	[expr {$AT91_MATRIX + 0xA0}]	;# Priority Register A for Slave 4
set AT91_MATRIX_PRBS4	[expr {$AT91_MATRIX + 0xA4}]	;# Priority Register B for Slave 4
set AT91_MATRIX_PRAS5	[expr {$AT91_MATRIX + 0xA8}]	;# Priority Register A for Slave 5
set AT91_MATRIX_PRBS5	[expr {$AT91_MATRIX + 0xAC}]	;# Priority Register B for Slave 5
set AT91_MATRIX_PRAS6	[expr {$AT91_MATRIX + 0xB0}]	;# Priority Register A for Slave 6
set AT91_MATRIX_PRBS6	[expr {$AT91_MATRIX + 0xB4}]	;# Priority Register B for Slave 6
set AT91_MATRIX_PRAS7	[expr {$AT91_MATRIX + 0xB8}]	;# Priority Register A for Slave 7
set AT91_MATRIX_PRBS7	[expr {$AT91_MATRIX + 0xBC}]	;# Priority Register B for Slave 7
set		AT91_MATRIX_M0PR		[expr {3 << 0}]		;# Master 0 Priority
set		AT91_MATRIX_M1PR		[expr {3 << 4}]		;# Master 1 Priority
set		AT91_MATRIX_M2PR		[expr {3 << 8}]		;# Master 2 Priority
set		AT91_MATRIX_M3PR		[expr {3 << 12}]	;# Master 3 Priority
set		AT91_MATRIX_M4PR		[expr {3 << 16}]	;# Master 4 Priority
set		AT91_MATRIX_M5PR		[expr {3 << 20}]	;# Master 5 Priority
set		AT91_MATRIX_M6PR		[expr {3 << 24}]	;# Master 6 Priority
set		AT91_MATRIX_M7PR		[expr {3 << 28}]	;# Master 7 Priority
set		AT91_MATRIX_M8PR		[expr {3 << 0}]		;# Master 8 Priority (in Register B)

set AT91_MATRIX_MRCR	[expr {$AT91_MATRIX + 0x100}]	;# Master Remap Control Register
set		AT91_MATRIX_RCB0		[expr {1 << 0}]	;# Remap Command for AHB Master 0 (ARM926EJ-S Instruction Master)
set		AT91_MATRIX_RCB1		[expr {1 << 1}]	;# Remap Command for AHB Master 1 (ARM926EJ-S Data Master)
set		AT91_MATRIX_RCB2		[expr {1 << 2}]
set		AT91_MATRIX_RCB3		[expr {1 << 3}]
set		AT91_MATRIX_RCB4		[expr {1 << 4}]
set		AT91_MATRIX_RCB5		[expr {1 << 5}]
set		AT91_MATRIX_RCB6		[expr {1 << 6}]
set		AT91_MATRIX_RCB7		[expr {1 << 7}]
set		AT91_MATRIX_RCB8		[expr {1 << 8}]

set AT91_MATRIX_TCMR	[expr {$AT91_MATRIX + 0x114}]	;# TCM Configuration Register
set		AT91_MATRIX_ITCM_SIZE		[expr {0xf << 0}]	;# Size of ITCM enabled memory block
set			AT91_MATRIX_ITCM_0		[expr {0 << 0}]
set			AT91_MATRIX_ITCM_16		[expr {5 << 0}]
set			AT91_MATRIX_ITCM_32		[expr {6 << 0}]
set		AT91_MATRIX_DTCM_SIZE		[expr {0xf << 4}]	;# Size of DTCM enabled memory block
set			AT91_MATRIX_DTCM_0		[expr {0 << 4}]
set			AT91_MATRIX_DTCM_16		[expr {5 << 4}]
set			AT91_MATRIX_DTCM_32		[expr {6 << 4}]

<<<<<<< HEAD
set AT91_MATRIX_EBI0CSA	[expr ($AT91_MATRIX + 0x120)]	;# EBI0 Chip Select Assignment Register
set		AT91_MATRIX_EBI0_CS1A		[expr (1 << 1)]	;# Chip Select 1 Assignment
set			AT91_MATRIX_EBI0_CS1A_SMC		[expr (0 << 1)]
set			AT91_MATRIX_EBI0_CS1A_SDRAMC		[expr (1 << 1)]
set		AT91_MATRIX_EBI0_CS3A		[expr (1 << 3)]	;# Chip Select 3 Assignmen
set			AT91_MATRIX_EBI0_CS3A_SMC		[expr (0 << 3)]
set			AT91_MATRIX_EBI0_CS3A_SMC_SMARTMEDIA	[expr (1 << 3)]
set		AT91_MATRIX_EBI0_CS4A		[expr (1 << 4)]	;# Chip Select 4 Assignment
set			AT91_MATRIX_EBI0_CS4A_SMC		[expr (0 << 4)]
set			AT91_MATRIX_EBI0_CS4A_SMC_CF1		[expr (1 << 4)]
set		AT91_MATRIX_EBI0_CS5A		[expr (1 << 5)]	;# Chip Select 5 Assignment
set			AT91_MATRIX_EBI0_CS5A_SMC		[expr (0 << 5)]
set			AT91_MATRIX_EBI0_CS5A_SMC_CF2		[expr (1 << 5)]
set		AT91_MATRIX_EBI0_DBPUC		[expr (1 << 8)]	;# Data Bus Pull-up Configuration
set		AT91_MATRIX_EBI0_VDDIOMSEL	[expr (1 << 16)]	;# Memory voltage selection
set			AT91_MATRIX_EBI0_VDDIOMSEL_1_8V		[expr (0 << 16)]
set			AT91_MATRIX_EBI0_VDDIOMSEL_3_3V		[expr (1 << 16)]

set AT91_MATRIX_EBI1CSA	[expr ($AT91_MATRIX + 0x124)]	;# EBI1 Chip Select Assignment Register
set		AT91_MATRIX_EBI1_CS1A		[expr (1 << 1)]	;# Chip Select 1 Assignment
set			AT91_MATRIX_EBI1_CS1A_SMC		[expr (0 << 1)]
set			AT91_MATRIX_EBI1_CS1A_SDRAMC		[expr (1 << 1)]
set		AT91_MATRIX_EBI1_CS2A		[expr (1 << 3)]	;# Chip Select 3 Assignment
set			AT91_MATRIX_EBI1_CS2A_SMC		[expr (0 << 3)]
set			AT91_MATRIX_EBI1_CS2A_SMC_SMARTMEDIA	[expr (1 << 3)]
set		AT91_MATRIX_EBI1_DBPUC		[expr (1 << 8)]	;# Data Bus Pull-up Configuration
set		AT91_MATRIX_EBI1_VDDIOMSEL	[expr (1 << 16)]	;# Memory voltage selection
set			AT91_MATRIX_EBI1_VDDIOMSEL_1_8V		[expr (0 << 16)]
set			AT91_MATRIX_EBI1_VDDIOMSEL_3_3V		[expr (1 << 16)]
=======
set AT91_MATRIX_EBI0CSA	[expr {$AT91_MATRIX + 0x120}]	;# EBI0 Chip Select Assignment Register
set		AT91_MATRIX_EBI0_CS1A		[expr {1 << 1}]	;# Chip Select 1 Assignment
set			AT91_MATRIX_EBI0_CS1A_SMC		[expr {0 << 1}]
set			AT91_MATRIX_EBI0_CS1A_SDRAMC		[expr {1 << 1}]
set		AT91_MATRIX_EBI0_CS3A		[expr {1 << 3}]	;# Chip Select 3 Assignmen
set			AT91_MATRIX_EBI0_CS3A_SMC		[expr {0 << 3}]
set			AT91_MATRIX_EBI0_CS3A_SMC_SMARTMEDIA	[expr {1 << 3}]
set		AT91_MATRIX_EBI0_CS4A		[expr {1 << 4}]	;# Chip Select 4 Assignment
set			AT91_MATRIX_EBI0_CS4A_SMC		[expr {0 << 4}]
set			AT91_MATRIX_EBI0_CS4A_SMC_CF1		[expr {1 << 4}]
set		AT91_MATRIX_EBI0_CS5A		[expr {1 << 5}]	;# Chip Select 5 Assignment
set			AT91_MATRIX_EBI0_CS5A_SMC		[expr {0 << 5}]
set			AT91_MATRIX_EBI0_CS5A_SMC_CF2		[expr {1 << 5}]
set		AT91_MATRIX_EBI0_DBPUC		[expr {1 << 8}]	;# Data Bus Pull-up Configuration
set		AT91_MATRIX_EBI0_VDDIOMSEL	[expr {1 << 16}]	;# Memory voltage selection
set			AT91_MATRIX_EBI0_VDDIOMSEL_1_8V		[expr {0 << 16}]
set			AT91_MATRIX_EBI0_VDDIOMSEL_3_3V		[expr {1 << 16}]

set AT91_MATRIX_EBI1CSA	[expr {$AT91_MATRIX + 0x124}]	;# EBI1 Chip Select Assignment Register
set		AT91_MATRIX_EBI1_CS1A		[expr {1 << 1}]	;# Chip Select 1 Assignment
set			AT91_MATRIX_EBI1_CS1A_SMC		[expr {0 << 1}]
set			AT91_MATRIX_EBI1_CS1A_SDRAMC		[expr {1 << 1}]
set		AT91_MATRIX_EBI1_CS2A		[expr {1 << 3}]	;# Chip Select 3 Assignment
set			AT91_MATRIX_EBI1_CS2A_SMC		[expr {0 << 3}]
set			AT91_MATRIX_EBI1_CS2A_SMC_SMARTMEDIA	[expr {1 << 3}]
set		AT91_MATRIX_EBI1_DBPUC		[expr {1 << 8}]	;# Data Bus Pull-up Configuration
set		AT91_MATRIX_EBI1_VDDIOMSEL	[expr {1 << 16}]	;# Memory voltage selection
set			AT91_MATRIX_EBI1_VDDIOMSEL_1_8V		[expr {0 << 16}]
set			AT91_MATRIX_EBI1_VDDIOMSEL_3_3V		[expr {1 << 16}]
>>>>>>> 25488359
<|MERGE_RESOLUTION|>--- conflicted
+++ resolved
@@ -79,37 +79,6 @@
 set			AT91_MATRIX_DTCM_16		[expr {5 << 4}]
 set			AT91_MATRIX_DTCM_32		[expr {6 << 4}]
 
-<<<<<<< HEAD
-set AT91_MATRIX_EBI0CSA	[expr ($AT91_MATRIX + 0x120)]	;# EBI0 Chip Select Assignment Register
-set		AT91_MATRIX_EBI0_CS1A		[expr (1 << 1)]	;# Chip Select 1 Assignment
-set			AT91_MATRIX_EBI0_CS1A_SMC		[expr (0 << 1)]
-set			AT91_MATRIX_EBI0_CS1A_SDRAMC		[expr (1 << 1)]
-set		AT91_MATRIX_EBI0_CS3A		[expr (1 << 3)]	;# Chip Select 3 Assignmen
-set			AT91_MATRIX_EBI0_CS3A_SMC		[expr (0 << 3)]
-set			AT91_MATRIX_EBI0_CS3A_SMC_SMARTMEDIA	[expr (1 << 3)]
-set		AT91_MATRIX_EBI0_CS4A		[expr (1 << 4)]	;# Chip Select 4 Assignment
-set			AT91_MATRIX_EBI0_CS4A_SMC		[expr (0 << 4)]
-set			AT91_MATRIX_EBI0_CS4A_SMC_CF1		[expr (1 << 4)]
-set		AT91_MATRIX_EBI0_CS5A		[expr (1 << 5)]	;# Chip Select 5 Assignment
-set			AT91_MATRIX_EBI0_CS5A_SMC		[expr (0 << 5)]
-set			AT91_MATRIX_EBI0_CS5A_SMC_CF2		[expr (1 << 5)]
-set		AT91_MATRIX_EBI0_DBPUC		[expr (1 << 8)]	;# Data Bus Pull-up Configuration
-set		AT91_MATRIX_EBI0_VDDIOMSEL	[expr (1 << 16)]	;# Memory voltage selection
-set			AT91_MATRIX_EBI0_VDDIOMSEL_1_8V		[expr (0 << 16)]
-set			AT91_MATRIX_EBI0_VDDIOMSEL_3_3V		[expr (1 << 16)]
-
-set AT91_MATRIX_EBI1CSA	[expr ($AT91_MATRIX + 0x124)]	;# EBI1 Chip Select Assignment Register
-set		AT91_MATRIX_EBI1_CS1A		[expr (1 << 1)]	;# Chip Select 1 Assignment
-set			AT91_MATRIX_EBI1_CS1A_SMC		[expr (0 << 1)]
-set			AT91_MATRIX_EBI1_CS1A_SDRAMC		[expr (1 << 1)]
-set		AT91_MATRIX_EBI1_CS2A		[expr (1 << 3)]	;# Chip Select 3 Assignment
-set			AT91_MATRIX_EBI1_CS2A_SMC		[expr (0 << 3)]
-set			AT91_MATRIX_EBI1_CS2A_SMC_SMARTMEDIA	[expr (1 << 3)]
-set		AT91_MATRIX_EBI1_DBPUC		[expr (1 << 8)]	;# Data Bus Pull-up Configuration
-set		AT91_MATRIX_EBI1_VDDIOMSEL	[expr (1 << 16)]	;# Memory voltage selection
-set			AT91_MATRIX_EBI1_VDDIOMSEL_1_8V		[expr (0 << 16)]
-set			AT91_MATRIX_EBI1_VDDIOMSEL_3_3V		[expr (1 << 16)]
-=======
 set AT91_MATRIX_EBI0CSA	[expr {$AT91_MATRIX + 0x120}]	;# EBI0 Chip Select Assignment Register
 set		AT91_MATRIX_EBI0_CS1A		[expr {1 << 1}]	;# Chip Select 1 Assignment
 set			AT91_MATRIX_EBI0_CS1A_SMC		[expr {0 << 1}]
@@ -138,5 +107,4 @@
 set		AT91_MATRIX_EBI1_DBPUC		[expr {1 << 8}]	;# Data Bus Pull-up Configuration
 set		AT91_MATRIX_EBI1_VDDIOMSEL	[expr {1 << 16}]	;# Memory voltage selection
 set			AT91_MATRIX_EBI1_VDDIOMSEL_1_8V		[expr {0 << 16}]
-set			AT91_MATRIX_EBI1_VDDIOMSEL_3_3V		[expr {1 << 16}]
->>>>>>> 25488359
+set			AT91_MATRIX_EBI1_VDDIOMSEL_3_3V		[expr {1 << 16}]