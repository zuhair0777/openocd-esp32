# script for stm32h7x family

#
# stm32h7 devices support both JTAG and SWD transports.
#
source [find target/swj-dp.tcl]
source [find mem_helper.tcl]

if { [info exists CHIPNAME] } {
   set _CHIPNAME $CHIPNAME
} else {
   set _CHIPNAME stm32h7x
}

if { [info exists DUAL_BANK] } {
	set $_CHIPNAME.DUAL_BANK $DUAL_BANK
	unset DUAL_BANK
} else {
	set $_CHIPNAME.DUAL_BANK 0
}

if { [info exists DUAL_CORE] } {
	set $_CHIPNAME.DUAL_CORE $DUAL_CORE
	unset DUAL_CORE
} else {
	set $_CHIPNAME.DUAL_CORE 0
}

# Issue a warning when hla is used, and fallback to single core configuration
if { [set $_CHIPNAME.DUAL_CORE] && [using_hla] } {
	echo "Warning : hla does not support multicore debugging"
	set $_CHIPNAME.DUAL_CORE 0
}

if { [info exists USE_CTI] } {
	set $_CHIPNAME.USE_CTI $USE_CTI
	unset USE_CTI
} else {
	set $_CHIPNAME.USE_CTI 0
}

# Issue a warning when DUAL_CORE=0 and USE_CTI=1, and fallback to USE_CTI=0
if { ![set $_CHIPNAME.DUAL_CORE] && [set $_CHIPNAME.USE_CTI] } {
	echo "Warning : could not use CTI with a single core device, CTI is disabled"
	set $_CHIPNAME.USE_CTI 0
}

set _ENDIAN little

# Work-area is a space in RAM used for flash programming
# By default use 64kB
if { [info exists WORKAREASIZE] } {
   set _WORKAREASIZE $WORKAREASIZE
} else {
   set _WORKAREASIZE 0x10000
}

#jtag scan chain
if { [info exists CPUTAPID] } {
   set _CPUTAPID $CPUTAPID
} else {
   if { [using_jtag] } {
	  set _CPUTAPID 0x6ba00477
   } {
      set _CPUTAPID 0x6ba02477
   }
}

swj_newdap $_CHIPNAME cpu -irlen 4 -ircapture 0x1 -irmask 0xf -expected-id $_CPUTAPID
dap create $_CHIPNAME.dap -chain-position $_CHIPNAME.cpu

if {[using_jtag]} {
   jtag newtap $_CHIPNAME bs -irlen 5
<<<<<<< HEAD
}

if {![using_hla]} {
	# STM32H7 provides an APB-AP at access port 2, which allows the access to
	# the debug and trace features on the system APB System Debug Bus (APB-D).
	target create $_CHIPNAME.ap2 mem_ap -dap $_CHIPNAME.dap -ap-num 2
}

target create $_CHIPNAME.cpu0 cortex_m -endian $_ENDIAN -dap $_CHIPNAME.dap -ap-num 0

$_CHIPNAME.cpu0 configure -work-area-phys 0x20000000 -work-area-size $_WORKAREASIZE -work-area-backup 0

flash bank $_CHIPNAME.bank1.cpu0 stm32h7x 0x08000000 0 0 0 $_CHIPNAME.cpu0

if {[set $_CHIPNAME.DUAL_BANK]} {
	flash bank $_CHIPNAME.bank2.cpu0 stm32h7x 0x08100000 0 0 0 $_CHIPNAME.cpu0
}

=======
}

if {![using_hla]} {
	# STM32H7 provides an APB-AP at access port 2, which allows the access to
	# the debug and trace features on the system APB System Debug Bus (APB-D).
	target create $_CHIPNAME.ap2 mem_ap -dap $_CHIPNAME.dap -ap-num 2
	swo  create $_CHIPNAME.swo  -dap $_CHIPNAME.dap -ap-num 2 -baseaddr 0xE00E3000
	tpiu create $_CHIPNAME.tpiu -dap $_CHIPNAME.dap -ap-num 2 -baseaddr 0xE00F5000
}

target create $_CHIPNAME.cpu0 cortex_m -endian $_ENDIAN -dap $_CHIPNAME.dap -ap-num 0

$_CHIPNAME.cpu0 configure -work-area-phys 0x20000000 -work-area-size $_WORKAREASIZE -work-area-backup 0

flash bank $_CHIPNAME.bank1.cpu0 stm32h7x 0x08000000 0 0 0 $_CHIPNAME.cpu0

if {[set $_CHIPNAME.DUAL_BANK]} {
	flash bank $_CHIPNAME.bank2.cpu0 stm32h7x 0x08100000 0 0 0 $_CHIPNAME.cpu0
}

>>>>>>> 25488359
if {[set $_CHIPNAME.DUAL_CORE]} {
	target create $_CHIPNAME.cpu1 cortex_m -endian $_ENDIAN -dap $_CHIPNAME.dap -ap-num 3

	$_CHIPNAME.cpu1 configure -work-area-phys 0x38000000 -work-area-size $_WORKAREASIZE -work-area-backup 0

	flash bank $_CHIPNAME.bank1.cpu1 stm32h7x 0x08000000 0 0 0 $_CHIPNAME.cpu1

	if {[set $_CHIPNAME.DUAL_BANK]} {
		flash bank $_CHIPNAME.bank2.cpu1 stm32h7x 0x08100000 0 0 0 $_CHIPNAME.cpu1
	}
}

# Make sure that cpu0 is selected
targets $_CHIPNAME.cpu0

if { [info exists QUADSPI] && $QUADSPI } {
   set a [llength [flash list]]
   set _QSPINAME $_CHIPNAME.qspi
   flash bank $_QSPINAME stmqspi 0x90000000 0 0 0 $_CHIPNAME.cpu0 0x52005000
} else {
   if { [info exists OCTOSPI1] && $OCTOSPI1 } {
      set a [llength [flash list]]
      set _OCTOSPINAME1 $_CHIPNAME.octospi1
      flash bank $_OCTOSPINAME1 stmqspi 0x90000000 0 0 0 $_CHIPNAME.cpu0 0x52005000
   }
   if { [info exists OCTOSPI2] && $OCTOSPI2 } {
      set b [llength [flash list]]
      set _OCTOSPINAME2 $_CHIPNAME.octospi2
      flash bank $_OCTOSPINAME2 stmqspi 0x70000000 0 0 0 $_CHIPNAME.cpu0 0x5200A000
   }
}

# Clock after reset is HSI at 64 MHz, no need of PLL
adapter speed 1800

adapter srst delay 100
if {[using_jtag]} {
 jtag_ntrst_delay 100
}

# use hardware reset
#
# The STM32H7 does not support connect_assert_srst mode because the AXI is
# unavailable while SRST is asserted, and that is used to access the DBGMCU
# component at 0x5C001000 in the examine-end event handler.
#
# It is possible to access the DBGMCU component at 0xE00E1000 via AP2 instead
# of the default AP0, and that works with SRST asserted; however, nonzero AP
# usage does not work with HLA, so is not done by default. That change could be
# made in a local configuration file if connect_assert_srst mode is needed for
# a specific application and a non-HLA adapter is in use.
reset_config srst_nogate

if {![using_hla]} {
   # if srst is not fitted use SYSRESETREQ to
   # perform a soft reset
	$_CHIPNAME.cpu0 cortex_m reset_config sysresetreq

	if {[set $_CHIPNAME.DUAL_CORE]} {
		$_CHIPNAME.cpu1 cortex_m reset_config sysresetreq
	}

   # Set CSW[27], which according to ARM ADI v5 appendix E1.4 maps to AHB signal
   # HPROT[3], which according to AMBA AHB/ASB/APB specification chapter 3.7.3
   # makes the data access cacheable. This allows reading and writing data in the
   # CPU cache from the debugger, which is far more useful than going straight to
   # RAM when operating on typical variables, and is generally no worse when
   # operating on special memory locations.
   $_CHIPNAME.dap apcsw 0x08000000 0x08000000
}

$_CHIPNAME.cpu0 configure -event examine-end {
	# Enable D3 and D1 DBG clocks
	# DBGMCU_CR |= D3DBGCKEN | D1DBGCKEN
	stm32h7x_dbgmcu_mmw 0x004 0x00600000 0

	# Enable debug during low power modes (uses more power)
	# DBGMCU_CR |= DBG_STANDBY | DBG_STOP | DBG_SLEEP D1 Domain
	stm32h7x_dbgmcu_mmw 0x004 0x00000007 0
	# DBGMCU_CR |= DBG_STANDBY | DBG_STOP | DBG_SLEEP D2 Domain
	stm32h7x_dbgmcu_mmw 0x004 0x00000038 0

	# Stop watchdog counters during halt
	# DBGMCU_APB3FZ1 |= WWDG1
	stm32h7x_dbgmcu_mmw 0x034 0x00000040 0
	# DBGMCU_APB1LFZ1 |= WWDG2
	stm32h7x_dbgmcu_mmw 0x03C 0x00000800 0
	# DBGMCU_APB4FZ1 |= WDGLSD1 | WDGLSD2
	stm32h7x_dbgmcu_mmw 0x054 0x000C0000 0
<<<<<<< HEAD
}

$_CHIPNAME.cpu0 configure -event trace-config {
	# Set TRACECLKEN; TRACE_MODE is set to async; when using sync
	# change this value accordingly to configure trace pins
	# assignment
	stm32h7x_dbgmcu_mmw 0x004 0x00100000 0
=======

	# Enable clock for tracing
	# DBGMCU_CR |= TRACECLKEN
	stm32h7x_dbgmcu_mmw 0x004 0x00100000 0

	# RM0399 (id 0x450) M7+M4 with SWO Funnel
	# RM0433 (id 0x450) M7 with SWO Funnel
	# RM0455 (id 0x480) M7 without SWO Funnel
	# RM0468 (id 0x483) M7 without SWO Funnel
	# Enable CM7 and CM4 slave ports in SWO trace Funnel
	# Works ok also on devices single core and without SWO funnel
	# Hack, use stm32h7x_dbgmcu_mmw with big offset to control SWTF
	# SWTF_CTRL |= ENS0 | ENS1
	stm32h7x_dbgmcu_mmw 0x3000 0x00000003 0
>>>>>>> 25488359
}

$_CHIPNAME.cpu0 configure -event reset-init {
	# Clock after reset is HSI at 64 MHz, no need of PLL
	adapter speed 4000
}

# get _CHIPNAME from current target
proc stm32h7x_get_chipname {} {
	set t [target current]
	set sep [string last "." $t]
	if {$sep == -1} {
		return $t
	}
<<<<<<< HEAD
	return [string range $t 0 [expr $sep - 1]]
=======
	return [string range $t 0 [expr {$sep - 1}]]
>>>>>>> 25488359
}

if {[set $_CHIPNAME.DUAL_CORE]} {
	$_CHIPNAME.cpu1 configure -event examine-end {
		set _CHIPNAME [stm32h7x_get_chipname]
		global $_CHIPNAME.USE_CTI

		# Stop watchdog counters during halt
		# DBGMCU_APB3FZ2 |= WWDG1
		stm32h7x_dbgmcu_mmw 0x038 0x00000040 0
		# DBGMCU_APB1LFZ2 |= WWDG2
		stm32h7x_dbgmcu_mmw 0x040 0x00000800 0
		# DBGMCU_APB4FZ2 |= WDGLSD1 | WDGLSD2
		stm32h7x_dbgmcu_mmw 0x058 0x000C0000 0

		if {[set $_CHIPNAME.USE_CTI]} {
			stm32h7x_cti_start
		}
	}
}

# like mrw, but with target selection
proc stm32h7x_mrw {used_target reg} {
	set value ""
	$used_target mem2array value 32 $reg 1
	return $value(0)
<<<<<<< HEAD
}

# like mmw, but with target selection
proc stm32h7x_mmw {used_target reg setbits clearbits} {
	set old [stm32h7x_mrw $used_target $reg]
	set new [expr ($old & ~$clearbits) | $setbits]
	$used_target mww $reg $new
}

=======
}

# like mmw, but with target selection
proc stm32h7x_mmw {used_target reg setbits clearbits} {
	set old [stm32h7x_mrw $used_target $reg]
	set new [expr {($old & ~$clearbits) | $setbits}]
	$used_target mww $reg $new
}

>>>>>>> 25488359
# mmw for dbgmcu component registers, it accepts the register offset from dbgmcu base
# this procedure will use the mem_ap on AP2 whenever possible
proc stm32h7x_dbgmcu_mmw {reg_offset setbits clearbits} {
	# use $_CHIPNAME.ap2 if possible, and use the proper dbgmcu base address
	if {![using_hla]} {
		set _CHIPNAME [stm32h7x_get_chipname]
		set used_target $_CHIPNAME.ap2
<<<<<<< HEAD
		set reg_addr [expr 0xE00E1000 + $reg_offset]
	} {
		set used_target [target current]
		set reg_addr [expr 0x5C001000 + $reg_offset]
=======
		set reg_addr [expr {0xE00E1000 + $reg_offset}]
	} {
		set used_target [target current]
		set reg_addr [expr {0x5C001000 + $reg_offset}]
>>>>>>> 25488359
	}

	stm32h7x_mmw $used_target $reg_addr $setbits $clearbits
}

if {[set $_CHIPNAME.USE_CTI]} {
	# create CTI instances for both cores
	cti create $_CHIPNAME.cti0 -dap $_CHIPNAME.dap -ap-num 0 -baseaddr 0xE0043000
	cti create $_CHIPNAME.cti1 -dap $_CHIPNAME.dap -ap-num 3 -baseaddr 0xE0043000

	$_CHIPNAME.cpu0 configure -event halted { stm32h7x_cti_prepare_restart_all }
	$_CHIPNAME.cpu1 configure -event halted { stm32h7x_cti_prepare_restart_all }

	$_CHIPNAME.cpu0 configure -event debug-halted { stm32h7x_cti_prepare_restart_all }
	$_CHIPNAME.cpu1 configure -event debug-halted { stm32h7x_cti_prepare_restart_all }

	proc stm32h7x_cti_start {} {
		set _CHIPNAME [stm32h7x_get_chipname]

		# Configure Cores' CTIs to halt each other
		# TRIGIN0 (DBGTRIGGER) and TRIGOUT0 (EDBGRQ) at CTM_CHANNEL_0
		$_CHIPNAME.cti0 write INEN0 0x1
		$_CHIPNAME.cti0 write OUTEN0 0x1
		$_CHIPNAME.cti1 write INEN0 0x1
		$_CHIPNAME.cti1 write OUTEN0 0x1

		# enable CTIs
		$_CHIPNAME.cti0 enable on
		$_CHIPNAME.cti1 enable on
	}

	proc stm32h7x_cti_stop {} {
		set _CHIPNAME [stm32h7x_get_chipname]

		$_CHIPNAME.cti0 enable off
		$_CHIPNAME.cti1 enable off
	}

	proc stm32h7x_cti_prepare_restart_all {} {
		stm32h7x_cti_prepare_restart cti0
		stm32h7x_cti_prepare_restart cti1
	}

	proc stm32h7x_cti_prepare_restart {cti} {
		set _CHIPNAME [stm32h7x_get_chipname]

		# Acknowlodge EDBGRQ at TRIGOUT0
		$_CHIPNAME.$cti write INACK 0x01
		$_CHIPNAME.$cti write INACK 0x00
	}
}<|MERGE_RESOLUTION|>--- conflicted
+++ resolved
@@ -71,26 +71,6 @@
 
 if {[using_jtag]} {
    jtag newtap $_CHIPNAME bs -irlen 5
-<<<<<<< HEAD
-}
-
-if {![using_hla]} {
-	# STM32H7 provides an APB-AP at access port 2, which allows the access to
-	# the debug and trace features on the system APB System Debug Bus (APB-D).
-	target create $_CHIPNAME.ap2 mem_ap -dap $_CHIPNAME.dap -ap-num 2
-}
-
-target create $_CHIPNAME.cpu0 cortex_m -endian $_ENDIAN -dap $_CHIPNAME.dap -ap-num 0
-
-$_CHIPNAME.cpu0 configure -work-area-phys 0x20000000 -work-area-size $_WORKAREASIZE -work-area-backup 0
-
-flash bank $_CHIPNAME.bank1.cpu0 stm32h7x 0x08000000 0 0 0 $_CHIPNAME.cpu0
-
-if {[set $_CHIPNAME.DUAL_BANK]} {
-	flash bank $_CHIPNAME.bank2.cpu0 stm32h7x 0x08100000 0 0 0 $_CHIPNAME.cpu0
-}
-
-=======
 }
 
 if {![using_hla]} {
@@ -111,7 +91,6 @@
 	flash bank $_CHIPNAME.bank2.cpu0 stm32h7x 0x08100000 0 0 0 $_CHIPNAME.cpu0
 }
 
->>>>>>> 25488359
 if {[set $_CHIPNAME.DUAL_CORE]} {
 	target create $_CHIPNAME.cpu1 cortex_m -endian $_ENDIAN -dap $_CHIPNAME.dap -ap-num 3
 
@@ -201,15 +180,6 @@
 	stm32h7x_dbgmcu_mmw 0x03C 0x00000800 0
 	# DBGMCU_APB4FZ1 |= WDGLSD1 | WDGLSD2
 	stm32h7x_dbgmcu_mmw 0x054 0x000C0000 0
-<<<<<<< HEAD
-}
-
-$_CHIPNAME.cpu0 configure -event trace-config {
-	# Set TRACECLKEN; TRACE_MODE is set to async; when using sync
-	# change this value accordingly to configure trace pins
-	# assignment
-	stm32h7x_dbgmcu_mmw 0x004 0x00100000 0
-=======
 
 	# Enable clock for tracing
 	# DBGMCU_CR |= TRACECLKEN
@@ -224,7 +194,6 @@
 	# Hack, use stm32h7x_dbgmcu_mmw with big offset to control SWTF
 	# SWTF_CTRL |= ENS0 | ENS1
 	stm32h7x_dbgmcu_mmw 0x3000 0x00000003 0
->>>>>>> 25488359
 }
 
 $_CHIPNAME.cpu0 configure -event reset-init {
@@ -239,11 +208,7 @@
 	if {$sep == -1} {
 		return $t
 	}
-<<<<<<< HEAD
-	return [string range $t 0 [expr $sep - 1]]
-=======
 	return [string range $t 0 [expr {$sep - 1}]]
->>>>>>> 25488359
 }
 
 if {[set $_CHIPNAME.DUAL_CORE]} {
@@ -270,17 +235,6 @@
 	set value ""
 	$used_target mem2array value 32 $reg 1
 	return $value(0)
-<<<<<<< HEAD
-}
-
-# like mmw, but with target selection
-proc stm32h7x_mmw {used_target reg setbits clearbits} {
-	set old [stm32h7x_mrw $used_target $reg]
-	set new [expr ($old & ~$clearbits) | $setbits]
-	$used_target mww $reg $new
-}
-
-=======
 }
 
 # like mmw, but with target selection
@@ -290,7 +244,6 @@
 	$used_target mww $reg $new
 }
 
->>>>>>> 25488359
 # mmw for dbgmcu component registers, it accepts the register offset from dbgmcu base
 # this procedure will use the mem_ap on AP2 whenever possible
 proc stm32h7x_dbgmcu_mmw {reg_offset setbits clearbits} {
@@ -298,17 +251,10 @@
 	if {![using_hla]} {
 		set _CHIPNAME [stm32h7x_get_chipname]
 		set used_target $_CHIPNAME.ap2
-<<<<<<< HEAD
-		set reg_addr [expr 0xE00E1000 + $reg_offset]
-	} {
-		set used_target [target current]
-		set reg_addr [expr 0x5C001000 + $reg_offset]
-=======
 		set reg_addr [expr {0xE00E1000 + $reg_offset}]
 	} {
 		set used_target [target current]
 		set reg_addr [expr {0x5C001000 + $reg_offset}]
->>>>>>> 25488359
 	}
 
 	stm32h7x_mmw $used_target $reg_addr $setbits $clearbits
