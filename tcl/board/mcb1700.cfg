# Keil MCB1700 PCB with 1768
#
# Reset init script sets it to 100MHz
set CCLK 100000

source [find target/lpc17xx.cfg]

global MCB1700_CCLK
set MCB1700_CCLK $CCLK

$_TARGETNAME configure -event reset-start {
	# Start *real slow* as we do not know the
    # state the boot rom left the clock in
	adapter speed 10
}

# Set up 100MHz clock to CPU
$_TARGETNAME configure -event reset-init {
    # PLL0CON: Disable PLL
	mww 0x400FC080 0x00000000
    # PLLFEED
	mww 0x400FC08C 0x000000AA
    # PLLFEED
	mww 0x400FC08C 0x00000055

    # CCLK=PLL/4 (=100 MHz)
	mww 0x400FC104 0x00000003
    # CLKSRCSEL: Clock source = internal RC oscillator
	mww 0x400FC10C 0x00000000

    # PLL0CFG: M=50,N=1 -> PLL=400 MHz
	mww 0x400FC084 0x00000031
    # PLLFEED
	mww 0x400FC08C 0x000000AA
    # PLLFEED
	mww 0x400FC08C 0x00000055

	# PLL0CON: Enable PLL
	mww 0x400FC080 0x00000001
    # PLLFEED
	mww 0x400FC08C 0x000000AA
    # PLLFEED
	mww 0x400FC08C 0x00000055

	sleep 50

    # PLL0CON: Connect PLL
	mww 0x400FC080 0x00000003
    # PLLFEED
	mww 0x400FC08C 0x000000AA
    # PLLFEED
	mww 0x400FC08C 0x00000055

	# Dividing CPU clock by 8 should be pretty conservative
	#
	#
	global MCB1700_CCLK
<<<<<<< HEAD
	adapter speed [expr $MCB1700_CCLK / 8]
=======
	adapter speed [expr {$MCB1700_CCLK / 8}]
>>>>>>> 25488359

	# Do not remap 0x0000-0x0020 to anything but the flash (i.e. select
	# "User Flash Mode" where interrupt vectors are _not_ remapped,
	# and reside in flash instead).
	#
	# See Table 612. Memory Mapping Control register (MEMMAP - 0x400F C040) bit description
	# Bit Symbol Value Description Reset
	# value
	# 0 MAP Memory map control. 0
	# 0 Boot mode. A portion of the Boot ROM is mapped to address 0.
	# 1 User mode. The on-chip Flash memory is mapped to address 0.
	# 31:1 - Reserved. The value read from a reserved bit is not defined. NA
	#
	# http://ics.nxp.com/support/documents/microcontrollers/?scope=LPC1768&type=user

	mww 0x400FC040 0x01
}<|MERGE_RESOLUTION|>--- conflicted
+++ resolved
@@ -55,11 +55,7 @@
 	#
 	#
 	global MCB1700_CCLK
-<<<<<<< HEAD
-	adapter speed [expr $MCB1700_CCLK / 8]
-=======
 	adapter speed [expr {$MCB1700_CCLK / 8}]
->>>>>>> 25488359
 
 	# Do not remap 0x0000-0x0020 to anything but the flash (i.e. select
 	# "User Flash Mode" where interrupt vectors are _not_ remapped,
