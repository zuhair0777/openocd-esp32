--- conflicted
+++ resolved
@@ -1,11 +1,7 @@
 # JTAG for the STM32F4x chip used on the Gumstix AeroCore is available on
 # the first interface of a Quad FTDI chip.  nTRST is bit 4.
 adapter driver ftdi
-<<<<<<< HEAD
-ftdi_vid_pid 0x0403 0x6011
-=======
 ftdi vid_pid 0x0403 0x6011
->>>>>>> 25488359
 
 ftdi layout_init 0x0000 0x001b
 ftdi layout_signal nTRST -data 0x0010
