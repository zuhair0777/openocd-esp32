--- conflicted
+++ resolved
@@ -1,9 +1,5 @@
 AC_PREREQ(2.64)
-<<<<<<< HEAD
-AC_INIT([openocd], [ ],
-=======
 AC_INIT([openocd], [0.10.0+dev],
->>>>>>> 9de7d9c8
   [OpenOCD Mailing List <openocd-devel@lists.sourceforge.net>])
 AC_CONFIG_SRCDIR([src/openocd.c])
 
@@ -114,11 +110,7 @@
 
 m4_define([USB1_ADAPTERS],
 	[[[ftdi], [MPSSE mode of FTDI based devices], [FTDI]],
-<<<<<<< HEAD
-	[[stlink], [ST-Link JTAG Programmer], [HLADAPTER_STLINK]],
-=======
 	[[stlink], [ST-Link Programmer], [HLADAPTER_STLINK]],
->>>>>>> 9de7d9c8
 	[[ti_icdi], [TI ICDI JTAG Programmer], [HLADAPTER_ICDI]],
 	[[ulink], [Keil ULINK JTAG Programmer], [ULINK]],
 	[[usb_blaster_2], [Altera USB-Blaster II Compatible], [USB_BLASTER_2]],
@@ -201,15 +193,6 @@
       [Enable verbose USB communication messages (for debugging)]),
   [debug_usb_comms=$enableval], [])
 
-<<<<<<< HEAD
-AC_MSG_CHECKING([whether to enable verbose JTAG I/O messages]);
-AC_MSG_RESULT([$debug_jtag_io])
-AS_IF([test "x$debug_jtag_io" = "xyes"], [
-  AC_DEFINE([_DEBUG_JTAG_IO_],[1], [Print verbose JTAG I/O messages])
-])
-
-=======
->>>>>>> 9de7d9c8
 AC_MSG_CHECKING([whether to enable verbose USB I/O messages]);
 AC_MSG_RESULT([$debug_usb_io])
 AS_IF([test "x$debug_usb_io" = "xyes"], [
@@ -525,7 +508,6 @@
 ], [
   AC_DEFINE([BUILD_BCM2835GPIO], [0], [0 if you don't want bcm2835gpio.])
 ])
-<<<<<<< HEAD
 
 AS_IF([test "x$build_imx_gpio" = "xyes"], [
   build_bitbang=yes
@@ -534,16 +516,6 @@
   AC_DEFINE([BUILD_IMX_GPIO], [0], [0 if you don't want imx_gpio.])
 ])
 
-=======
-
-AS_IF([test "x$build_imx_gpio" = "xyes"], [
-  build_bitbang=yes
-  AC_DEFINE([BUILD_IMX_GPIO], [1], [1 if you want imx_gpio.])
-], [
-  AC_DEFINE([BUILD_IMX_GPIO], [0], [0 if you don't want imx_gpio.])
-])
-
->>>>>>> 9de7d9c8
 AS_IF([test "x$parport_use_ppdev" = "xyes"], [
   AC_DEFINE([PARPORT_USE_PPDEV], [1], [1 if you want parport to use ppdev.])
 ], [
@@ -790,11 +762,7 @@
   GCC_WARNINGS="${GCC_WARNINGS} -Werror"
 ])
 
-<<<<<<< HEAD
-# overide default gcc cflags
-=======
 # override default gcc cflags
->>>>>>> 9de7d9c8
 AS_IF([test "x$gcc_warnings" = "xyes"], [
   AC_SUBST([GCC_WARNINGS], [$GCC_WARNINGS])
 ])
